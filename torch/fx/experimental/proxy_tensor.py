--- conflicted
+++ resolved
@@ -71,15 +71,11 @@
     # This works because primals get their SymInts set first, and
     # THEN later we allocate tangent inputs.  Make sure if a SymInt
     # is derivable from a primal that we use that.
-<<<<<<< HEAD
-    if tracer not in d:
-=======
     #
     # However, we DO want to clobber proxies whenever we run an inplace operation
     # on a tensor, and it affects the metadata on the proxy.
     # This doesn't really apply to SymInts/SymFloats though, which are immutable.
     if tracer not in d or isinstance(obj, torch.Tensor):
->>>>>>> 1d6a188d
         d[tracer] = proxy
 
 def has_proxy_slot(obj, tracer):

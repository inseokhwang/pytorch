import builtins
import collections
import functools
import inspect
import itertools
import logging
import math
import operator
import re
import sys
import textwrap
import threading
import traceback
from collections import defaultdict
from contextlib import contextmanager
from dataclasses import dataclass
from enum import Enum
from functools import lru_cache
<<<<<<< HEAD
from typing import Any, cast, Callable, Dict, List, Optional, Set, Tuple, Type, Union
=======
from typing import cast, Callable, Dict, List, Optional, Set, Tuple, Type, Union
>>>>>>> 96fd2836

import torch
import torch.fx

# NB: The sym_* functions are used via getattr() and must be imported here.
from torch import (  # noqa: F401
    sym_float,
    sym_max,
    sym_min,
    sym_not,
    SymBool,
    SymFloat,
    SymInt,
)
from torch._guards import ShapeGuard, Source, TracingContext, detect_fake_mode
from torch.utils._sympy.interp import sympy_interp
from torch.utils._sympy.value_ranges import ValueRangeAnalysis, ValueRanges, ValueRangeError
from torch.utils._traceback import format_frame

InputList = List
DimList = List
SymTypes = (SymInt, SymFloat, SymBool)

log = logging.getLogger(__name__)

class GuardOnDataDependentSymNode(RuntimeError):
    pass

import sympy
from sympy.printing.str import StrPrinter
from sympy.printing.precedence import precedence
from sympy.core.logic import fuzzy_and, fuzzy_or

aten = torch._ops.ops.aten  # type: ignore[has-type]

__all__ = [
    "has_symbolic_sizes_strides", "create_contiguous", "ShapeEnv", "is_concrete_int",
    "SymDispatchMode", "FloorDiv", "guard_int", "guard_float", "guard_scalar", "wrap_node",
    "method_to_operator", "hint_int", "SYMPY_INTERP", "free_symbols", "is_symbol_binding_fx_node",
    "is_concrete_bool",
]

# These are modules that contain generic code for interacting with ShapeEnv
# which are unlikely to identify a particular interesting guard statement
@lru_cache(None)
def uninteresting_files():
    import torch._inductor.sizevars
    mods = [
        sys.modules[__name__],
        torch,
        torch._inductor.sizevars,
    ]
    return {inspect.getfile(m) for m in mods}

SYM_FUNCTION_MODE = None

# We don't bother with the metaclass as all of the dispatching logic happens
# entirely from Python
#
# Didn't bother with ancestors for now, unlikely to have multiple modes for
# symints right now

class ConstraintViolationError(RuntimeError):
    pass

# SymDispatchMode gets invoked whenever an operation is processed on
# a PySymInt.  When this occurs, you get called at __sym_dispatch__
# with the operation in question.  This is symmetric to TorchDispatchMode
# but with some caveats:
#
#   - In TorchDispatchMode, you get the same arguments as what a user
#     invoked your API with; e.g., if you call torch.ops.aten.foo(a, b),
#     you get (a, b) as args to your call.  In SymDispatchMode, if
#     you call a + b (where a and b are SymInts), you will get
#     (a.node, b.node) as your args (these are PySymInts)
#
#   - SymInt/PySymInt don't have FX proxy support (unlike, e.g., Tensor).
#     So you have to manually call Tracer/create_node to write into
#     the graph.  See ProxySymDispatchMode for an example
#
class SymDispatchMode:
    def __sym_dispatch__(self, func, types, args, kwargs):
        raise NotImplementedError()

    def __enter__(self):
        global SYM_FUNCTION_MODE
        old = SYM_FUNCTION_MODE
        if hasattr(self, "inner"):
            raise RuntimeError(f"{self} has already been used as a mode. Please use a fresh version")
        else:
            self.inner = old
        SYM_FUNCTION_MODE = self
        return self

    def __exit__(self, exc_type, exc_val, exc_tb):
        global SYM_FUNCTION_MODE
        SYM_FUNCTION_MODE = self.inner

def has_symbolic_sizes_strides(elem):
    return elem._has_symbolic_sizes_strides

def create_contiguous(shape):
    strides = [1]
    for dim in reversed(shape[:-1]):
        strides.append(dim * strides[-1])
    return list(reversed(strides))

def _handle_sym_dispatch(func, args, kwargs):
    global SYM_FUNCTION_MODE
    mode = SYM_FUNCTION_MODE
    assert mode
    SYM_FUNCTION_MODE = mode.inner
    try:
        # TODO: properly compute types
        types: List[Type] = []
        return mode.__sym_dispatch__(func, types, args, kwargs)
    finally:
        SYM_FUNCTION_MODE = mode

def hint_int(a):
    if isinstance(a, torch.SymInt):
        return a.node.require_hint()
    assert type(a) is int, a
    return a

def has_hint(a):
    if isinstance(a, SymTypes):
        return a.node.has_hint()
    return True

def is_concrete_int(a: Union[int, SymInt]):
    r""" Utility to check if underlying object
    in SymInt is concrete value. Also returns
    true if integer is passed in.

    Args:
        a (SymInt or int): Object to test if it int
    """
    assert isinstance(a, (SymInt, int))

    if isinstance(a, int):
        return True

    if isinstance(a.node.expr, sympy.core.numbers.Integer):
        return True

    return False

def is_concrete_bool(a: Union[bool, SymBool]):
    r""" Utility to check if underlying object
    in SymBool is concrete value. Also returns
    true if integer is passed in.
    Args:
        a (SymBool or bool): Object to test if it bool
    """
    assert isinstance(a, (SymBool, bool))

    if isinstance(a, bool):
        return True

    if isinstance(a.node.expr, (sympy.logic.boolalg.BooleanTrue, sympy.logic.boolalg.BooleanFalse)):
        return True

    return False

# Returns True if every size dim on the tensor has a hint
# TODO: Should this include strides too?  For now it doesn't matter,
# that's quite an obscure case
def tensor_has_hints(t):
    return all(has_hint(s) for s in t.size())

def free_symbols(val: Union[SymInt, torch.Tensor]) -> Set[sympy.Symbol]:
    if isinstance(val, (SymInt, SymFloat)):
        return val.node.expr.free_symbols
    elif isinstance(val, (int, float, bool)):
        return set()
    elif isinstance(val, torch.Tensor):
        r = set()
        for s in val.size():
            r |= free_symbols(s)
        for s in val.stride():
            r |= free_symbols(s)
        r |= free_symbols(val.storage_offset())
        return r
    else:
        raise AssertionError(f"cannot compute free_symbols of {val}")

# WARNING: Don't use this on Dynamo produced graphs, they don't have meta
# setup!
def is_symbol_binding_fx_node(node) -> Optional[sympy.Symbol]:
    if (
        node.op == "placeholder" and
        "val" in node.meta and
        isinstance(node.meta["val"], torch.SymInt) and
        isinstance(node.meta["val"].node.expr, sympy.Symbol)
    ):
        return node.meta["val"].node.expr
    return None

def find_symbol_binding_fx_nodes(graph):
    return {
        node.meta["val"].node.expr: node
        for node in graph.nodes
        if is_symbol_binding_fx_node(node)
    }

def definitely_true(a):
    """
    Returns True only if we can tell that a is True, possibly introducing
    a guard in the process.  If a depends on some unbacked SymInt, we may
    return False even though there may exist a possible value of the SymInt
    that would cause the expression to return True.

    When is it appropriate to use definitely_true?  First, if you can use
    a higher level combinator like parallel_or/parallel_and, prefer using
    those instead, they are definitely safe (modulo short-circuiting).
    Second, it can be used if the program would behave equivalently if
    definitely_true always returned False (parallel_or/parallel_and are
    examples of this pattern, modulo short-circuiting).  Finally, it even
    be OK if the program wouldn't behave equivalently, so long as the
    change is semantics preserving.  It can be semantics preserving if
    the program errors in more cases than it did previously (but otherwise
    behaves identically), or if it changes some quantity in a way that
    doesn't matter (e.g., strides often fall in this bucket.)
    """
    if isinstance(a, SymBool):
        if a.node.has_hint():
            return guard_bool(a)
        else:
            return False
    return bool(a)

def definitely_false(a):
    """
    Returns True only if we can tell that a is False, possibly introducing
    a guard in the process.  If a depends on some unbacked SymInt, we may
    return False even though there may exist a possible value of the SymInt
    that would cause the expression a to be False.  See definitely_true
    for more usage guidance.
    """
    if isinstance(a, SymBool):
        if a.node.has_hint():
            return not guard_bool(a)
        else:
            return False
    return not bool(a)

# TODO: could improve parallel_or/parallel_and by avoiding guards
# if there exists a quantity that can be handled un-guardedly.  However,
# for backed SymInts, avoiding guards doesn't really matter in practice,
# so I chose not to do it.

def parallel_or(*args):
    """
    Evaluate the logical OR of several arguments, avoiding guarding on
    unbacked SymInts if another argument is definitely True.
    """
    if any(definitely_true(args) for a in args):
        return True
    return any(args)

def parallel_and(*args):
    """
    Evaluate the logical FALSE of several arguments, avoiding guarding on
    unbacked SymInts if another argument is definitely False.
    """
    if any(definitely_false(args) for a in args):
        return False
    return all(args)

def guard_scalar(a):
    if isinstance(a, (SymBool, bool)):
        return guard_bool(a)
    elif isinstance(a, (SymInt, int)):
        return guard_int(a)
    elif isinstance(a, (SymFloat, float)):
        return guard_float(a)
    else:
        raise AssertionError(f"unrecognized scalar {a}")

# inclusive both ways
def constrain_range(a, *, min: Optional[int], max: Optional[int] = None):
    """
    Applies a constraint that the passed in SymInt must lie between min-max
    inclusive-inclusive, WITHOUT introducing a guard on the SymInt (meaning
    that it can be used on unbacked SymInts).  If min/max are None, we assume
    that the dimension is unbounded in that direction.  Repeated application
    of constrain_range intersects the ranges.  This is a fairly low level API
    that doesn't have a lot of safety guarantees (TODO: provide higher level
    APIs).

    Currently, we use this API in the following circumstance: when we allocate
    an unbacked SymInt, denoting an integer quantity which is data dependent,
    we ordinarily do not know anything about what values it may take.  This
    means that any sort of guard on it will immediately fail.  However, in
    many cases, we know something about the unbacked SymInt: for example, we
    know that nonzero(x).size(0) must be >= 0.  We use constrain_range to
    narrow the possible range, declaring that negative symbols are impossible.
    This permits to definitely answer True to queries like 'nnz >= 0', even if
    we don't know what the actual (hinted) value of 'nnz' is.  In fact, we
    actually use constrain_range to unsoundly discharge common guards: for an
    unbacked SymInt produced by nonzero, we will also assume that it is not
    equal to 0/1 (even though these are perfectly possible values at runtime),
    because we generally expect graphs that are valid for N=2 to also be valid
    for N=1.

    .. warning::
        If you use constrain_range in the context of tracing, we do NOT check
        that the constraint was actually valid at runtime!  In fact, we
        cannot (easily) do so, as we currently unsoundly assume that unbacked
        SymInt can never be zero/one, even if it may actually take on these
        values at runtime (we assume that a graph that is valid for N=2 will
        also be valid for N=1).
    """
    if min is None:
        min = -sympy.oo
    if max is None:
        max = sympy.oo
    if not isinstance(a, SymInt):
        if not (min <= a <= max):
            raise ValueRangeError(f"Invalid value {a} for range [{min}:{max}]")

        if (
            (fake_mode := detect_fake_mode()) is not None and
            getattr(fake_mode, "shape_env", None) is not None
        ):
            # If we are tracing with a fake mode then add this integer to the
            # shape_env's var_to_range
            sym_integer = sympy.Integer(a)
            shape_env = fake_mode.shape_env
            shape_env.var_to_range[sym_integer] = ValueRanges(min, max)
            shape_env.var_to_stack[sym_integer] = TracingContext(fake_mode).extract_stack()

        return

    if isinstance(a.node.expr, sympy.Integer):
        if not (min <= int(a.node.expr) <= max):
            raise ValueRangeError(f"Invalid value {int(a.node.expr)} for range [{min}:{max}]")
        return
    assert isinstance(a.node.expr, sympy.Symbol), "constraining non-Symbols NYI"

    # TODO: Shouldn't we install a guard if the symbol is backed?  Or is the
    # semantics that this is an "unchecked" assert (but it this actually
    # something useful?  Might be better to restrict only for unbacked
    # SymInt).
    r = a.node.shape_env.var_to_range[a.node.expr]
    a.node.shape_env.var_to_range[a.node.expr] = ValueRanges(
        builtins.max(r.lower, min), builtins.min(r.upper, max)
    )


def constrain_unify(a, b):
    """
    Given two SymInts, constrain them so that they must be equal.  NB:
    this will not work with SymInts that represent nontrivial expressions
    (yet!)
    """
    # TODO: Maybe dedupe this with _maybe_guard_eq?
    if not isinstance(a, SymInt):
        if not isinstance(b, SymInt):
            assert a == b
        else:
            assert isinstance(b.node.expr, sympy.Symbol), "constraining non-Symbols NYI"
            shape_env = b.node.shape_env
            shape_env.replacements[b.node.expr] = sympy.Integer(a)
    else:
        # TODO: Actually, we can support this as long as one of them is a symbol.
        # NB: We can't actually do "unification" as our operators are not
        # injective
        assert isinstance(a.node.expr, sympy.Symbol), "constraining non-Symbols NYI"
        shape_env = a.node.shape_env
        if not isinstance(b, SymInt):
            shape_env.replacements[a.node.expr] = sympy.Integer(b)
        else:
            assert a.node.shape_env is b.node.shape_env
            assert isinstance(b.node.expr, sympy.Symbol), "constraining non-Symbols NYI"
            new_var = shape_env._find(a.node.expr)
            shape_env.replacements[b.node.expr] = new_var

def guard_bool(a):
    if isinstance(a, SymBool):
        return a.node.guard_bool("", 0)  # NB: uses Python backtrace
    assert type(a) is bool, a
    return a

def guard_int(a):
    if isinstance(a, SymInt):
        return a.node.guard_int("", 0)  # NB: uses Python backtrace
    assert type(a) is int, a
    return a

def guard_float(a):
    if isinstance(a, SymFloat):
        return a.node.guard_float("", 0)  # NB: uses Python backtrace
    assert isinstance(a, float), a
    return a

# Drop in replacement for math.sqrt
def sym_sqrt(a):
    if hasattr(a, '__sym_sqrt__'):
        return a.__sym_sqrt__()
    return math.sqrt(a)

def to_node(self, num):
    if isinstance(num, SymTypes):
        return num.node
    elif type(num) is bool:
        return self.wrap_bool(num)
    elif type(num) is int:
        return self.wrap_int(num)
    elif type(num) is float:
        return self.wrap_float(num)
    else:
        # NotImplemented is important so that Python tries the
        # other magic method
        return NotImplemented

# Given a GraphModule, return all the FakeTensors for all the placeholders
def fx_placeholder_vals(gm):
    return [n.meta['val'] for n in gm.graph.nodes if n.op == "placeholder"]

def fx_placeholder_targets(gm):
    return [n.target for n in gm.graph.nodes if n.op == "placeholder"]

# Given a GraphModule and arguments to run it with, evaluate that the guards
# for its associated ShapeEnv are satisfied by the passed arguments.  This
# WILL check for duck sizing.
def eval_guards(gm, *args, ignore_static=True):
    return gm.shape_env.evaluate_guards_for_args(fx_placeholder_vals(gm), args, ignore_static=ignore_static)

def bind_symbols(gm, *args):
    return gm.shape_env.bind_symbols(fx_placeholder_vals(gm), args)

class DimDynamic(Enum):
    """
    Controls how to perform symbol allocation for a dimension.  It is always
    sound to default this to DYNAMIC, but the policies DUCK and STATIC can
    result in better trace-time and compile-time performance, as they reduce
    the number of allocated symbols and generally make your graph more static.

    NB: If we notice you've applied a constraint to the dimension, we will
    force it to DYNAMIC for simplicity.

    DimDynamic is controlled by a variety of higher level UX features.
    Currently:

    - In eager mode, the default policy is DUCK.
        - The default is changed to STATIC with assume_static_by_default.
        - An individual dim is marked DYNAMIC if you mark_dynamic_dim.
    - In export mode, the default policy is STATIC.
        - An individual dim is marked DYNAMIC if you mention it as dynamic_dim
          in the constraints kwarg.
    """
    # Treat the dimension symbolically
    DYNAMIC = 0
    # Treat the dimension symbolically, but if its hint matches another
    # dynamic dimension, unify the two symbols ("duck sizing")
    DUCK = 1
    # Treat the dimension statically based on its hint
    STATIC = 2

# NB: These constraints affect both clients and backends: given some
# constraint C, the client must pass inputs that satisfy the constraint,
# while a backend must not introduce guards BEYOND this constraint.
# For clarity, we document the implications on both sides for both the client
# and the backend.
#
# NB: These constraints are on a *single* dimension.  In principle, we could
# also have multi-dimension constraints, but our guess is that this is not
# actually useful and so we are not supporting it right now.
#
# NB: Strict constraints are typically only suitable for export, as in eager
# a backend like inductor may validly introduce extra, discretionary guards
# to improve performance of code.  A StrictMinMaxConstraint would be brittle
# under future optimizations performed by inductor; we don't guarantee
# eager code with StrictMinMaxConstraint will keep working in the future!

@dataclass(frozen=True)
class Constraint:
    warn_only: bool

@dataclass(frozen=True)
class StrictMinMaxConstraint(Constraint):
    """
    For clients: the size at this dimension must be within 'vr' (which
    specifies a lower and upper bound, inclusive-inclusive) AND it
    must be non-negative and should not be 0 or 1 (but see NB below).

    For backends: there must not be any guards on this dimension which
    are not implied by the given lower and upper bound.  Regardless of
    the lower bound, the backend can assume the size is non-negative
    and that it is not 0 or 1.

    An unbounded StrictMinMaxConstraint can be thought of as a strict version
    of "RelaxedUnspecConstraint".

    NB: Export will often unsoundly assume that a graph works for 0/1, even
    though at trace time we assumed size is not 0 or 1.  The idea is that
    if we produce a graph that works for a range of values, it will be OK
    for N=0/1 too.
    """
    vr: ValueRanges

    def render(self, source: Source):
        # TODO: better printing for -oo and oo
        return f"{self.vr.lower} <= {source.name()} <= {self.vr.upper}"

@dataclass(frozen=True)
class RelaxedUnspecConstraint(Constraint):
    """
    For clients: no explicit constraint; constraint is whatever is implicitly
    inferred by guards from tracing.

    For backends: there must exist at least TWO possible values for the
    size at this dimension which satisfy the guards for this dimension.

    In other words, this constraint helps us distinguish between "we don't
    care if this dimension specializes or not" versus "this dimension must be
    unspecialized."  However, this constraint doesn't say very much about what
    specialization is permitted; for example, if we guard on a size being
    even, this would still be acceptable under an unspec constraint.  This
    makes RelaxedUnspecConstraint useful for eager mode, where your backend compiler
    may add constraints to otherwise dynamic dimensions; we can't assert that
    there are NO guards as this is brittle because compilers should be able to
    add extra constraints.  If you want to assert that there are no guards,
    use StrictMinMaxConstraint with an unbounded ValueRanges.
    """
    def render(self, source: Source):
        return f"RelaxedUnspecConstraint({source.name()})"

# NB: None here indicates the client constraint is whatever is implicitly
# inferred by guards from tracing, and that a backend can add whatever guards
# it wants (including fully specializing the value).
DimConstraint = Union[StrictMinMaxConstraint, RelaxedUnspecConstraint, None]

@dataclass(frozen=True)
class EqualityConstraint(Constraint):
    """
    Given pairs of sources corresponding to pairs of dynamic dimensions that
    are specified equal, represent them in a union-find data structure so that
    we can efficiently check whether two such sources are transitively equal.
    """
    source_pairs: List[Tuple[Source, Source]]

    def __post_init__(self):
        object.__setattr__(self, "_parents", {})
        for source1, source2 in self.source_pairs:
            self._union(self._find(source1), self._find(source2))

    def _find(self, source):
        if source in self._parents:
            return self._find(self._parents[source])
        else:
            return source

    def _union(self, root1, root2):
        if root1 != root2:
            self._parents[root1] = root2

    def render(self):
        buf = ", ".join(
            f"{source1.name()} == {source2.name()}"
            for (source1, source2) in self.source_pairs
        )
        return "{" + buf + "}"

    def is_equal(self, source1, source2):
        return self._find(source1) == self._find(source2)


# TODO: An incomplete list
# 1. Set variables to be equal when we do equality
# 2. Specialize on 0/1 when we do subtraction
class SymNode:
    """
    This is a type erased SymInt/SymFloat which we use to do actual operations.
    End users don't touch this.  Magic methods are NOT defined on this object.
    """
    def __init__(self, expr, shape_env, pytype, hint: Optional[Union[int, float]], constant=None, fxnode=None):
        self._expr = expr
        self.shape_env = shape_env
        self.pytype = pytype
        # What's the difference between hint and constant?
        #
        # - A constant is known to be invariant across invocations of the model;
        #   it will always be this value.  We only really know this when we
        #   encounter an honest-to-goodness literal (when wrapping it into
        #   a SymNode, we set constant.)  Most of the time, constant is None
        #
        # - A hint is a *particular* value from the particular run we are
        #   tracing, but it may vary the next time around.  It's useful to
        #   keep this around, as if we need a concrete value from a SymNode,
        #   we will return the hint and guard on the expression that produced
        #   it giving the same hint next time around.  The hint is not
        #   guaranteed to be set either: if you have an unbacked SymNode,
        #   there won't be any hint; it was the result of some tensor-dependent
        #   computation, but we don't know what it actually is because we
        #   haven't actually run the tensor computation.
        #
        # hint_expr is only set if we don't have a hint.  When it is set, it
        # contains the expression which contains the unbacked symnodes that,
        # if constrained, would allow this expression to be hinted again.
        if hint is None:
            self._hint_expr = self.expr.xreplace(shape_env.var_to_val)
            self._hint = None
            self._update_hint()  # check if the replacement actually was enough
        else:
            self._hint_expr = None
            self._hint = hint
        self.constant: Optional[Union[int, float, bool]] = constant
        # Record the FX node of the current node if we are doing translation
        # validation. They will be used for building the input assertions for
        # the translation validation problem.
        self.fxnode = fxnode if _translation_validator_enabled() else None

    @property
    def expr(self):
        self._update_expr()
        return self._expr

    # Check if we have replacements hint_expr that would allow us to
    # simplify it into a hint
    def _update_hint(self):
        if self._hint_expr.free_symbols <= self.shape_env.replacements.keys():
            new_hint = self.shape_env.replace(self._hint_expr)
            # NB: unification constraints could result in a replacement that
            # doesn't actually solve the hint!  Check for this.
            if new_hint.free_symbols:
                self._hint_expr = new_hint
                return
            self._hint = self.pytype(new_hint)
            self._hint_expr = None

    @property
    def hint(self):
        if self._hint is None:
            self._update_hint()
        return self._hint

    def has_hint(self):
        return self._hint is not None

    def require_hint(self):
        if self._hint is None:
            self._update_hint()
            if self._hint is None:
                raise self.shape_env._make_data_dependent_error(self._hint_expr, self.expr)
            else:
                return self._hint
        else:
            return self._hint

    def _update_expr(self):
        self._expr = self.shape_env.replace(self._expr)

    def is_int(self):
        return self.pytype is int

    def is_float(self):
        return self.pytype is float

    def is_bool(self):
        return self.pytype is bool

    def wrap_int(self, num):
        assert type(num) is int
        return SymNode(sympy.Integer(num), self.shape_env, int, num, constant=num, fxnode=num)

    def wrap_float(self, num):
        assert type(num) is float
        return SymNode(sympy.Float(num), self.shape_env, float, num, constant=num, fxnode=num)

    def wrap_bool(self, num):
        assert type(num) is bool
        return SymNode(sympy.true if num else sympy.false, self.shape_env, bool, num, constant=num, fxnode=num)

    def clone(self):
        return self

    def str(self):
        return f"{self.expr}"

    def __str__(self):
        return self.str()

    def __repr__(self):
        return self.str()

    # These methods call the metaprogrammed methods, they're hand written
    # here so we get good stack traces
    def add(self, other) -> "SymNode":  # noqa: F811
        return self._add(other)  # type: ignore[attr-defined]

    def sub(self, other) -> "SymNode":  # noqa: F811
        return self._sub(other)  # type: ignore[attr-defined]

    def mul(self, other) -> "SymNode":  # noqa: F811
        return self._mul(other)  # type: ignore[attr-defined]

    def mod(self, other) -> "SymNode":  # noqa: F811
        return self._mod(other)  # type: ignore[attr-defined]

    def pow(self, other) -> "SymNode":  # noqa: F811
        return self._pow(other)  # type: ignore[attr-defined]

    def and_(self, other) -> "SymNode":  # noqa: F811
        return self._and_(other)  # type: ignore[attr-defined]

    def or_(self, other) -> "SymNode":  # noqa: F811
        return self._or_(other)  # type: ignore[attr-defined]

    def truediv(self, other) -> "SymNode":  # noqa: F811
        return self._truediv(other)  # type: ignore[attr-defined]

    def floordiv(self, other) -> "SymNode":  # noqa: F811
        return self._floordiv(other)  # type: ignore[attr-defined]

    def sym_not(self) -> "SymNode":  # noqa: F811
        return self._sym_not()  # type: ignore[attr-defined]

    def eq(self, other) -> "SymNode":  # noqa: F811
        return self._eq(other)  # type: ignore[attr-defined]

    def ne(self, other) -> "SymNode":  # noqa: F811
        return self._ne(other)  # type: ignore[attr-defined]

    def gt(self, other) -> "SymNode":  # noqa: F811
        return self._gt(other)  # type: ignore[attr-defined]

    def lt(self, other) -> "SymNode":  # noqa: F811
        return self._lt(other)  # type: ignore[attr-defined]

    def le(self, other) -> "SymNode":  # noqa: F811
        return self._le(other)  # type: ignore[attr-defined]

    def ge(self, other) -> "SymNode":  # noqa: F811
        return self._ge(other)  # type: ignore[attr-defined]

    def floor(self) -> "SymNode":  # noqa: F811
        return self._floor()  # type: ignore[attr-defined]

    def sym_float(self) -> "SymNode":  # noqa: F811
        return self._sym_float()  # type: ignore[attr-defined]

    def sym_int(self) -> "SymNode":  # noqa: F811
        return self._sym_int()  # type: ignore[attr-defined]

    def ceil(self) -> "SymNode":  # noqa: F811
        return self._ceil()  # type: ignore[attr-defined]

    def neg(self) -> "SymNode":  # noqa: F811
        return self._neg()  # type: ignore[attr-defined]

    def sym_min(self, other) -> "SymNode":  # noqa: F811
        return self._sym_min(other)  # type: ignore[attr-defined]

    def sym_max(self, other) -> "SymNode":  # noqa: F811
        return self._sym_max(other)  # type: ignore[attr-defined]

    def sym_sqrt(self) -> "SymNode":  # noqa: F811
        return self._sym_sqrt()  # type: ignore[attr-defined]

    def is_contiguous(self, sizes, strides) -> "SymNode":  # noqa: F811
        return self._is_contiguous(sizes, strides)  # type: ignore[attr-defined]

    def is_channels_last_contiguous_2d(self, sizes, strides) -> "SymNode":  # noqa: F811
        return self._is_channels_last_contiguous_2d(sizes, strides)  # type: ignore[attr-defined]

    def is_channels_last_contiguous_3d(self, sizes, strides) -> "SymNode":  # noqa: F811
        return self._is_channels_last_contiguous_3d(sizes, strides)  # type: ignore[attr-defined]

    def is_channels_last_strides_2d(self, sizes, strides) -> "SymNode":  # noqa: F811
        return self._is_channels_last_strides_2d(sizes, strides)  # type: ignore[attr-defined]

    def is_channels_last_strides_3d(self, sizes, strides) -> "SymNode":  # noqa: F811
        return self._is_channels_last_strides_3d(sizes, strides)  # type: ignore[attr-defined]

    def is_non_overlapping_and_dense_indicator(self, sizes, strides) -> "SymNode":  # noqa: F811
        return self._is_non_overlapping_and_dense_indicator(sizes, strides)  # type: ignore[attr-defined]

    # Make C++ happy
    def sym_or(self, other):  # noqa: F811
        return self.or_(other)

    def sym_and(self, other):  # noqa: F811
        return self.and_(other)

    def is_non_overlapping_and_dense(self, sizes, strides):
        return self.is_non_overlapping_and_dense_indicator(sizes, strides).eq(to_node(self, 1))  # type: ignore[attr-defined]

    def int_(self):
        return self.guard_int("", 0)  # NB: uses Python backtrace

    # You can manually trigger a guard with this function
    def guard_int(self, file, line):
        # TODO: use the file/line for some useful diagnostic on why a
        # guard occurred
        r = self.shape_env.evaluate_expr(self.expr, self.hint, fxnode=self.fxnode)
        try:
            return int(r)
        except Exception:
            log.warning("Failed to convert to int: %s", r)
            raise

    def guard_float(self, file, line):
        # TODO: use the file/line for some useful diagnostic on why a
        # guard occurred
        r = self.shape_env.evaluate_expr(self.expr, self.hint, fxnode=self.fxnode)
        try:
            return float(r)
        except Exception:
            log.warning("Failed to convert to float: %s", r)
            raise

    def guard_bool(self, file, line):
        # TODO: use the file/line for some useful diagnostic on why a
        # guard occurred
        r = self.shape_env.evaluate_expr(self.expr, self.hint, fxnode=self.fxnode)
        try:
            return bool(r)
        except Exception:
            log.warning("Failed to convert to bool: %s", r)
            raise

    def bool_(self):
        return self.guard_bool("", 0)


# Overloaded to be compatible with regular Python.
# https://github.com/pytorch/pytorch/issues/90900
class Pow(sympy.Function):
    @classmethod
    def eval(cls, base, exp):
        if exp.is_zero:
            return sympy.Integer(1)
        elif base.is_zero and exp < 0:
            raise ZeroDivisionError(f"{base} cannot be raised to a negative power")
        else:
            return base ** exp

# Overloaded to be compatible with regular Python.
# https://github.com/pytorch/pytorch/issues/90900
class TrueDiv(sympy.Function):
    @classmethod
    def eval(cls, base, divisor):
        if divisor.is_zero:
            raise ZeroDivisionError("division by zero")
        else:
            return base / divisor

class FloorDiv(sympy.Function):
    """
    We maintain this so that:
    1. We can use divisibility guards to simplify FloorDiv(a, b) to a / b.
    2. Printing out the expression is nicer (compared to say, representing a//b as (a - a % b) / b)
    """
    nargs = (2,)
    precedence = 50  # precedence of mul  # noqa: F811

    # Default return type for SymPy assumptions.
    # https://docs.sympy.org/latest/guides/assumptions.html#implementing-assumptions-handlers
    is_real = True

    @property
    def base(self):
        return self.args[0]

    @property
    def divisor(self):
        return self.args[1]

    def _sympystr(self, printer):
        base = printer.parenthesize(self.base, self.precedence)
        divisor = printer.parenthesize(self.divisor, self.precedence)
        return f"({base}//{divisor})"

    # SymPy assumptions based on argument types.
    def _eval_is_real(self):
        return fuzzy_or([self.base.is_real, self.divisor.is_real])

    def _eval_is_integer(self):
        return fuzzy_and([self.base.is_integer, self.divisor.is_integer])

    # Automatic evaluation.
    # https://docs.sympy.org/latest/guides/custom-functions.html#best-practices-for-eval
    @classmethod
    def eval(cls, base, divisor):
        def check_supported_type(x):
            if (x.is_integer is False and x.is_real is False and x.is_complex) or x.is_Boolean:
                raise TypeError(
                    f"unsupported operand type(s) for //: "
                    f"'{type(base).__name__}' and '{type(divisor).__name__}'"
                    f", expected integer or real")

        check_supported_type(base)
        check_supported_type(divisor)

        # We don't provide the same error message as in Python because SymPy
        # makes it difficult to check the types.
        if divisor.is_zero:
            raise ZeroDivisionError("division by zero")

        if base.is_zero:
            return sympy.S.Zero
        if base.is_integer and divisor == 1:
            return base
        if base.is_real and divisor == 1:
            return sympy.floor(base)
        if isinstance(base, sympy.Integer) and isinstance(divisor, sympy.Integer):
            return base // divisor
        if isinstance(base, (sympy.Integer, sympy.Float)) and isinstance(divisor, (sympy.Integer, sympy.Float)):
            return sympy.floor(base / divisor)
        if isinstance(base, FloorDiv):
            return FloorDiv(base.args[0], base.args[1] * divisor)

        if isinstance(base, sympy.Add):
            for a in base.args:
                gcd = sympy.gcd(a, divisor)
                if gcd == divisor:
                    return FloorDiv(base - a, divisor) + a / gcd

        gcd = sympy.gcd(base, divisor)
        if gcd != 1:
            return FloorDiv(
                sympy.simplify(base / gcd), sympy.simplify(divisor / gcd)
            )

# TODO: As an indicator, this != 0 implies == 1 (and vice versa).
# Because we do not have the ability to guard on the stride permutation
# at the moment, it is hard to make further inferences when this is true,
# as although we know the tensor is contiguous in *some* layout, we don't
# know which one (however, you could, for example, make the inference that
# reshaping this to a 1D tensor can be guard-free.)
class IsNonOverlappingAndDenseIndicator(sympy.Function):
    is_integer = True

    @classmethod
    def eval(cls, *args):
        assert len(args) % 2 == 0
        dim = len(args) // 2
        # TODO: it is possible to make progress evaluating this guard
        # even if not all of the inputs are known.  For example, a 2D
        # tensor with non-0/1 sizes but strides (0, 1) is definitely
        # false, because we know its numel > 1 but it's broadcasted
        # in dim 0.
        if all(isinstance(a, sympy.Integer) for a in args):
            size_args = args[0:dim]
            stride_args = args[dim:]
            return eval_is_non_overlapping_and_dense(
                [int(a) for a in size_args],
                [int(a) for a in stride_args]
            )
        return None

IndicatorTypes = (IsNonOverlappingAndDenseIndicator,)

@lru_cache(256)
def safe_expand(r):
    if hasattr(r, 'expand'):
        try:
            return sympy.expand(r)
        except RecursionError:
            log.warning("RecursionError in sympy.expand(%s)", r)
            return r
    else:
        return r

# Methods that have a `__foo__` as well as `__rfoo__`
reflectable_magic_methods = {
    'add': lambda a, b: a + b,
    'sub': lambda a, b: a - b,
    'mul': lambda a, b: a * b,
    'mod': lambda a, b: a % b,
    'pow': lambda a, b: Pow(a, b),
    'and': lambda a, b: sympy.And(a, b),
    'or': lambda a, b: sympy.Or(a, b),
    'truediv': lambda a, b: TrueDiv(a, b),
    'floordiv': lambda a, b: FloorDiv(a, b),
}


def error():
    raise AssertionError("shouldn't be hit")


def get_debugging_stack(num_frames_to_cut=2):
    # cut this frame and the caller's frame by default
    return ''.join(traceback.format_list(traceback.extract_stack()[:-num_frames_to_cut]))


def floor_ceil_helper(a, fn):
    if isinstance(a, sympy.Mul):
        aa = a.args
        if len(aa) == 2 and isinstance(aa[0], sympy.Float) and aa[1].is_integer:
            coef = sympy.Integer(aa[0])
            if aa[0] == coef:  # structural equality test
                return coef * aa[1]
    if isinstance(a, sympy.Float) and a == sympy.Integer(a) or isinstance(a, sympy.Integer):
        return sympy.Integer(a)
    return fn(a)

def floor_impl(a):
    return floor_ceil_helper(a, sympy.floor)

def ceil_impl(a):
    return floor_ceil_helper(a, sympy.ceiling)


magic_methods = {
    **reflectable_magic_methods,
    'sym_not': lambda a: ~a,
    'eq': lambda a, b: sympy.Eq(a, b),
    'ne': lambda a, b: sympy.Ne(a, b),
    'gt': lambda a, b: sympy.Gt(a, b),
    'lt': lambda a, b: sympy.Lt(a, b),
    'le': lambda a, b: sympy.Le(a, b),
    'ge': lambda a, b: sympy.Ge(a, b),
    'floor': floor_impl,
    'sym_float': lambda a: a,  # Cannot use sympy.Float(a) here, coz it expects python literals
    'ceil': ceil_impl,
    'neg': lambda a: -a,
    'sym_min': lambda a, b: sympy.Min(a, b),
    'sym_max': lambda a, b: sympy.Max(a, b),
    'sym_sqrt': lambda a: sympy.sqrt(a),
}

sizes_strides_methods = {
    # TODO: These could also be done with indicators, maybe it is better
    # for reasoning to do it that way
    'is_contiguous': lambda sizes, strides: sympy_is_contiguous(sizes, strides),
    'is_channels_last_contiguous_2d': lambda sizes, strides: sympy_is_channels_last_contiguous_2d(sizes, strides),
    'is_channels_last_contiguous_3d': lambda sizes, strides: sympy_is_channels_last_contiguous_3d(sizes, strides),
    'is_channels_last_strides_2d': lambda sizes, strides: sympy_is_channels_last_strides_2d(sizes, strides),
    'is_channels_last_strides_3d': lambda sizes, strides: sympy_is_channels_last_strides_3d(sizes, strides),
    'is_non_overlapping_and_dense_indicator': lambda sizes, strides: IsNonOverlappingAndDenseIndicator(*sizes, *strides),
}

alternate_impl_if_hinted_methods = {
    "sym_min": builtins.min,
    "sym_max": builtins.max,
}

def sympy_is_contiguous_generic(sizes, strides, dim_order):
    dim = len(sizes)

    if len(dim_order) != dim:
        return sympy.false

    is_contiguous = sympy.true
    z = sympy.Integer(1)
    # Contiguous if the strides make sense (or the dim is size 1)
    for d in dim_order:
        is_contiguous &= sympy.Eq(sizes[d], sympy.Integer(1)) | sympy.Eq(strides[d], z)
        z *= sizes[d]
    # OR if any size is zero
    for d in range(dim):
        is_contiguous |= sympy.Eq(sizes[d], sympy.Integer(0))
    return is_contiguous

def sympy_is_contiguous(sizes, strides):
    dim = len(sizes)
    return sympy_is_contiguous_generic(sizes, strides, list(range(dim - 1, -1, -1)))

# NB: There is a TODO in C++ to allow omitting the batch dim.  If that
# happens you will need to refactor this

def sympy_is_channels_last_contiguous_2d(sizes, strides):
    return sympy_is_contiguous_generic(sizes, strides, [1, 3, 2, 0])

def sympy_is_channels_last_contiguous_3d(sizes, strides):
    return sympy_is_contiguous_generic(sizes, strides, [1, 4, 3, 2, 0])

def sympy_is_channels_last_strides_generic(sizes, strides, dim_order):
    dim = len(sizes)

    if dim != len(dim_order):
        return sympy.false

    m = sympy.Integer(0)
    r = sympy.true

    # special case for trivial C dimension. default to NCHW
    r &= sympy.Ne(strides[1], 0)

    for d in dim_order:
        r &= sympy.Ne(sizes[d], 0) & (strides[d] >= m)
        # Fallback to NCHW as default layout for ambiguous cases
        # This is the flaw of implicit memory_format from strides.
        # N111 tensor with identical strides for size 1 dimension;
        # Two cases could lead us here:
        # a. N111 contiguous Tensor ([N,1,1,1]@[1,1,1,1])
        # b. N11W contiguous Tensor sliced on the W-dimension.
        # ([N,1,1,1]@[W,W,W,W])
        if d == 0:
            r &= sympy.Ne(m, strides[1])
        # This is necessary to:
        # 1. distinguish the memory_format of N1H1;
        #     [H, 1, 1, 1] channels_last stride
        #     [H, H, 1, 1] contiguous stride
        # 2. permutation of 1C1W:
        #     [1, C, 1, H]@[HC, H, H, 1] transpose(1, 3)
        #     [1, H, 1, C]@[HC, 1, H, H] shouldn't be identified as
        #     channels_last
        m = strides[d] * sympy.Max(sizes[d], 1)

    return r

def sympy_is_channels_last_strides_2d(sizes, strides):
    return sympy_is_channels_last_strides_generic(sizes, strides, [1, 3, 2, 0])

def sympy_is_channels_last_strides_3d(sizes, strides):
    return sympy_is_channels_last_strides_generic(sizes, strides, [1, 4, 3, 2, 0])

# TODO: Deduplicate this with torch/_prims_common/__init__.py
def eval_is_non_overlapping_and_dense(sizes, strides):
    return int(guard_bool(_eval_is_non_overlapping_and_dense(sizes, strides)))

def _eval_is_non_overlapping_and_dense(sizes, strides):
    dim = len(sizes)

    # Short-circuits for tensors of rank one, which are
    # non-overlapping and "dense" if their stride is one
    # or it is a 0/1 element tensor
    if dim == 1:
        return strides[0] == 1 or sizes[0] < 2

    # Checks that there exists a permutation of the strides s.t. the tensor would be contiguous
    # Sorts (length, stride) pairs by stride
    lengths_and_strides = sorted(
        zip(sizes, strides), key=operator.itemgetter(1)
    )

    # Unlike the C++ code, we don't move the 0/1 size dimensions to the
    # end.  So we have to keep going for this code.
    expected_stride = 1
    for length, stride in lengths_and_strides:

        if length == 1:
            continue

        if stride != expected_stride:
            return False

        expected_stride *= length

    return True

unary_magic_methods = {
    'sym_float',
    'ceil',
    'floor',
    'neg',
    'sym_sqrt',
    'sym_not',
}

bool_magic_methods = {"and", "or", "sym_not"}

magic_methods_on_math = {"ceil", "floor"}
magic_methods_on_submodule = {"sym_float", "sym_sqrt", "sym_min", "sym_max", "sym_not"}
magic_methods_on_operator_with_trailing_underscore = {"and", "or"}

def method_to_operator(method):
    if method in magic_methods_on_operator_with_trailing_underscore:
        method_attr = f"{method}_"
    else:
        method_attr = method
    if method in magic_methods_on_submodule:
        op = getattr(torch.fx.experimental.symbolic_shapes, method_attr)
    elif method in magic_methods_on_math:
        op = getattr(math, method_attr)
    else:
        op = getattr(operator, method_attr)
    return op

SYMPY_INTERP = {
    'Eq': operator.eq,
    'Ne': operator.ne,
    'Gt': operator.gt,
    'Lt': operator.lt,
    'Le': operator.le,
    'Ge': operator.ge,
    'Min': min,
    'Max': max,
    'Mod': operator.mod,
    'FloorDiv': operator.floordiv,
    'TrueDiv': operator.truediv,
    'IsNonOverlappingAndDenseIndicator': eval_is_non_overlapping_and_dense,
    'floor': math.floor,
    'ceiling': math.ceil,
}

always_float_magic_methods = {"truediv", "sym_float", "sym_sqrt", "pow"}
always_int_magic_methods = {"ceil", "floor"}
always_bool_magic_methods = {"eq", "ne", "gt", "lt", "le", "ge", "and", "or", "sym_not", "is_non_overlapping_and_dense"}

def wrap_node(x):
    # TODO: let C++ also take advantage of this
    if isinstance(x, SymNode) and x.constant is not None:
        return x.constant
    if x.is_int():
        return SymInt(x)
    elif x.is_float():
        return SymFloat(x)
    elif x.is_bool():
        return SymBool(x)
    else:
        raise AssertionError(f"unrecognized return type {x}")

def _make_node_magic(method, func):
    func = lru_cache(256)(func)

    if method in magic_methods_on_operator_with_trailing_underscore:
        method_attr = f"{method}_"
    else:
        method_attr = method

    def binary_magic_impl(self, other):
        op = method_to_operator(method)

        out_hint = None
        if self.hint is not None and other.hint is not None:
            out_hint = op(self.hint, other.hint)

        alternate_impl = alternate_impl_if_hinted_methods.get(method)
        if alternate_impl and out_hint is not None:
            return to_node(self, alternate_impl(wrap_node(self), wrap_node(other)))

        if SYM_FUNCTION_MODE:
            return to_node(self, _handle_sym_dispatch(op, (wrap_node(self), wrap_node(other)), {}))
        assert isinstance(other, SymNode)
        other_expr = other.expr
        # TODO: consider constant prop here
        expr = self.shape_env.replace(self.expr)
        other_expr = self.shape_env.replace(other_expr)
        try:
            out = func(expr, other_expr)
        except Exception:
            log.warning("failed to eval %s(%s, %s)", method, expr, other_expr)
            raise
        out = safe_expand(out)
        pytype: Type
        # This is not strictly correct. In Python, a**b may return complex when
        # a < 0 and b is a float: (-1)**2.1. Same for sympy.sqrt(-3.14). This
        # returns a float while both arguments are ints: 2**(-1). Also, max and
        # min do not type promote. To avoid having data-dependent control flow
        # here, we just set the type to float if one of the args is a float. In
        # case of a type mismatch, we assume that it will be detected during
        # evaluation.
        if method in always_float_magic_methods:
            pytype = float
        elif method in always_bool_magic_methods:
            pytype = bool
        elif self.pytype is float or other.pytype is float:
            pytype = float
        else:
            pytype = self.pytype

        # Create a FX node that corresponds to the operation being applied to
        # this node.
        fxnode = self.shape_env.create_fx_call_function(op, (self.fxnode, other.fxnode))
        return SymNode(out, self.shape_env, pytype, out_hint, fxnode=fxnode)

    def unary_magic_impl(self):
        op = method_to_operator(method)
        if SYM_FUNCTION_MODE:
            return to_node(self, _handle_sym_dispatch(op, (wrap_node(self),), {}))
        # TODO: consider constant prop here
        expr = self.shape_env.replace(self.expr)
        if method == "floor" or method == "ceiling":
            expr = self.shape_env._simplify_floor_div(expr)

        try:
            out = func(expr)
        except Exception:
            log.warning("failed to eval %s(%s)", method, expr)
            raise

        out_hint = None
        if self.hint is not None:
            out_hint = op(self.hint)
        out = safe_expand(out)
        pytype: Type
        if method in always_int_magic_methods:
            pytype = int
        elif method in always_float_magic_methods:
            pytype = float
        else:
            pytype = self.pytype

        fxnode = self.shape_env.create_fx_call_function(op, (self.fxnode,))
        return SymNode(out, self.shape_env, pytype, out_hint, fxnode=fxnode)

    if method in unary_magic_methods:
        setattr(SymNode, f"_{method_attr}", unary_magic_impl)
    else:
        setattr(SymNode, f"_{method_attr}", binary_magic_impl)

def _make_node_sizes_strides(method, func):
    # NB: don't LRU cache, lots of arguments

    def sizes_strides_impl(self, sizes, strides):
        op = getattr(sys.modules[__name__], method)
        if SYM_FUNCTION_MODE:
            return to_node(
                self,
                _handle_sym_dispatch(
                    op,
                    ([wrap_node(s) for s in sizes], [wrap_node(s) for s in strides]),
                    {}
                )
            )
        size_exprs = [s.expr for s in sizes]
        stride_exprs = [s.expr for s in strides]
        try:
            out = func(size_exprs, stride_exprs)
        except Exception:
            log.warning("failed to eval %s(%s, %s)", method, size_exprs, stride_exprs)
            raise
        # bool is never expandable

        size_hints = []
        out_hint = None
        for s in sizes:
            if s.hint is None:
                break
            size_hints.append(s.hint)
        else:
            stride_hints = []
            for s in strides:
                if s.hint is None:
                    break
                stride_hints.append(s.hint)
            else:
                out_hint = op(size_hints, stride_hints)

        # NB: This is the indicator function, not the actual bool!
        pytype: Type
        if method.endswith("_indicator"):
            pytype = int
        else:
            pytype = bool
        return SymNode(out, self.shape_env, pytype, out_hint)

    setattr(SymNode, f"_{method}", sizes_strides_impl)

    # TODO: This is technically hotpath, but in the ideal end state
    # guards on this will resolve at a higher level so you never
    # spend time in this code
    def sizes_strides_user(sizes, strides):
        for a in itertools.chain(sizes, strides):
            if isinstance(a, SymInt):
                return wrap_node(getattr(a.node, method)(
                    [to_node(a.node, b) for b in sizes],
                    [to_node(a.node, b) for b in strides],
                ))
        if method == "is_non_overlapping_and_dense_indicator":
            return eval_is_non_overlapping_and_dense(sizes, strides)
        else:
            # TODO: this is an awful implementation
            return bool(func(
                [sympy.sympify(a) for a in sizes],
                [sympy.sympify(a) for a in strides],
            ))

    # Skip for is_non_overlapping_and_dense_indicator
    if not hasattr(sys.modules[__name__], method):
        setattr(sys.modules[__name__], method, sizes_strides_user)

for method, func in magic_methods.items():
    _make_node_magic(method, func)

for method, func in sizes_strides_methods.items():
    _make_node_sizes_strides(method, func)

def _make_user_magic(method, user_type):
    # User magic takes care of wrapping the other operand into a node,
    # so that our internal logic can assume everything is nodes

    if method in magic_methods_on_operator_with_trailing_underscore:
        method_attr = f"{method}_"
    else:
        method_attr = method

    def unary_magic_impl(self):
        return wrap_node(getattr(self.node, method_attr)())

    def binary_magic_impl(self, other):
        other_node = to_node(self.node, other)
        if other_node is NotImplemented:
            return NotImplemented
        return wrap_node(getattr(self.node, method_attr)(other_node))

    def rbinary_magic_impl(self, other):
        other_node = to_node(self.node, other)
        if other_node is NotImplemented:
            return NotImplemented
        return wrap_node(getattr(other_node, method_attr)(self.node))

    if method in unary_magic_methods:
        setattr(user_type, f"__{method}__", unary_magic_impl)
    else:
        setattr(user_type, f"__{method}__", binary_magic_impl)
        if method in reflectable_magic_methods:
            setattr(user_type, f"__r{method}__", rbinary_magic_impl)

for method, func in magic_methods.items():
    if method in bool_magic_methods:
        _make_user_magic(method, SymBool)
    else:
        _make_user_magic(method, SymInt)
        _make_user_magic(method, SymFloat)

del method
del func

try:
    import z3

    Z3Expr = Union[z3.ArithRef, z3.BoolRef]

    def _boolref(expr: Any) -> z3.BoolRef:
        return cast(z3.BoolRef, expr)

    # Wrapper of Z3 expressions.
    #
    # Some operations on Z3 depend on an assertion so that Z3 can reason
    # about it correctly. e.g. division depends on the denominator being
    # different than 0.
    #
    # This class helps propagate such an assertion to the caller.
    @dataclass
    class Z3Node:
        # Actual Z3 expression.
        expr: Z3Expr
        # Assertions for this expression.
        assertion: Optional[z3.BoolRef] = None

        @property
        def arith(self) -> z3.ArithRef:
            assert isinstance(self.expr, z3.ArithRef)
            return self.expr

        @property
        def bool(self) -> z3.BoolRef:
            assert isinstance(self.expr, z3.BoolRef)
            return self.expr

    # Implementation of Python semantics as Z3 expressions.
    #
    # Z3 Real-Int theory has operators with semantics that differ that of
    # Python. Therefore, in order to get it right, we need to implement
    # the (Python) semantics we are relying on in Z3.
    class Z3Ops:
        # The 2 functions below are used for conditionally casting between
        # integer and reals.
        #
        # Returns a real expression from 'x'.
        @staticmethod
        def to_real(x: z3.ArithRef) -> Z3Node:
            return Z3Node(x if x.is_real() else z3.ToReal(x))

        # Returns an integer expression from 'x'.
        @staticmethod
        def to_int(x: z3.ArithRef) -> Z3Node:
            return Z3Node(x if x.is_int() else z3.ToInt(x))

        # Implements Python division semantics.
        # This is needed because Z3 integer division does not have the
        # same semantics as Python true division.
        @staticmethod
        def div(numerator: z3.ArithRef, denominator: z3.ArithRef) -> Z3Node:
            denominator = Z3Ops.to_real(denominator).arith
            return Z3Node(
                expr=Z3Ops.to_real(numerator).arith / denominator,
                assertion=_boolref(denominator != 0),
            )

        @staticmethod
        def floor(number: z3.ArithRef) -> Z3Node:
            return Z3Node(Z3Ops.to_int(number).expr)

        @staticmethod
        def floordiv(numerator: z3.ArithRef, denominator: z3.ArithRef) -> Z3Node:
            div = Z3Ops.div(numerator, denominator)
            return Z3Node(Z3Ops.to_int(div.arith).expr, div.assertion)

        @staticmethod
        def ceil(number: z3.ArithRef) -> Z3Node:
            ite = z3.If(Z3Ops.floor(number).arith < number, Z3Ops.floor(number + 1).arith, number)
            return Z3Node(cast(z3.ArithRef, ite))

        @staticmethod
        def mod(p: z3.ArithRef, q: z3.ArithRef) -> Z3Node:
            q = Z3Ops.to_int(q).arith
            return Z3Node(
                expr=Z3Ops.to_int(p).arith % q,
                assertion=_boolref(q != 0),
            )

        @staticmethod
        def pow(base: z3.ArithRef, exp: z3.ArithRef) -> Z3Node:
            return Z3Node(
                expr=base ** exp,
                assertion=_boolref(z3.Or(base != 0, exp > 0)),
            )

        @staticmethod
        def sqrt(number: z3.ArithRef) -> Z3Node:
            # Square-root:
            # 1. Only work with reals
            # 2. The number should be positive or zero.
            #    Otherwise, Z3 returns 'unknown'.
            number = Z3Ops.to_real(number).arith
            return Z3Node(
                expr=number ** 0.5,
                assertion=number >= 0
            )

    # Lifts a callable to be used in Z3.
    #
    # This function replaces the given 'op' by a function that:
    #
    #   1. Lifts the arguments into Z3 (i.e. make them inhabitants of Z3)
    #
    #   2. Calls an operation that corresponds to 'op', but works with Z3
    #      inhabitants (left as is if it works as is)
    #
    #   3. Lifts the return statement into 'Z3Node'
    def _operator_to_z3(op: Callable) -> Callable:
        # Operations that have booleans as their argument.
        # This is neeeded because the argument of some FX nodes were
        # literal integers, instead of booleans. So, whenever this flag
        # is set, we also convert ints to booleans.
        boolean_ops = {operator.not_, operator.and_, operator.or_}
        as_bool = op in boolean_ops

        # Lifts the function into 'Z3Node' domain.
        def lift(func):
            def wrap(a) -> Z3Node:
                if isinstance(a, Z3Node):
                    return a
                if isinstance(a, (z3.ArithRef, z3.BoolRef)):
                    return Z3Node(a)
                # Convert it into a Z3 value, if it is some of the supported
                # types below. Finally, wrap it into a 'Z3Node'.
                if isinstance(a, bool) or (as_bool and isinstance(a, int)):
                    return Z3Node(z3.BoolVal(bool(a)))
                if isinstance(a, (int, sympy.Integer)):
                    return Z3Node(z3.IntVal(int(a)))
                if isinstance(a, float):
                    return Z3Node(z3.RealVal(a))
                raise ValueError(f"can't lift type: {type(a)}")

            @functools.wraps(func)
            def wrapper(*args):
                # Lifts the arguments into a list of 'Z3Node'.
                args = tuple(wrap(a).expr for a in args)
                # Run the function on the Z3 expressions.
                r = func(*args)
                # Lifts the return value into a 'Z3Node', if it's not
                # already an object of that type.
                assert isinstance(r, (z3.ArithRef, z3.BoolRef, Z3Node))
                return r if isinstance(r, Z3Node) else Z3Node(r)

            return wrapper

        replacement_map = {
            # Operator module.
            operator.not_: lift(z3.Not),
            operator.and_: lift(z3.And),
            operator.or_: lift(z3.Or),
            operator.floordiv: lift(Z3Ops.floordiv),
            operator.truediv: lift(Z3Ops.div),
            operator.mod: lift(Z3Ops.mod),

            # Math module.
            math.ceil: lift(Z3Ops.ceil),
            math.floor: lift(Z3Ops.floor),

            # Torch module.
            torch.sym_float: lift(Z3Ops.to_real),
            sym_sqrt: lift(Z3Ops.sqrt),
            # Not lifted because we only use this function as a
            # marker for adding the expression as validator input.
            torch._assert: torch._assert,
        }
        return replacement_map[op] if op in replacement_map else lift(op)

    # Processes an FX graph, populating the given validator.
    #
    # This function walks through each node in the FX graph, translating
    # them into the Z3 world.
    #
    # Then, whenever it finds an 'torch._assert' call_function operation,
    # it adds the Z3 expression corresponding to the argument as validator
    # input.
    def _populate_validator_with_fx_graph(
            validator: "TranslationValidator",
            graph: torch.fx.Graph
    ) -> None:
        node_to_z3: Dict[torch.fx.Node, Z3Node] = {}

        # Creates a Z3 variable, taking into account the node type.
        def run_placeholder(node: torch.fx.Node) -> None:
            assert "symbol" in node.meta
            node_to_z3[node] = Z3Node(validator.z3var(node.meta["symbol"]))

        # Actually runs the node target function (which is already
        # lifted) with its arguments.
        def run_call_function(node: torch.fx.Node) -> None:
            args = [
                node_to_z3[a]
                if isinstance(a, torch.fx.Node) else a
                for a in node.args
            ]

            assert callable(node.target)
            node_to_z3[node] = node.target(*args)
            validator.add_assertion(node_to_z3[node].assertion)

        # Adds the Z3 expression corresponding to the first argument
        # as a validator input.
        def run_assertion(node: torch.fx.Node) -> None:
            assertion = node.args[0]
            assert isinstance(assertion, torch.fx.Node)
            validator.add_input(node_to_z3[assertion].bool)

        for node in graph.nodes:
            if node.op == "placeholder":
                run_placeholder(node)
            elif node.op == "call_function":
                if node.target == torch._assert:
                    run_assertion(node)
                else:
                    run_call_function(node)
            elif node.op == "output":
                # Ignore output nodes.
                pass
            else:
                raise AssertionError(f"unsupported operation: {node.op}")

    # Unwraps the result of 'func', given that it is of type 'Z3Node'.
    # Note that it makes it so 'Z3Node.assertion' is ignored.
    def _unwrap_Z3Node(func: Callable) -> Callable:
        @functools.wraps(func)
        def wrapper(*args):
            r = func(*args)
            return r.expr
        return wrapper

    # Translates SymPy expressions into Z3 expressions.
    #
    # Traverses the SymPy AST recursively, translating from its leaves
    # to the root of the tree.
    #
    # At the time of the translation, all free variables present in the
    # SymPy expression being translated must be already mapped to a Z3
    # integer variable.
    class SympyToZ3:
        OPERATOR_HANDLES = {"add", "mul", "eq", "ne", "lt", "gt", "le", "ge"}
        Z3_REPLACEMENT_HANDLES = {
            "and_": z3.And,
            "or_": z3.Or,
            "not_": z3.Not,
            "floor": _unwrap_Z3Node(Z3Ops.floor),
            "ceil": _unwrap_Z3Node(Z3Ops.ceil),
        }

        def __init__(
                self,
                validator: "TranslationValidator",
        ) -> None:
            self._validator = validator

        def _add_assertion_and_arith(self, node: Z3Node) -> z3.ArithRef:
            self._validator.add_assertion(node.assertion)
            return node.arith

        def constant(self, value: Any, dtype: torch.dtype) -> Z3Expr:
            if dtype is torch.int64:
                return z3.IntVal(value)
            if dtype is torch.double:
                return z3.RealVal(value)
            if dtype is torch.bool:
                return z3.BoolVal(value)
            raise ValueError(f"unsupported dtype (SympyToZ3): {dtype}")

        def truediv(self, numerator: z3.ArithRef, denominator: z3.ArithRef) -> z3.ArithRef:
            return self._add_assertion_and_arith(Z3Ops.div(numerator, denominator))

        def div(self, numerator: z3.ArithRef, denominator: z3.ArithRef) -> z3.ArithRef:
            return self._add_assertion_and_arith(Z3Ops.floordiv(numerator, denominator))

        def pow(self, base: z3.ArithRef, exp: z3.ArithRef) -> z3.ArithRef:
            return self._add_assertion_and_arith(Z3Ops.pow(base, exp))

        def mod(self, p: z3.ArithRef, q: z3.ArithRef) -> z3.ArithRef:
            return self._add_assertion_and_arith(Z3Ops.mod(p, q))

        def __getattr__(self, name: str) -> Any:
            if name in self.Z3_REPLACEMENT_HANDLES:
                return self.Z3_REPLACEMENT_HANDLES[name]
            if name in self.OPERATOR_HANDLES:
                return getattr(operator, name)
            print(name)
            raise AttributeError

        def run(self, expr: sympy.Basic) -> Z3Expr:
            return sympy_interp(self, self._validator.symbols, expr)  # type: ignore[arg-type]

    # Frontend class to Z3 validation.
    #
    # Given:
    # - Input: all the generated SymPy expressions (no optimizations applied)
    # - Output: optimized SymPy expressions
    #
    # Shows whether the transformations applied to the input expressions are
    # sound. In other words, solves the following soundness problem:
    #
    # (for all possible assignments of the free variables)
    #
    # "If the conjunction of the output expressions is true, is the conjunctions
    # of the input expressions also true?"
    #
    # In practice: if there is any assignment of the free variables such that
    # the conjunction of the inputs is FALSE but the conjunction of the outputs
    # is TRUE, it would mean that an unsound transformation was applied at some
    # point.
    #
    # That is exactly what this class does. Checks whether the following holds
    # for any assignment of free variables:
    #
    # Not(And(Input)) AND And(Output)
    #
    # If the above equation is true, it means that there is a case where the
    # generated guard (using the output expressions) is incorrectly true.
    # Otherwise, it shows that the optimized output expressions is sound.
    class TranslationValidator:
        def __init__(self) -> None:
            super().__init__()

            # Mapping of SymPy symbols to Z3 integer variables.
            self.symbols = {}

            # Set of Z3 expressions representing all the generated guards.
            # i.e. without any transformation/skipping.
            self._inputs = set()

            # Set of Z3 expressions representing the actual issued guards.
            # i.e. those that will actually be used in the guard function.
            self._outputs = set()

            # Set of Z3 expressions representing assertions over both the
            # input and output expressions.
            self._assertions = set()

        # Retrieves the corresponding Z3 variable.
        def z3var(self, symbol: sympy.Symbol) -> z3.ArithRef:
            assert symbol in self.symbols
            return self.symbols[symbol]

        # Create an integer variable in Z3, if it doesn't already exists.
        def add_int(self, symbol: sympy.Symbol) -> None:
            if symbol not in self.symbols:
                self.symbols[symbol] = z3.Int(symbol.name)

                # If 's' is positive (SymPy assumption), we have to convey it to Z3 as well.
                if symbol.is_positive:  # type: ignore[attr-defined]
                    self._outputs.add(self.symbols[symbol] > 0)

        # Create a float variable in Z3, if it doesn't already exists.
        def add_real(self, symbol: sympy.Symbol) -> None:
            if symbol not in self.symbols:
                self.symbols[symbol] = z3.Real(symbol.name)

        # Create a boolean variable in Z3, if it doesn't already exists.
        def add_bool(self, symbol: sympy.Symbol) -> None:
            if symbol not in self.symbols:
                var = self.symbols[symbol] = z3.Bool(symbol.name)

        # Checks whether all symbols were already added.
        def _check_freesymbols(self, e: sympy.Basic) -> None:
            assert all(isinstance(s, sympy.Symbol) and s in self.symbols for s in e.free_symbols)

        def to_z3(self, e: sympy.Basic) -> Z3Expr:
            return SympyToZ3(self).run(e)

        def add_input(self, e: z3.BoolRef) -> None:
            self._inputs.add(e)

        def add_output(self, e: sympy.Expr) -> None:
            self._check_freesymbols(e)
            self._outputs.add(self.to_z3(e))

        def add_assertion(self, e: Any) -> None:
            if e is None:
                return

            if not isinstance(e, z3.BoolRef):
                assert isinstance(e, sympy.Basic)
                self._check_freesymbols(e)

                ref = self.to_z3(e)
                assert isinstance(ref, z3.BoolRef)
            else:
                ref = e

            self._assertions.add(ref)

        # The result of a validation run.
        @dataclass
        class Result:
            success: bool

            # Mapping of the name of each free variable to the value assigned to it.
            model: Optional[z3.ModelRef] = None

            # List of the expressions that failed due to the assignment.
            failed_inputs: Optional[List] = None

            # List of output expressions
            outputs: Optional[Set] = None

        def validate(self) -> "TranslationValidator.Result":
            from torch._dynamo.utils import dynamo_timed

            # Here, we use "QF_NRA" logic for the solver, since guards have no quantifiers
            # and are potentially non-linear.
            solver = z3.SolverFor("QF_NRA")

            # Add all the assertions to the solver.
            for assertion in self._assertions:
                solver.add(assertion)

            # "Is there any case where it's TRUE for the outputs but FALSE for the inputs?"
            solver.add(z3.And(z3.Not(z3.And(*self._inputs)), z3.And(*self._outputs)))

            log.debug("translation validation: start")
            if dynamo_timed()(solver.check)() == z3.sat:
                # Output expressions are unsound.
                # Log the found model and input expressions that failed.
                model = solver.model()
                return self.Result(
                    success=False,
                    model=model,
                    failed_inputs=[inp for inp in self._inputs if not model.evaluate(inp)],
                    outputs=self._outputs,
                )
            else:
                # Output expressions are sound.
                log.debug("translation validation: success")
                return self.Result(success=True)
except ImportError:
    _HAS_Z3 = False
else:
    _HAS_Z3 = True


def _translation_validator_enabled() -> bool:
    import torch._dynamo
    assert _HAS_Z3 or not torch._dynamo.config.translation_validation, (
        "translation validation requires Z3 package. Please, either install "
        "z3-solver or disable translation validation."
    )
    return torch._dynamo.config.translation_validation


def _lru_cache(fn, maxsize=None):
    """
    Wrapper around lru_cache that clears when new info about shapes has been
    updated.

    Use lru_cache if the output is always the same, regardless of the
    constraints we know now (i.e. evaluate_expr)

    Use _lru_cache otherwise.
    """
    fn_cache = lru_cache(maxsize)(fn)
    prior_key = None

    @functools.wraps(fn)
    def wrapper(self, *args, **kwargs):
        nonlocal prior_key
        if prior_key != self._get_key():
            prior_key = self._get_key()
            fn_cache.cache_clear()
        return fn_cache(self, *args, **kwargs)

    wrapper.cache_clear = fn_cache.cache_clear
    wrapper.cache_info = fn_cache.cache_info  # type: ignore[attr-defined]
    return wrapper


class ShapeGuardPrinter(StrPrinter):
    def __init__(
        self,
        symbol_to_source,
        source_ref,
        var_to_sources,
    ):
        super().__init__()
        self.symbol_to_source = symbol_to_source
        self.source_ref = source_ref
        self.var_to_sources = var_to_sources

    def _print_Symbol(self, expr) -> str:
        assert isinstance(expr, sympy.Symbol), str(type(expr))

        def repr_symbol_to_source():
            return repr({
                symbol: [s.name() for s in sources]
                for symbol, sources in self.symbol_to_source.items()
            })

        assert expr in self.symbol_to_source, (
            f"{expr} (could be from {[s.name() for s in self.var_to_sources[expr]]}) "
            f"not in {repr_symbol_to_source()}.  If this assert is failing, it could be "
            "due to the issue described in https://github.com/pytorch/pytorch/pull/90665"
        )
        return self.source_ref(self.symbol_to_source[expr][0])


class LoggingShapeGuardPrinter(ShapeGuardPrinter):
    def __init__(self, var_to_sources):
        super().__init__(var_to_sources, lambda n: n.name(), var_to_sources)


class DynamicDimConstraintPrinter(StrPrinter):
    """
    Printer for dynamic dim constraints.
    - Instead of t.size()[d] it prints dynamic_dim(t, d)
    - Instead of Eq(_, _), Mod(_, _), etc. it prints _ == _, _ % _, etc.

    We use this to suggest code for specifying dynamic dim constraints.
    """
    def __init__(self, symbol_to_source):
        super().__init__()
        self.symbol_to_source = symbol_to_source

    def print_source(self, source) -> str:
        return f"dynamic_dim({source.base.name()}, {source.idx})"

    def _print_Symbol(self, expr) -> str:
        assert isinstance(expr, sympy.Symbol), str(type(expr))

        return self.print_source(self.symbol_to_source[expr][0])

    def _print_Relational(self, expr):
        return '%s %s %s' % (
            self.parenthesize(expr.lhs, precedence(expr)),
            expr.rel_op,
            self.parenthesize(expr.rhs, precedence(expr))
        )


class DimConstraints:
    """
    Custom solver for a system of constraints on symbolic dimensions.
    Solutions are "static" values or simplified "dynamic" constraints.
    """

    def __init__(self, symbol_to_source, var_to_val):
        # We try to solve systems of inequalities with 1 free variable.
        self._univariate_inequalities: Dict[sympy.Symbol, Set[sympy.Expr]] = defaultdict(set)
        # Among them, we prioritize solving for a free variable that has equalities.
        # NOTE: _symbols_with_equalities is always a subset of _univariate_inequalities.keys()
        # and removing a symbol from the former => removing it from the latter.
        self._symbols_with_equalities: Set[sympy.Symbol] = set()
        # A solution of a free variable with equalities becomes a substitution.
        # We use these substitutions to simplify other constraints.
        # NOTE: removing a symbol from _symbols_with_equalities => adding it to _substitutions.
        self._substitutions: Dict[sympy.Symbol, sympy.Integer] = {}

        # In general, constraints may have // and % operations.
        # Of course, // can be expressed in terms of / and %.
        # Our inequality solver can handle / but not %. So we need to transform them away.
        # We do so by using the values of variables as hints to evaluate %.
        # For soundness we record additional congruence guards and solve them separately.
        self._var_to_val: Dict[sympy.Symbol, sympy.Integer] = var_to_val
        self._congruences: Set[sympy.Expr] = defaultdict(set)

        # We do not try to (directly) solve inequalities with > 1 free variables.
        # NOTE: free variables in these inequalities cannot also be in _substitutions.
        self._multivariate_inequalities: Set[sympy.Expr] = set()

        # We park external equalities between free variables here.
        self._symbolic_equivalences: List[Tuple[Source, sympy.Expr]] = []

        # Solutions come in two forms:
        # - (static) specializations
        # - (dynamic) inequalities / congruences
        self._static_results: Set[str] = set()
        self._dynamic_results: Set[str] = set()

        # printer for solutions
        self._dcp = DynamicDimConstraintPrinter(symbol_to_source)

        # inconsistencies found on substituting with concrete values / static solutions
        self._inconsistencies: List[str] = []

    def rewrite_with_congruences(self, s, expr):
        """
        Eliminate expressions of the form b // d and b % d while adding congruences of the form b % d == k.
        This leaves rational operators (in particular of the form b / d) that our inequality solver can handle.
        We solve the added congruences separately (using our congruence solver, see below).
        """
        def mod_handler(*args):
            # Suppose that we have an expression of the form b % d with free variable s.
            # Using the value of s as a "hint," we can evaluate b % d to a value k.
            # Then we can rewrite b % d to k while adding the guard b % d == k.

            # NOTE(avik): This abstraction is provably sound but, in general, incomplete. It is complete IFF
            # the original expression always evaluates to a constant value (i.e., it does not vary with s).
            # In other words,
            # - solutions of s with the rewritten expression are guaranteed to also be solutions of s with
            #   the original expression;
            # - while it may be possible to find solutions of s with the original expression that are not
            #   solutions with the rewritten expression, in that case the original expression cannot evaluate
            #   to the same value for all solutions of s.
            #
            # Should we be worried about this incompleteness? No, because of the following reasons:
            # 1. It unblocks dramatic simplification that would not be otherwise possible with current tech
            #    (i.e., "don't let perfect be the enemy of the good").
            # 2. We already have a tradition of using hints to add guards in the compiler for making progress.
            # 3. We have not yet seen a counterexample arise in practice! In particular, any congruence guards
            #    we generate (or simplify to) seem to be of the form b % d == k where k is a constant.
            #
            # Here's a theoretical counterexample: 3*s % (s + 1) == s - 2, that is satisfied by all s >= 2.
            # With any hint (say) s = k, we'd rewrite this to: 3*s % (s + 1) == k - 2. But, substituting, we
            # would then get k - 2 == s - 2, and thus s = k as the (only, constant) solution!
            base, divisor = args
            base, divisor = self.rewrite_with_congruences(s, base), self.rewrite_with_congruences(s, divisor)
            mod_reduced = base.subs(self._var_to_val) % divisor.subs(self._var_to_val)
            congruence = (base - mod_reduced) % divisor
            if congruence != 0:
                self._congruences[s].add(congruence)
            return mod_reduced

        def floor_div_handler(*args):
            # Suppose that we have an expression of the form b // d with free variable s.
            # Using the value of s, we can evaluate b % d to a value k.
            # Then we can rewrite b // d to (b - k) / d, while adding the guard b % d == k.

            # NOTE(avik): This is exactly equivalent to rewriting b // d as (b - (b % d)) / d
            # and eliminating b % d as above.
            base, divisor = args
            base, divisor = self.rewrite_with_congruences(s, base), self.rewrite_with_congruences(s, divisor)
            mod_reduced = base.subs(self._var_to_val) % divisor.subs(self._var_to_val)
            congruence = (base - mod_reduced) % divisor
            if congruence != 0:
                self._congruences[s].add(congruence)
            return (base - mod_reduced) / divisor

        if expr.has(sympy.Mod):
            expr = expr.replace(sympy.Mod, mod_handler)
        if expr.has(FloorDiv):
            expr = expr.replace(FloorDiv, floor_div_handler)
        return expr

    def add(self, expr):
        if expr == sympy.true:
            return
        orig_expr = expr
        orig_reduced = orig_expr.subs(self._var_to_val)
        # TODO(avik): https://github.com/pytorch/pytorch/issues/101093
        # It is possible that `expr` will fail the consistency check because of
        # precision errors. Specifically, on substituting its free symbols with
        # their concrete values, we might end up comparing floats. Until we have
        # a fix for this issue, we delay raising such failures. See solve().
        if orig_reduced == sympy.false:
            self._inconsistencies.append(f"{orig_expr} is inconsistent!")
        free_symbols = expr.free_symbols
        assert free_symbols, f"Did not expect constraint with no free variables: {expr}"
        if len(free_symbols) > 1:
            # multivariate: record and move on
            self._multivariate_inequalities.add(expr)
        else:
            # univariate: can solve these immediately
            s = next(iter(free_symbols))
            # eliminate // and % (see documentation of `rewrite_with_congruences` above)
            expr = self.rewrite_with_congruences(s, expr)
            if expr != sympy.true:
                reduced = expr.subs(self._var_to_val)
                if reduced == sympy.false:
                    self._inconsistencies.append(
                        f"{expr}, obtained by rewriting {orig_expr} with congruences, "
                        "is inconsistent!"
                    )
                if isinstance(expr, sympy.Eq):
                    # special status for symbols that have equalities (see `solve` below)
                    self._symbols_with_equalities.add(s)
                self._univariate_inequalities[s].add(expr)

    def add_equality(self, source, expr):
        if expr.free_symbols:
            # these will resolve to either specializations or dynamic equality constraints
            self._symbolic_equivalences.append((source, expr))
        else:
            # specialization, right here
            self._static_results.add(f"{source.name()} == {expr}")

    def reduce_congruences(self):
        reduced_congruences = {}
        for s, congruences in self._congruences.items():
            remainder_modulus_pairs = []
            congruences_to_check = set()
            for congruence in congruences:
                base, divisor = congruence.args
                # We are given a congruence of the form base % divisor == 0 with a free variable s. So:
                # - we transform this into an equation of the form base = divisor * tmp;
                # - we solve this equation for s to get a linear solution with free variable tmp.
                tmp = sympy.Symbol("tmp", integer=True)
                symbol, solution = sympy.solve_linear(base - divisor * tmp, symbols=[s])
                # See https://docs.sympy.org/latest/modules/solvers/solvers.html#sympy.solvers.solvers.solve_linear
                # for how to interpret the results.
                if s == symbol:
                    # This means the solution is of the form s = modulus*tmp + remainder.
                    modulus, remainder = sympy.polys.polytools.div(solution, tmp)
                    if isinstance(modulus, sympy.Integer) and isinstance(remainder, sympy.Integer):
                        # Make sure 0 <= remainder <= modulus.
                        remainder = remainder % modulus
                        remainder_modulus_pairs.append((remainder, modulus))
                        continue
                # This means that we did not get a unique solution to the equation.
                # No problem, we will check it.
                congruences_to_check.add(congruence)
            # Finally we solve for a congruence s such that s = r_i mod m_i for each (r_i, m_i).
            # The solution will be a congruence of the form s = r mod m.
            # NOTE(avik): Since the given m_i may not be pairwise coprime, we can't just use CRT.
            if remainder_modulus_pairs:
                remainder, modulus = sympy.ntheory.modular.solve_congruence(*remainder_modulus_pairs)
                reduced_congruences[s] = {(s - remainder) % modulus}
                substitution = {s: modulus * sympy.Symbol("tmp", integer=True) + remainder}
                reduced_congruences[s].update(
                    congruence for congruence in congruences_to_check
                    if not sympy.checksol(congruence, substitution)
                )
            else:
                reduced_congruences[s] = congruences_to_check

        return reduced_congruences

    def raise_inconsistencies(self):
        if self._inconsistencies:
            msg = "\n".join(self._inconsistencies)
            self._inconsistencies.clear()
            raise ValueError(f"The following inconsistencies were found:\n{msg}")

    def solve(self):
        self.raise_inconsistencies()
        # as long as there are symbols with equalities, solve for them
        # NOTE(avik): this is guaranteed to terminate (#iterations <= #symbols)
        while(self._symbols_with_equalities):
            s = self._symbols_with_equalities.pop()
            exprs = self._univariate_inequalities.pop(s)
            solution = sympy.solvers.inequalities.reduce_inequalities(exprs, s)
            if isinstance(solution, sympy.And):
                solution = next((arg for arg in solution.args if isinstance(arg, sympy.Eq)), solution)
            assert isinstance(solution, sympy.Eq), f"Expected an equality constraint for {s}, got {solution}"
            symbol, val = solution.args
            assert symbol == s, f"Expected a constraint on {s} instead of on {symbol}"
            # because this is univariate, the solution is a specialization
            self._static_results.add(f"{self._dcp.symbol_to_source[s][0].name()} == {val}")
            # add this as a substitution to simplify other constraints
            self._substitutions[s] = val

            # simplify multivariate inequalities: some of them will now become univariate!
            multivariate_inequalities = self._multivariate_inequalities
            self._multivariate_inequalities = set()
            for expr in multivariate_inequalities:
                self.add(expr.subs(s, self._substitutions[s]))
            self.raise_inconsistencies()

            # simplify symbolic equivalences: some of them will now become specializations!
            symbolic_equivalences = self._symbolic_equivalences
            self._symbolic_equivalences = []
            for source, expr in symbolic_equivalences:
                self.add_equality(source, expr.subs(s, self._substitutions[s]))

        # remaining symbols have only pure inequalities (no equalities)
        for s, exprs in self._univariate_inequalities.items():
            try:
                solution = sympy.solvers.inequalities.reduce_inequalities(exprs, s)
                # because this is univariate, the solution is a dynamic (range) constraint
                if isinstance(solution, sympy.And):
                    for arg in solution.args:
                        self._dynamic_results.add(self._dcp.doprint(arg))
                else:
                    self._dynamic_results.add(self._dcp.doprint(solution))
            except NotImplementedError as e:
                log.warning("Failed to reduce inequalities: %s", e)
                for expr in exprs:
                    self._dynamic_results.add(self._dcp.doprint(expr))

        # remaining symbolic equivalences become dynamic equality constraints
        for source, expr in self._symbolic_equivalences:
            self._dynamic_results.add(f"{self._dcp.print_source(source)} == {self._dcp.doprint(expr)}")

        # solve linear congruences
        # NOTE(avik): We do not need to solve them for symbols that have already been specialized.
        reduced_congruences = self.reduce_congruences()
        for s, congruences in reduced_congruences.items():
            for congruence in congruences:
                # any congruence that cannot be checked becomes a dynamic constraint as well
                if s not in self._substitutions or not sympy.checksol(congruence, {s: self._substitutions[s]}):
                    self._dynamic_results.add(self._dcp.doprint(sympy.Eq(congruence, 0)))

    def prettify_results(self, original_signature: inspect.Signature):
        # Note: Model inputs are wrapped as LocalSource in dynamo.
        # LocalSource.name() wraps the name with L[""]. We use regular
        # expression to do the replacement to avoid traversing up
        # the source hierarchy manually.
        def extract_and_rewrite_local(dc):
            match = re.search(r"L\['(.+?)'\]", dc)
            if match is None:
                return
            arg = match.expand(r'\1')
            dc = re.sub(r"L\['(.+?)'\]", r'\1', dc)
            return arg, dc

        def group(results, args_index):
            groups = defaultdict(list)
            for dc in results:
                local = extract_and_rewrite_local(dc)
                if local is None:
                    # This can happen, e.g., with `assume_constant_result`.
                    # In that case, we drop the constraint.
                    # TODO(avik) Maybe we should generate an assertion here?
                    continue
                arg, dc = local
                if arg in args_index:
                    groups[args_index[arg]].append(dc)
                else:
                    # This can happen, e.g., with decorators that change the signature.
                    # In that case, we drop the constraint. Seems hard to do better. :/
                    # TODO(avik) Maybe warn that `arg` in not in `signature`?
                    continue
            sorted_groups = []
            for idx, dcs in sorted(groups.items()):
                _, arg = idx
                sorted_groups.append((arg, sorted(dcs)))
            return sorted_groups

        # Instead of 2 <= dynamic_dim(...) simply suggest dynamic_dim(...).
        # There is no change in behavior since 2 is the default lower bound.
        def remove_default_lower_bound(dc):
            return re.sub(r"2 <= dynamic_dim(.+)", r"dynamic_dim\1", dc)

        signature = original_signature.replace(return_annotation=inspect.Signature.empty)
        args_index = {}
        for i, arg in enumerate(signature.parameters.keys()):
            args_index[arg] = (i, arg)

        def print_results(grouped, indent, result_fn):
            nonlocal buf

            space = False
            for arg, results in grouped:
                if space:
                    buf += "\n"
                else:
                    space = True
                buf += f"\n{indent}# {arg}:"
                for result in results:
                    buf += f"\n{indent}{result_fn(result)}"

        buf = ""
        indent = 4 * " "
        if self._static_results:
            grouped_static_results = group(self._static_results, args_index)
            buf += "\nThe following dimensions have been specialized and CANNOT be dynamic."
            buf += f"\n```\ndef specializations{str(signature)}:"
            print_results(
                grouped_static_results,
                indent,
                lambda result: f"assert {result}",
            )
            buf += "\n```\n"
        if self._dynamic_results:
            grouped_dynamic_results = group(self._dynamic_results, args_index)
            buf += "\nThe following dimensions CAN be dynamic."
            buf += "\nYou can use the following code to specify the constraints they must satisfy:"
            buf += f"\n```\ndef specify_constraints{str(signature)}:"
            buf += f"\n{indent}return ["
            print_results(
                grouped_dynamic_results,
                indent * 2,
                lambda result: f"{remove_default_lower_bound(result)},",
            )
            buf += f"\n{indent}]\n```\n"
        return buf



TLS = threading.local()


class ShapeEnvLoggerAdapter(logging.LoggerAdapter):
    def process(self, msg, kwargs):
        # TODO: Maybe suppress the envid if not DEBUG?
        return '%s: %s' % (self.extra['envid'], msg), kwargs


ENV_COUNTER = collections.Counter()


class ShapeEnv:
    def __init__(
        self, *,
        allow_scalar_outputs=True,
        allow_dynamic_output_shape_ops=True,
        # NB: These are legacy configuration that help us make good choices
        # when the constraint/dynamic dims are not explicitly passed to us.
        # Ideally we will fix all call sites to be explicit and not have
        # implicit choices, but this apparently was pretty involved.
        assume_static_by_default=False,
        # Note - On 0/1 specialization
        #
        # The following options affect decisions we make about eager
        # specialization.  Disabling them will increase trace time (as we do
        # more symbolic reasoning) and can also harm the quality of generated
        # code (because inductor may not be able to specialize for bounds
        # being equal--although if we later respecialize because of a guard,
        # your code may be just as good as it was before.)
        #
        # When True, eagerly specialize input sizes which have 0/1.
        specialize_zero_one=True,
        # When True, assume input sizes which have the same size are
        # symbolically equal.
        duck_shape=True,
        # For debugging
        frame_id=None,
    ):
        # Not directly used by ShapeEnv; indirectly used by FakeTensor
        self.allow_scalar_outputs = allow_scalar_outputs
        self.allow_dynamic_output_shape_ops = allow_dynamic_output_shape_ops
        self.guards: List[ShapeGuard] = []
        # Maps symbolic ints to their original concrete values
        # Currently populated from tensors
        self.var_to_val: Dict["sympy.Symbol", "sympy.Integer"] = {}
        # Maps symbolic ints to their min/max range.  These ranges
        # are conservative: the int MUST fall in the range, but the
        # range may contain ints which may not actually appear in
        # practice
        self.var_to_range: Dict["sympy.Symbol", ValueRanges] = {}
        self.var_to_sources: Dict["sympy.Symbol", List[Source]] = {}
<<<<<<< HEAD
        self.var_to_stack: Dict["sympy.Symbol", str] = {}
        # Maps symbolic ints to the guards that refine their lower/upper
        # bound. If one of them is None, it means that there are no guards
        # that refine that respective bound.
        self.var_to_guards: Dict["sympy.Symbol", Tuple[Optional[ShapeGuard], Optional[ShapeGuard]]] = {}
=======
        self.var_to_stack: Dict["sympy.Symbol", traceback.StackSummary] = {}
>>>>>>> 96fd2836
        # Maps from sympy ints to expressions representing them
        # Populated from equality guards (i.e. a.shape[0] == b.shape[0])
        self.replacements: Dict["sympy.Symbol", "sympy.Expr"] = {}  #
        # Set holds a % b expressions that evaluate to 0.
        self.divisible: Set["sympy.Expr"] = set()
        # Duck-shaping says that if two input tensors have the same size,
        # they get assigned the same symbolic variable
        self.val_to_var: Dict[int, "sympy.Expr"] = {}
        if specialize_zero_one:
            self.val_to_var = {0: sympy.Integer(0), 1: sympy.Integer(1)}
        self.unbacked_symfloat_counter = itertools.count()
        self.unbacked_symint_counter = itertools.count()
        self.assume_static_by_default = assume_static_by_default
        self.specialize_zero_one = specialize_zero_one
        self.duck_shape = duck_shape
        per_frame_id = ENV_COUNTER[frame_id]
        ENV_COUNTER[frame_id] += 1
        if frame_id is None:
            env_id = per_frame_id
        else:
            env_id = f"{frame_id}.{per_frame_id}"
        self.log = ShapeEnvLoggerAdapter(log, {'envid': env_id})
        self.log.info("create_env")
        self.frozen = False
        self.dim_constraints: Optional[DimConstraints] = None

        self.graph_added_nodes: Dict[Tuple[Callable, Tuple[Any, ...]], torch.fx.Node] = {}
        self.source_to_symbol: Dict[str, sympy.Symbol] = {}
        if _translation_validator_enabled():
            self.validator = TranslationValidator()
            self.graph = torch.fx.Graph()
            # Create an output graph and start inserting before that.
            # This is needed when 'deepcopy'-ing this object.
            self.graph.inserting_before(self.graph.output(None))

    def freeze(self):
        self.frozen = True

    def _create_symbol_for_source(self, source: Source, positive: Optional[bool]) -> Optional[sympy.Symbol]:
        if _translation_validator_enabled():
            srcname = source.name()
            if source not in self.source_to_symbol:
                self.source_to_symbol[srcname] = sympy.Symbol(srcname, positive=positive, integer=True)
            return self.source_to_symbol[srcname]

    def _add_z3var_for(self, symbol: sympy.Symbol, type: Type) -> None:
        if _translation_validator_enabled():
            if type == int:
                self.validator.add_int(symbol)
            elif type == float:
                self.validator.add_real(symbol)
            elif type == bool:
                self.validator.add_bool(symbol)
            else:
                raise ValueError(f"can't create Z3 variable for type: {type}")

    def _add_output_guard(self, expr) -> None:
        if _translation_validator_enabled():
            self.validator.add_output(expr)

    def _add_assertion(self, expr) -> None:
        if _translation_validator_enabled():
            self.validator.add_assertion(expr)

    def _check_translation_validate(self) -> None:
        if _translation_validator_enabled():
            result = self.validator.validate()
            if not result.success:
                assert result.model is not None and result.failed_inputs is not None and result.outputs is not None
                oneline_model = {sym: result.model[sym] for sym in result.model}
                failed_inputs = "\n".join(f"==>> {inp}" for inp in result.failed_inputs)
                outputs = "\n".join(f"==>> {out}" for out in result.outputs)
                raise RuntimeError(f"""translation validation failed with model: {oneline_model}
Outputs:
{outputs}

Failed inputs:
{failed_inputs}""")

    def create_fx_call_function(
            self,
            op: Callable,
            args: Tuple,
    ) -> Optional[torch.fx.Node]:
        # Cache this tuple in order to avoid dupplicated nodes.
        node_key = (op, args)

        if _translation_validator_enabled() and node_key not in self.graph_added_nodes:
            # Presence of None in the arguments implies that we should ignore this operation.
            if any(a is None for a in args):
                # We check if we are not mixing SymNode that should not be ignored
                # (fxnode is not None) with those that should (fxnode is None).
                assert all(not isinstance(a, torch.fx.Node) for a in args)
                return None

            # If translation validation is enabled, all arguments must have its
            # own FX node.
            assert all(a is not None for a in args), f"missing arg in FX graph ({op.__name__}): {args}"
            self.graph_added_nodes[node_key] = self.graph.call_function(_operator_to_z3(op), args)

        return self.graph_added_nodes.get(node_key, None)

    def create_fx_placeholder_and_z3var(
            self,
            symbol: sympy.Symbol,
            type: Type,
    ) -> Optional[torch.fx.Node]:
        if _translation_validator_enabled():
            # Add a Z3 variable according to 'type'.
            self._add_z3var_for(symbol, type)
            # Create the FX placeholder.
            node = self.graph.placeholder(symbol.name)
            # Attach the 'symbol' to the placeholder so that we can retrieve
            # the Z3 variable later.
            node.meta["symbol"] = symbol
            return node

    def _suppress_guards_tls(self):
        return getattr(TLS, "suppress_guards", False)

    @contextmanager
    def suppress_guards(self):
        TLS.suppress_guards = True
        try:
            yield
        finally:
            TLS.suppress_guards = False

    def _get_key(self):
        """
        Defines the current "state" of the guards we've accumulated in this ShapeEnv.
        Determines when we need to invalidate our cache
        """
        return (len(self.replacements), len(self.divisible))

    def _produce_dyn_sizes(self,
                           ex: torch.Tensor,
                           source: Source,
                           dynamic_dims: DimList[DimDynamic],
                           constraint_dims: DimList[DimConstraint],
                           ) -> List[sympy.Expr]:
        from torch._dynamo.source import TensorPropertySource, TensorProperty
        size = []
        for i, val in enumerate(ex.size()):
            size.append(self.create_symbol(
                val, TensorPropertySource(source, TensorProperty.SIZE, i), dynamic_dims[i], constraint_dims[i]
            ))
        return size

    def create_symbolic_sizes_strides_storage_offset(
        self,
        ex: torch.Tensor,
        source: Source,
        *,
        dynamic_dims: Optional[DimList[DimDynamic]] = None,
        constraint_dims: Optional[DimList[DimConstraint]] = None,
    ):
        """
        Returns a list of symbolic sizes and strides for the given tensor.
        We try our best to express stride in terms of the sizes, so as to not
        introduce new symbolic variables.
        """
        dim = ex.dim()

        # Reimplement the legacy behavior
        if constraint_dims is None:
            constraint_dims = [None] * dim
        if dynamic_dims is None:
            dynamic_dims = []
            for i in range(dim):
                # NB: This is encapsulation breaking!  Legacy behavior was
                # bad.
                if _is_dim_dynamic(ex, i):
                    r = DimDynamic.DYNAMIC
                elif self.assume_static_by_default:
                    r = DimDynamic.STATIC
                else:
                    r = DimDynamic.DUCK
                dynamic_dims.append(r)
            dynamic_dims = [DimDynamic.DUCK] * dim

        assert len(dynamic_dims) == dim
        assert len(constraint_dims) == dim

        from torch._dynamo.source import TensorPropertySource, TensorProperty
        size: List[sympy.Expr] = self._produce_dyn_sizes(ex, source, dynamic_dims, constraint_dims)
        stride: List[Optional[sympy.Expr]] = [None] * len(size)
        for i, val in enumerate(ex.stride()):
            if val in (0, 1):
                stride[i] = sympy.Integer(val)
        while any(x is None for x in stride):
            candidates = {
                ex.size(i) * ex.stride()[i]: size[i] * stride[i]
                for i in range(len(size))
                if stride[i] is not None and ex.stride()[i] >= 0
            }
            # iterate over unbound strides in sorted order
            val_list = sorted(
                [(ex.stride()[i], i) for i in range(len(stride)) if stride[i] is None]
            )
            for _, i in val_list:
                if stride[i] is None and ex.stride()[i] in candidates:
                    stride[i] = candidates[ex.stride()[i]]
                    candidates[ex.size(i) * ex.stride()[i]] = size[i] * stride[i]

            if any(x is None for x in stride):
                # bind the smallest unbound stride to a new variable
                val, i = min(
                    [
                        (ex.stride()[i], i)
                        for i in range(len(stride))
                        if stride[i] is None
                    ]
                )
                stride[i] = self.create_symbol(
                    val,
                    TensorPropertySource(source, TensorProperty.STRIDE, i),
                    # TODO: This should be DYNAMIC, using DUCK for BC
                    dynamic_dim=DimDynamic.DUCK,
                    constraint_dim=None,
                )
        assert all(x is not None for x in stride)

        sym_sizes = [
            self.create_symintnode(sym, hint=hint, source=TensorPropertySource(source, TensorProperty.SIZE, i), positive=True)
            for i, (sym, hint) in enumerate(zip(size, ex.size()))
        ]
        sym_stride = []
        for i, stride_expr in enumerate(stride):
            # NB: Don't duck size the stride; instead use the expression
            # we computed
            assert stride_expr is not None
            sym_stride.append(self.create_symintnode(
                stride_expr, hint=ex.stride(i), source=TensorPropertySource(source, TensorProperty.STRIDE, i), positive=True
            ))
        sym_storage_offset = self.create_symintnode(self.create_symbol(
            ex.storage_offset(),
            TensorPropertySource(source, TensorProperty.STORAGE_OFFSET),
            # TODO: This should be DYNAMIC, using DUCK for BC
            dynamic_dim=DimDynamic.DUCK,
            constraint_dim=None,
        ), hint=ex.storage_offset(), source=TensorPropertySource(source, TensorProperty.STORAGE_OFFSET))
        return sym_sizes, sym_stride, sym_storage_offset

    # If you know what the current hint value of the SymInt to be created
    # is, pass it into hint.  Otherwise, pass None and we will make our best
    # guess
    def create_symintnode(
            self,
            sym: "sympy.Expr",
            *,
            hint: Optional[int],
            source: Optional[Source] = None,
            positive: Optional[bool] = None
    ):
        if _translation_validator_enabled() and source is not None:
            # Create a new symbol for this source.
            symbol = self._create_symbol_for_source(source, positive=positive)
            assert symbol is not None

            # Create a new FX placeholder and Z3 variable for 'symbol'.
            fxnode = self.create_fx_placeholder_and_z3var(symbol, int)

            # Add an equality assertion for the newly created symbol and 'sym'.
            self._add_assertion(sympy.Eq(symbol, sym))
        else:
            fxnode = None

        if isinstance(sym, sympy.Integer):
            if hint is not None:
                assert int(sym) == hint
            return int(sym)
        return SymInt(SymNode(sym, self, int, hint, fxnode=fxnode))

    def create_unbacked_symfloat(self):
<<<<<<< HEAD
        symbol: sympy.Symbol = sympy.Symbol(f"f{next(self.unbacked_symfloat_counter)}")
        self.var_to_stack[symbol] = ''.join(traceback.format_list(traceback.extract_stack()[:-1]))
=======
        symbol = sympy.Symbol(f"f{next(self.unbacked_symfloat_counter)}")
        self.var_to_stack[symbol] = traceback.extract_stack()[:-1]
>>>>>>> 96fd2836
        self.var_to_range[symbol] = ValueRanges.unknown()

        # Create a new FX placeholder and Z3 variable for 'symbol'.
        fxnode = self.create_fx_placeholder_and_z3var(symbol, float)

        return SymFloat(SymNode(symbol, self, float, None, fxnode=fxnode))

    def create_unbacked_symint(self):
<<<<<<< HEAD
        name = f"i{next(self.unbacked_symint_counter)}"
        symbol: sympy.Symbol = sympy.Symbol(name, integer=True)
        self.var_to_stack[symbol] = ''.join(traceback.format_list(traceback.extract_stack()[:-1]))
=======
        symbol = sympy.Symbol(f"i{next(self.unbacked_symint_counter)}", integer=True)
        self.var_to_stack[symbol] = traceback.extract_stack()[:-1]
>>>>>>> 96fd2836
        self.var_to_range[symbol] = ValueRanges(-sys.maxsize - 1, sys.maxsize)

        # Create a new FX placeholder and Z3 variable for 'symbol'.
        fxnode = self.create_fx_placeholder_and_z3var(symbol, int)

        return SymInt(SymNode(symbol, self, int, None, fxnode=fxnode))

    def create_unbacked_symbool(self):
<<<<<<< HEAD
        name = f"i{next(self.unbacked_symint_counter)}"
        symbol: sympy.Symbol = sympy.Symbol(name, integer=True)
        self.var_to_stack[symbol] = ''.join(traceback.format_list(traceback.extract_stack()[:-1]))
=======
        symbol = sympy.Symbol(f"i{next(self.unbacked_symint_counter)}", integer=True)
        self.var_to_stack[symbol] = traceback.extract_stack()[:-1]
>>>>>>> 96fd2836
        self.var_to_range[symbol] = ValueRanges(0, 1)

        # Create a new FX placeholder and Z3 variable for 'symbol'.
        fxnode = self.create_fx_placeholder_and_z3var(symbol, bool)

        return SymBool(SymNode(sympy.Eq(symbol, 1), self, bool, None, fxnode=fxnode))

    def create_symbol(
        self,
        val: int,
        source: Source,
        dynamic_dim: DimDynamic = DimDynamic.DUCK,
        constraint_dim: DimConstraint = None,  # NB: includes None
    ) -> "sympy.Expr":
        assert isinstance(source, Source), f"{type(source)} {source}"
        # It's always sound to allocate a symbol as DYNAMIC.  If the user
        # constrained the symbol, force the policy to DYNAMIC, because our
        # constraint code will do weird stuff if, e.g., it's duck shaped
        if constraint_dim is not None:
            dynamic_dim = DimDynamic.DYNAMIC

        if dynamic_dim is DimDynamic.STATIC:
            return sympy.Integer(val)
        elif dynamic_dim is DimDynamic.DUCK:
            # duck_shape can be used to globally turn off duck shaping, even
            # if it was requested
            duck = self.duck_shape
        elif dynamic_dim is DimDynamic.DYNAMIC:
            duck = False
        else:
            raise AssertionError(f"unhandled dynamic_dim {dynamic_dim}")

        if val < 0:
            from torch._dynamo.source import NegateSource
            assert constraint_dim is None, "constraints on negative unspec ints NYI"
            return -self.create_symbol(-val, NegateSource(source), dynamic_dim, constraint_dim)

        if val in (0, 1) and self.specialize_zero_one:
            r = self.val_to_var[val]
        elif not duck or val not in self.val_to_var:
            # If we're not duck shaping, we always create a new symbol
            # Even if we're duck shaping, if we haven't seen this particular
            # value before, we also create a new symbol
            sympy_expr = sympy.Symbol(f"s{len(self.var_to_val)}", positive=True, integer=True)
            self.log.info("create_symbol %s = %s for %s", sympy_expr, val, source.name())
            # We always associate vars to vals
            self.var_to_val[sympy_expr] = sympy.Integer(val)
            # Do the appending later, because we always want to populate this
            self.var_to_sources[sympy_expr] = []
            # Add assertions for the newly created symbols
            self._add_z3var_for(sympy_expr, int)
            self._add_assertion(sympy.And(sympy.Ne(sympy_expr, 0), sympy.Ne(sympy_expr, 1)))

            if duck:
                # Make sure to reuse this symbol for subsequent duck shaping
                self.val_to_var[val] = sympy_expr

            # Apply default range, which assumes not zero-one
            self.var_to_range[sympy_expr] = self._default_value_range()

            # Small performance optimization: if we have a min-max constraint,
            # we can proactively narrow to that range
            if isinstance(constraint_dim, StrictMinMaxConstraint):
                assert not duck
                self.var_to_range[sympy_expr] &= constraint_dim.vr

            vr = self.var_to_range[sympy_expr]
            if val not in vr:
                raise ConstraintViolationError(f"{val} not in range [{vr.lower}, {vr.upper}]")

            r = sympy_expr
        else:
            # This implements duck-shaping: input sizes that match are assigned
            # the same symint
            r = self.val_to_var[val]
            self.log.debug("create_symbol %s duck sized %s", r, source.name())

        if isinstance(r, sympy.Symbol):
            self.var_to_sources[r].append(source)

        return r

    # Generates a list of guards strings which, when evaluated in a context that
    # defines tensors for all the sources, returns True or False depending
    # on if the guards in the list evaluated to True or not.  Primarily used by Dynamo,
    # but this is also helpful for manual testing of guards (see
    # evaluate_guards_for_args)
    #
    # For convenience in testing, a source is allowed to be a str,
    # in which case we will assume it is a LocalSource
    #
    # simplified lets you omit duck sizing, equality and 0/1 guards.
    # This is useful for testing when you don't care about the boilerplate
    # guards, and it may be helpful for user output too (be careful though;
    # some equality guards are nontrivial!  It would be nice to get simplified
    # output to print them too).  It's private because it's not
    # intended for normal use
    def produce_guards(
        self,
        placeholders,
        sources,
        source_ref=lambda n: n.name(),
        *,
        # An input is either a SymInt (in which case you directly have
        # DimConstraint) or a Tensor (in which case you have a
        # DimList[DimConstraint]).  Whenever Optional is accepted, that
        # just means there are no constraints
        constraint_inputs: Optional[InputList[Union[DimConstraint, Optional[DimList[DimConstraint]]]]] = None,
        equalities_inputs: Optional[Set[Tuple[Source, Source]]] = None,
        _simplified=False,
        # Indicates if we should produce guards for known static values.
        ignore_static=True,
    ) -> List[str]:
        self.log.info("produce_guards")

        assert len(placeholders) == len(sources)

        # Expand optional inputs, or verify invariants are upheld
        if constraint_inputs is None:
            constraint_inputs = [
                [None] * t.dim() if isinstance(t, torch.Tensor) else None for t in placeholders
            ]
        else:
            assert len(constraint_inputs) == len(placeholders)
            for i, (t, constraint) in enumerate(zip(placeholders, constraint_inputs)):
                if isinstance(t, torch.Tensor):
                    if constraint is None:
                        constraint_inputs[i] = [None] * t.dim()
                    else:
                        assert len(constraint) == t.dim()
                else:
                    assert isinstance(t, (SymInt, int))
                    assert not isinstance(constraint, list)

        # It took a lot of sweat to figure out the algorithm here.  Let's
        # explain how it works.
        #
        # The ShapeEnv lifecycle looks something like this:
        #
        # - For each input, you either generate a fresh Sympy symbol (s0) to
        #   represent its value (a binding site), or you reuse some
        #   preexisting symbol or expression, skipping the symbol allocation
        #   (e.g., duck sizing to a preexisting symbol, or expressing a
        #   stride as a multiplication of a separate stride and size.)
        #   Naively, you might expect to bind a fresh Sympy symbol for
        #   every input, but this is fairly wasteful as most of these
        #   symbols immediately simplify away, and if you don't eagerly
        #   specialize, e.g., 0/1 symbols, you end up with very complicated
        #   expressions that are not optimizable in practice.
        #
        # - You perform some compute on these symbols, occasionally
        #   introducing guards on boolean expressions on these symbols.
        #   In particular, whenever we guard on equality (_maybe_guard_eq),
        #   we can simplify shapes; e.g., when s0 == s1 * 2, we can now
        #   replace all occurrences of s0 with s1 * 2.  Sometimes, a
        #   boolean expression evaluation doesn't introduce a guard, as
        #   the guard is already entailed by the simplifications we have
        #   applied.
        #
        # - In the end, you have a bunch of replacements (saying how to
        #   simplify shapes) and a bunch of guards (all the equality guards
        #   are trivial, because they're covered by the replacements).
        #
        # From the ShapeEnv, we must generate a Python expression that, when
        # evaluated on a set of inputs, tells us whether or not these boolean
        # expressions would have evaluated in the same way.  However,
        # we cannot easily compute this, as we elide recording boolean
        # expressions when we think they are vacuously true.  Thus, we seek
        # an approximation: we must generate an expression, if true, would have
        # produced an "equivalent" ShapeEnv, which would answer guard
        # expressions in the same way.
        #
        # Our notion of equivalence is a bit subtle.  For example, consider
        # the ShapeEnv created from an input of size (5, 4) versus (4, 4)
        # (no other guards.)  Duck sizing would generate (s0, s1) in the first
        # case but (s0, s0) in the second.  We do NOT assume that size
        # variables are disjoint; so in fact a graph that assumes the input
        # could be (s0, s1) subsumes (s0, s0) (setting s0 == s1), but not
        # vice versa.  However, consider an analogous case (1,) versus (2,).
        # Duck sizing generates (1,) and (s0,); the (s0,) graph does NOT
        # subsume the (1,) graph because we assume that any size variables
        # is NOT 0/1 (and make simplifications according to this; e.g., if
        # we queried s0 == 0, we would immediately return False without
        # returning a guard.)
        #
        # So, it is perhaps easier to flip things on their head: the guard
        # expressions we generate here say what simplifications are valid,
        # and what are not.  Below, we explain each of the guard expressions
        # we generate

        # TODO: Make this more efficient by binding all the size/stride/offsets
        # to locals before performing tests on them.

        from torch._dynamo.source import TensorPropertySource, TensorProperty, NegateSource

        # Actual codegen must be delayed as we don't necessarily know what
        # the symbol mapping is
        input_guards = []

        symbol_to_source = collections.defaultdict(list)
        symbol_to_constraints = collections.defaultdict(list)
        constraint_violations : List[Tuple[bool, Callable[[], str]]] = []

        def record_constraint_violation(warn_only, msg, hint=None):
            constraint_violations.append(
                (warn_only, lambda: f"{msg} {hint()}" if hint else msg)
            )

        def is_dim(src):
            return isinstance(src, TensorPropertySource) and src.prop is TensorProperty.SIZE

        # How do we know what the value of s0 is?  Fresh variables can only be
        # bound by inputs, so there MUST be some other input which binds the
        # variable.  If there is no such input, this is an error in our
        # system.  We record where all symbols come from, to help you diagnose
        # why those symbols didn't occur.
        #
        # In fact, generally speaking it is only possible for the "outermost"
        # user of a ShapeEnv to evaluate the guards, because some inputs may
        # not be available to inner levels.  For example, Dynamo can guard on
        # tensors that never actually become graph arguments (they are
        # pruned).  In this case, only Dynamo knows about these arguments.
        def track_symint(source, val, constraint=None):
            if isinstance(val, SymInt):
                s = val.node.expr

                if isinstance(s, sympy.Symbol):
                    symbol_to_source[s].append(source)
                    if constraint is not None:
                        symbol_to_constraints[s].append(constraint)
                elif isinstance(-s, sympy.Symbol):
                    symbol_to_source[-s].append(NegateSource(source))
                else:
                    constraint_violated = False
                    if isinstance(constraint, StrictMinMaxConstraint):
                        constraint_violated = True
                    elif isinstance(constraint, RelaxedUnspecConstraint):
                        if s.free_symbols:
                            # TODO: Maybe non-strict constraint shouldn't error
                            # here?  Check what happens in practice
                            constraint_violated = True
                        else:
                            i = int(s)
                            # Don't complain about 0/1 specialization, we
                            # expect to have to compile in this case anyway
                            if i not in (0, 1):
                                constraint_violated = True
                    if constraint_violated:
                        def hint(s):
                            if s.free_symbols:
                                return (
                                    f"Perhaps you meant to specify a constraint on {s.free_symbols}?" +
                                    "; ".join(
                                        f"{s0} bound by " + ", ".join(str(source0) for source0 in symbol_to_source[s0])
                                        for s0 in s.free_symbols
                                    )
                                )
                            else:
                                return "Did you really mean to mark this dimension as dynamic?"

                        msg = (
                            f"Could not validate constraint {constraint.render(source)} as "
                            f"{source.name()} is actually a non-atomic symbolic expression "
                            f"{s}."
                        )
                        record_constraint_violation(
                            constraint.warn_only,
                            msg,
                            hint=functools.partial(hint, s),
                        )

                input_guards.append((source, s))
            else:
                s = sympy.Integer(val)
                input_guards.append((source, s))
                constraint_violated = False
                if isinstance(constraint, StrictMinMaxConstraint):
                    constraint_violated = True
                elif isinstance(constraint, RelaxedUnspecConstraint):
                    # Don't complain about 0/1 specialization, we
                    # expect to have to compile in this case anyway
                    if val not in (0, 1):
                        constraint_violated = True
                if constraint_violated:
                    msg = (
                        f"Could not validate constraint {constraint.render(source)} as "
                        f"{source.name()} was inferred to be constant ({val}).  For more information "
                        "about why it is constant, run with TORCH_LOGS=dynamic"
                    )
                    record_constraint_violation(constraint.warn_only, msg)

        for t, source, constraint in zip(placeholders, sources, constraint_inputs):
            if isinstance(source, str):
                from torch._dynamo.source import LocalSource
                source = LocalSource(source)
            assert isinstance(source, Source)
            if t is None:
                continue
            if isinstance(t, (SymInt, int)):
                track_symint(source, t)
                continue
            assert isinstance(t, torch.Tensor)
            for i, ss in enumerate(t.size()):
                property_source = TensorPropertySource(source, TensorProperty.SIZE, i)
                track_symint(property_source, ss, constraint[i])
            for i, ss in enumerate(t.stride()):
                track_symint(TensorPropertySource(source, TensorProperty.STRIDE, i), ss)
            track_symint(TensorPropertySource(source, TensorProperty.STORAGE_OFFSET), t.storage_offset())

        # 1. Every input must equal the final simplified symbolic expression
        #    stored on the placeholder.  Given a placeholder (s0*2, s1),
        #    if we have an input (2, 3), we must show s0*2 == 2 and s1 == 3.
        #    This does a lot of work: it covers duck sizing and equality guards.
        exprs = []
        self.dim_constraints = DimConstraints(symbol_to_source, self.var_to_val)

        if not _simplified:
            for source, expr in input_guards:
                if _translation_validator_enabled():
                    # Ignore sources that were not turned into SymInts.
                    srcname = source.name()
                    if srcname in self.source_to_symbol:
                        r = sympy.Eq(self.source_to_symbol[srcname], expr)
                        self._add_output_guard(r)

                # Small optimization
                if (
                    isinstance(expr, sympy.Symbol) and
                    expr in symbol_to_source and
                    source == symbol_to_source[expr][0]
                ):
                    continue

                # This logic excludes static values found on tensors from guarding, because
                # dynamo's check_tensor_fn does that (see guards.cpp).
                # However, for non tensor sources, we still need to guard here.
                if ignore_static and isinstance(source, TensorPropertySource):
                    if len(expr.free_symbols) == 0:
                        self.log.debug("Skipping guard %s", f"{source_ref(source)} == {expr}")
                        continue

                if is_dim(source):
                    self.dim_constraints.add_equality(source, expr)

                sexpr = ShapeGuardPrinter(symbol_to_source, source_ref, self.var_to_sources).doprint(expr)
                exprs.append(f"{source_ref(source)} == {sexpr}")
                if (
                    isinstance(expr, sympy.Symbol) and
                    expr in symbol_to_constraints and
                    isinstance(source, TensorPropertySource)
                    and source.prop is TensorProperty.SIZE
                    and equalities_inputs and
                    not equalities_inputs.is_equal(source, symbol_to_source[expr][0])
                ):
                    msg = (
                        f"The specified set of equalities {equalities_inputs.render()} "
                        f"is not sufficient; please also specify {source_ref(source)} == {sexpr}."
                    )
                    record_constraint_violation(equalities_inputs.warn_only, msg)
                # NB: Not necessary to report constraint violations here:
                # constraints are guaranteed to be on symbols (we've already
                # caught constants and non-atomic expressions), so we only
                # have relational constraints, but we don't support those
                # at the moment

        # 2. Every guard must evaluate to True (but remember many guards
        #    like s0 == s1*2 because trivial due to simplification)
        issued = set()

        def issue_guard(guard: ShapeGuard) -> None:
            expr = self.simplify(guard.expr)

            # Avoid re-issueing the same guard.
            if guard.expr in issued:
                return

            issued.add(expr)

            try:
                if any(is_dim(source) for s in expr.free_symbols for source in symbol_to_source[s]):
                    self.dim_constraints.add(expr)
                guard_expr = ShapeGuardPrinter(symbol_to_source, source_ref, self.var_to_sources).doprint(expr)
                exprs.append(guard_expr)
                self._add_output_guard(expr)
                # A non-relational constraint on a single sizevar can violate
                # a constraint
                if len(expr.free_symbols) == 1:
                    symbol = list(expr.free_symbols)[0]
                    source = symbol_to_source[symbol][0]
                    constraints = symbol_to_constraints[symbol]
                    for c in constraints:
                        if isinstance(c, StrictMinMaxConstraint):
                            msg = (
                                f"Could not validate (strict) constraint {c.render(source)} as "
<<<<<<< HEAD
                                f"we generated a guard on this size variable: {guard_expr}.  Guard "
                                f"was allocated at:\n{guard.stack}"
                            ))
=======
                                f"we generated a guard on this size variable: {guard_expr}."
                            )
                            record_constraint_violation(c.warn_only, msg)
>>>>>>> 96fd2836
                        elif isinstance(c, RelaxedUnspecConstraint):
                            # This is fine, we allow guards here as long as it
                            # didn't constrain it to one value  (we don't
                            # actually know this; this depends on our
                            # ValueRanges reasoning capability)
                            pass
                        else:
                            raise AssertionError(f"unrecognized constraint {c}")
            except Exception:
                self.log.warning("Failing guard allocated at: \n%s", guard.stack)
                raise

        # First, issue all the non-trivial guards.
        for guard in self.guards:
            if self._maybe_evaluate_static(guard.expr) is not None:
                continue
            issue_guard(guard)

        # Then, issue the guards that refine the value range of tracked symbols.
        # We need to explicitly issue these guards, since they are the ones that
        # guarantee the symbol's value range. Plus, due to the updated value
        # range, they may be skipped in the previous step.
        for symbol, guards in self.var_to_guards.items():
            if symbol not in symbol_to_source:
                continue
            for guard in guards:
                if guard is not None:
                    issue_guard(guard)

        # 3. Every symbol must be within its value range (this handles 0/1
        # specialization too).  NB: because we never update value ranges
        # except in case of explicit user annotation, these are not included
        # in simplified.  However, when we start updating value ranges
        # these should probably get reported in tests too
        if not _simplified:
            for symbol, sources in symbol_to_source.items():
                r = self.var_to_range[symbol]

                for c in symbol_to_constraints[symbol]:
                    if isinstance(c, StrictMinMaxConstraint):
                        # Refine the user VR based on default value range, as
                        # no matter what the user specifies, we will have
                        # narrowed it according to the default range
                        c_vr = c.vr & self._default_value_range()
                        # NB: exact match is OK here, because we already
                        # applied the constraint when we allocated the symbol
                        # originally.  Otherwise, should only assert that
                        # vr is superset of c_vr
                        if not (c_vr.lower <= r.lower and c_vr.upper >= r.upper):
                            msg = (
                                f"Could not validate constraint {c.render(sources[0])} as "
                                f"we actually inferred the valid range to be [{r.lower}, {r.upper}]."
                            )
                            record_constraint_violation(c.warn_only, msg)

                assert sources
                assert symbol.is_integer
                g_lower, g_upper = self.var_to_guards.get(symbol, (None, None))
                bounds = []
                if r.lower != -sympy.oo and g_lower is None:
                    if any(is_dim(source) for source in sources):
                        self.dim_constraints.add(sympy.Ge(symbol, r.lower))
                    bounds.append(str(r.lower))
                bounds.append(source_ref(sources[0]))
                # NB: This looks like an off-by-one error but it's not: the
                # upper bound may be sys.maxsize - 1 because we intentionally
                # exclude sys.maxsize from our bounds to deal with direct
                # == INT_MAX guards, but it's still dumb to actually test it.
                # Note that you can be off by a pretty large constant and it
                # won't matter because sizes in practice will be no where near
                # the 64-bit limit.
                if r.upper != sympy.oo and r.upper < sys.maxsize - 1 and g_upper is None:
                    if any(is_dim(source) for source in sources):
                        self.dim_constraints.add(sympy.Le(symbol, r.upper))
                    bounds.append(str(r.upper))
                if len(bounds) > 1:
                    exprs.append(" <= ".join(bounds))

        if constraint_violations:
            warn_msgs = []
            error_msgs = []
            for warn_only, msg in constraint_violations:
                if warn_only:
                    msg = f"  {len(warn_msgs) + 1}. {msg()}"
                    warn_msgs.append(msg)
                else:
                    msg = f"  {len(error_msgs) + 1}. {msg()}"
                    error_msgs.append(msg)
            if len(error_msgs) > 0:
                err = '\n'.join(error_msgs)
                raise ConstraintViolationError(f"Constraints violated!\n{err}")
            elif len(warn_msgs) > 0:
                log.debug("%s Warning only constraints violated", len(warn_msgs))

        if _translation_validator_enabled():
            # Add value range bound guards for all symbols with no trivial bounds.
            # Reason: '_maybe_evaluate_static' may eliminate guards based on the
            # refined value ranges.
            for sym, vr in self.var_to_range.items():
                if vr.lower != -sympy.oo:
                    self._add_output_guard(sympy.Le(vr.lower, sym))
                if vr.upper != sympy.oo:
                    self._add_output_guard(sympy.Le(sym, vr.upper))

            # Before validating, populate the input of the validator with the
            # built FX graph.
            _populate_validator_with_fx_graph(self.validator, self.graph)

        self._check_translation_validate()
        return exprs

    def evaluate_guards_for_args(self, placeholders, args, *, ignore_static=True):
        from torch._dynamo.source import LocalSource
        arg_names = [f"t{i}" for i in range(len(args))]
        guards = self.produce_guards(placeholders, [LocalSource(a) for a in arg_names], ignore_static=ignore_static)
        if guards:
            code = " and ".join(guards)
            return eval(code, SYMPY_INTERP, {"L": dict(zip(arg_names, args))})
        return True

    def bind_symbols(self, placeholders, args):
        # Given a paired list of placeholders (fake tensors with
        # symbolic sizes) and concrete arguments (regular tensors
        # with real sizes), returns a dictionary mapping each
        # symbol to its real value.  So for example, if you
        # have a placeholder with size (s0, s1), binding
        # (2, 4) to it will give you {s0: 2, s1: 4}.  This is
        # not guaranteed to bind ALL symbols in the ShapeEnv;
        # we can't bind a symbol if it doesn't occur in any placeholder,
        # and symbols that already have replacements won't get bindings.

        # This is a little duplicative with evaluate_guards but
        # it's different enough that it seemed cleanest to make
        # another copy.  This assumes the guards are already checked,
        # though if it's cheap we'll check for shenanigans
        bindings: Dict[sympy.Symbol, int] = {}

        def bind_symint(arg, val):
            if isinstance(val, SymInt):
                s = val.node.expr

                if isinstance(s, sympy.Symbol):
                    if s in bindings:
                        assert bindings[s] == arg, f"{bindings[s]} != {arg}"
                    else:
                        bindings[s] = arg
                elif isinstance(-s, sympy.Symbol):
                    if -s in bindings:
                        assert bindings[-s] == -arg, f"{bindings[-s]} != {-arg}"
                    else:
                        bindings[-s] = -arg

        for t, arg in zip(placeholders, args):
            if t is None:
                continue
            if isinstance(t, SymInt):
                bind_symint(arg, t)
                continue
            assert isinstance(t, torch.Tensor)
            for i, s in enumerate(t.size()):
                bind_symint(arg.size(i), s)
            for i, s in enumerate(t.stride()):
                bind_symint(arg.stride(i), s)
            bind_symint(arg.storage_offset(), t.storage_offset())

        return bindings

    def get_nontrivial_guards(self):
        return [self.simplify(guard.expr) for guard in self.guards if self._maybe_evaluate_static(guard.expr) is None]

    def format_guards(self, verbose=False):
        def format_tb(tb):
            if not verbose:
                return ""
            return f"\n   Guarded at:\n{textwrap.indent(tb, '   ')}"

        return '\n'.join(f" - {guard.expr}{format_tb(guard.stack)}" for guard in self.guards)

    def get_shape_groups(self):
        shape_groups = collections.defaultdict(list)
        for k, v in self.replacements.items():
            shape_groups[v].append(k)
        return shape_groups

    @_lru_cache
    def _maybe_evaluate_static(self, expr: "sympy.Expr", *, unbacked_only: bool = False) -> "Optional[sympy.Expr]":
        """
        Tries to evaluate expr without introducing guards
        """
        expr = self.simplify(expr)

        # Simplify making use of value range lower bound
        symbols = list(expr.free_symbols)
        new_shape_env = {}
        new_range_env = {}
        for idx, k in enumerate(symbols):
            vr = self.var_to_range[k]
            # Don't do anything if we don't have a nontrivial lower bound
            # Also don't do anything if we asked only to simplify unbacked
            # SymInt
            if vr.lower == -sympy.oo or (unbacked_only and k in self.var_to_val):
                new_range_env[k] = vr
                continue
            # Positive means >= 1
            # Positive - 1 means >= 0
            # Positive + lower - 1 means >= lower
            # The new symbol 's' is "too low", so when we substitute it in
            # we have to increase it by offset (and conversely, the new
            # variables have to have their value range bounds adjusted as
            # well)
            s = sympy.Symbol(f"shape_{idx}", positive=True, integer=True)
            offset = vr.lower - 1
            new_shape_env[k] = s + offset
            new_range_env[s] = ValueRangeAnalysis.sub(vr, offset)

        def replace(expr, repl):
            return expr.xreplace(repl)

        try:
            new_expr = replace(expr, new_shape_env)
        except RecursionError:
            log.warning("RecursionError in sympy.xreplace(%s, %s)", expr, new_shape_env)
            return None

        floor_div_replace = {}
        for atom in new_expr.atoms(FloorDiv):
            floor_div_replace[atom] = sympy.floor(atom.args[0] / atom.args[1])
        new_expr = safe_expand(new_expr.xreplace(floor_div_replace))
        # TODO: when unbacked_only, can sometimes early return even when there
        # are still free symbols
        if len(list(new_expr.free_symbols)) == 0:
            return new_expr

        # Check if the range can solve it statically
        out = sympy_interp(ValueRangeAnalysis, new_range_env, new_expr)
        if out.is_singleton():
            return out.lower

        return new_expr if unbacked_only else None

    @_lru_cache
    def replace(self, expr: "sympy.Expr") -> "sympy.Expr":
        replacements = {s: self._find(cast(sympy.Symbol, s)) for s in expr.free_symbols}
        return safe_expand(expr.xreplace(replacements))

    @_lru_cache
    def _update_divisible(self):
        new_divisible = set()
        for k in self.divisible:
            res = self.replace(k)
            if len(res.free_symbols) > 0:
                new_divisible.add(k)

        self.divisible = new_divisible

    @_lru_cache
    def try_isolate_symbol_lhs(self, expr: "sympy.Expr") -> "sympy.Expr":
        def get_added_const(expr):
            """
            Returns an integer constant being added at the top-level of this expression.
            """
            if isinstance(expr, sympy.Integer):
                return expr
            elif isinstance(expr, sympy.Add):
                for a in expr.args:
                    if isinstance(a, sympy.Integer):
                        return a
            return None

        # Move any constants in the left-hand side to the right-hand side.
        if isinstance(expr, sympy.Rel):
            lhs_const = get_added_const(expr.lhs)
            if lhs_const is not None and lhs_const != 0 :
                expr = type(expr)(expr.lhs - lhs_const, expr.rhs - lhs_const)  # type: ignore[arg-type]

        # a // b == expr
        # => a >= (b * expr) and a < ((b + 1) * expr)
        if isinstance(expr, sympy.Eq) and isinstance(expr.lhs, FloorDiv):
            numerator, denominator = expr.lhs.args
            expr = sympy.And(
                sympy.Ge(numerator, (expr.rhs * denominator)),  # type: ignore[arg-type]
                sympy.Lt(numerator, ((expr.rhs + 1) * denominator))  # type: ignore[arg-type]
            )
        # a // b != expr
        # => a < (b * expr) or a >= ((b + 1) * expr)
        if isinstance(expr, sympy.Ne) and isinstance(expr.lhs, FloorDiv):
            numerator, denominator = expr.lhs.args
            expr = sympy.Or(
                sympy.Lt(numerator, (expr.rhs * denominator)),  # type: ignore[arg-type]
                sympy.Ge(numerator, ((expr.rhs + 1) * denominator))  # type: ignore[arg-type]
            )

        # The transformations below only work if b is positive.
        # Note: we only have this information for constants.
        def is_floordiv_with_positive_denominator(e) -> bool:
            if not isinstance(e, FloorDiv):
                return False
            number = e.args[1]
            return isinstance(number, sympy.Integer) and bool(number > 0)

        # a // b > expr  => a >= (b + 1) * expr
        # a // b >= expr => a >= b * expr
        if isinstance(expr, (sympy.Gt, sympy.Ge)) and is_floordiv_with_positive_denominator(expr.lhs):
            quotient = expr.rhs if isinstance(expr, sympy.Ge) else (expr.rhs + 1)  # type: ignore[arg-type]
            expr = sympy.Ge(expr.lhs.args[0], (quotient * expr.lhs.args[1]))  # type: ignore[arg-type]
        # a // b < expr  => a < b * expr
        # a // b <= expr => a < (b + 1) * expr
        if isinstance(expr, (sympy.Lt, sympy.Le)) and is_floordiv_with_positive_denominator(expr.lhs):
            quotient = expr.rhs if isinstance(expr, sympy.Lt) else (expr.rhs + 1)  # type: ignore[arg-type]
            expr = sympy.Lt(expr.lhs.args[0], (quotient * expr.lhs.args[1]))  # type: ignore[arg-type]

        return expr

    @_lru_cache
    def simplify(self, expr: "sympy.Expr") -> "sympy.Expr":
        expr = self.replace(expr)
        # TODO it would seem that this pass is not necessary given the
        # below replacement of // with /, but for nested FloorDivs
        # the non-recursive replacement doesn't work, and
        # recursive makes it hard to look up divisibility,
        # because existing divisibility info has FloorDiv in it, not /
        # for now just do a separate pass to catch common nested case
        if expr.has(FloorDiv):
            self._update_divisible()
            div_replacements = {}
            for atom in expr.atoms(FloorDiv):
                base, divisor = atom.args
                if isinstance(divisor, FloorDiv):
                    base1, divisor1 = divisor.args
                    if self.replace(base % divisor) in self.divisible and \
                            base == base1 and self.replace(base1 % divisor1) in self.divisible:
                        div_replacements[atom] = divisor1
            expr = expr.xreplace(div_replacements)
            expr = safe_expand(expr)
        if expr.has(FloorDiv):
            div_replacements = {}
            pows = expr.atoms(sympy.Pow)
            rationals = expr.atoms(sympy.Rational).difference(expr.atoms(sympy.Integer))
            for fd in expr.atoms(FloorDiv):
                base, divisor = fd.args
                if self.replace(base % divisor) in self.divisible:
                    div_replacements[fd] = base / divisor
            new_expr = expr.xreplace(div_replacements)
            new_expr = safe_expand(new_expr)
            new_pows = new_expr.atoms(sympy.Pow)
            new_rationals = new_expr.atoms(sympy.Rational).difference(new_expr.atoms(sympy.Integer))
            # divisions simplified away
            if new_pows.issubset(pows) and new_rationals.issubset(rationals):
                expr = new_expr
        return expr

    @lru_cache(256)
    def size_hint(self, expr: "sympy.Expr"):
        """
        Gets a size hint for a given expression from the underlying shapes we had.
        Does not introduce a guard, so only use this when you can guarantee that
        your code is still valid for arbitrary shapes (such as optimization decisions)
        """
        result_expr = safe_expand(expr).xreplace(self.var_to_val)
        if len(result_expr.free_symbols) != 0:
            r = self._maybe_evaluate_static(result_expr)
            if r is not None:
                return r
            raise self._make_data_dependent_error(result_expr, expr)
        return result_expr

    def _make_data_dependent_error(self, expr, unhinted_expr):
        # TODO: in a Dynamo context, having user code, and having the
        # name of the local, will be much better
        for s in expr.free_symbols:
            stacktrace = ''.join(traceback.format_list(self.var_to_stack[s]))
            self.log.debug("Data dependent variable '%s' allocated at:\n%s", s, stacktrace)
        return GuardOnDataDependentSymNode(
            "It appears that you're trying to get a value out of symbolic int/float "
            "whose value is data-dependent (and thus we do not know the true value.)  "
            f"The expression we were trying to evaluate is {expr} (unhinted: {unhinted_expr}).  "
            "Scroll up to see where each of these data-dependent accesses originally occurred."
            # TODO: Help text about how to use our runtime tests to fix this
            # problem
        )

    def _set_replacement(self, a: "sympy.Symbol", expr: "sympy.Expr") -> None:
        """
        Adds or updates a replacement for a symbol.
        Use this instead of `self.replacements[a] = expr`.
        """
        if torch._dynamo.config.print_specializations and isinstance(expr, (sympy.Integer, sympy.Float)):
            # specializing to a constant, which is likely unexpected

            # NOTE(avik): It is possible that we try logging the same specialization multiple times, e.g.,
            # when adding a to self.replacements, and again when simplifying an expression containing a.
            # Thus to avoid duplication, checking whether a is in self.replacements isn't enough; if it is,
            # it must not already map to `expr`. Fortunately this check is cheap because `expr` is a constant.
            if a not in self.replacements or expr != self.replacements[a]:
                self.log.warning("Specializing %s to %s", self.var_to_sources[a][0].name(), expr)
                self.log.debug("SPECIALIZATION", stack_info=True)
        self.replacements[a] = expr

        # When specializing 'a == expr', the equality should be also conveyed to
        # Z3, in case an expression uses 'a'.
        self._add_output_guard(sympy.Eq(a, expr))

    @_lru_cache
    def _find(self, a: "sympy.Symbol") -> "sympy.Expr":
        """
        Implements a DSU-like algorithm to find the variable that represents a
        Also handles transitive non-identity replacements.

        a: b + c
        c: d
        """
        if a not in self.replacements:
            return a
        res = self.replacements[a]
        cur_replace = {s: self._find(s) for s in res.free_symbols}
        self._set_replacement(a, self.replacements[a].xreplace(cur_replace))
        return self.replacements[a]

    @lru_cache(256)
    def _maybe_guard_eq(self, expr: Union["sympy.Eq", "sympy.Ne"], concrete_bool: bool) -> None:
        """
        Evaluates the result of an eq call. If true, uses information to
        simplify shapes (i.e. a == b or a % 5 == 0)
        """
        assert type(concrete_bool) is bool
        if isinstance(expr, sympy.Eq):
            if not concrete_bool:
                return
        # NB: Apparently this is load bearing; to see what test fails if
        # you comment it out run:
        # python test/functorch/test_aotdispatch.py -k
        # test_aot_autograd_symbolic_module_exhaustive_nn_LazyConv3d_cpu_float32
        elif isinstance(expr, sympy.Ne):
            if concrete_bool:
                return
        free = list(expr.free_symbols)

        assert len(free) > 0, f"The expression should not be static by this point: {expr}"
        # In case of really gnarly expression, we don't blow up
        if len(free) > 5:
            return
        free = sorted(free, key=lambda x: (self.size_hint(x), x.name), reverse=True)  # type: ignore[attr-defined]
        lhs = expr.lhs
        rhs = expr.rhs
        if not expr.has(sympy.Mod):
            try:
                floor_div_atoms = lhs.atoms(FloorDiv).union(rhs.atoms(FloorDiv))
                if len(floor_div_atoms) > 0 and any(a.divisor != 1 for a in floor_div_atoms):
                    raise NotImplementedError
                solutions = sympy.solve(lhs - rhs, free[0], dict=True)
                if len(solutions) != 1:
                    return
                solution = solutions[0][free[0]]
                if all(t.is_integer for t in sympy.preorder_traversal(solution)):
                    new_var = self._find(solution)
                    self._set_replacement(cast(sympy.Symbol, free[0]), new_var)
            except NotImplementedError:
                pass
            except RecursionError:
                self.log.warning("RecursionError in sympy.solve(%s - %s, %s)", lhs, rhs, free[0])
        if expr.has(sympy.Mod):
            mod_expr = tuple(expr.atoms(sympy.Mod))[0]
            try:
                solutions = sympy.solve(lhs - rhs, mod_expr, dict=True)
                if len(solutions) == 1 and solutions[0][mod_expr] == 0:
                    self.divisible.add(mod_expr)
            except NotImplementedError:
                pass
        return

    # See: Note - On 0/1 specialization
    # NB: sys.maxsize is NOT allowed for sizes, because we use MAX_INT
    # as a sentinel sometimes.  Your sizevar isn't going to be
    # anywhere near the max 64-bit integer anyway.
    def _default_value_range(self) -> ValueRanges:
        lower = 2 if self.specialize_zero_one else 0
        return ValueRanges(lower, sys.maxsize - 1)

    @_lru_cache
    def _simplify_floor_div(self, expr):
        floor_divs = tuple(expr.atoms(FloorDiv))
        # we expect floor_divs to be exact,
        # and thus add the guards for the exact floordivs,
        # even if tracing doesn't require them otherwise
        for fd in reversed(floor_divs):
            base, divisor = fd.args
            mod_expr = sympy.Mod(base, divisor)
            eq_expr = sympy.Eq(mod_expr, 0)
            # add necessary mod guards
            self.evaluate_expr(eq_expr)
        return self.simplify(expr)

    @lru_cache(256)
    def evaluate_expr(self, orig_expr: "sympy.Expr", hint=None, fxnode=None):
        """
        Given an expression, evaluates it, adding guards if necessary
        """
        def guard_from(expr, concrete_val):
            if concrete_val is sympy.true:
                return expr
            elif concrete_val is sympy.false:
                return sympy.Not(expr)
            else:
                return sympy.Eq(expr, concrete_val)  # type: ignore[arg-type]

        if hint is None:
            concrete_val = self.size_hint(orig_expr)
        else:
            concrete_val = sympy.sympify(hint)

        if (
                _translation_validator_enabled()
                and fxnode is not None
                and not self._suppress_guards_tls()
        ):
            if concrete_val is sympy.true:
                self.create_fx_call_function(torch._assert, (fxnode,))
            elif concrete_val is sympy.false:
                neg = self.create_fx_call_function(operator.not_, (fxnode,))
                self.create_fx_call_function(torch._assert, (neg,))
            else:
                eql = self.create_fx_call_function(operator.eq, (fxnode, concrete_val))
                self.create_fx_call_function(torch._assert, (eql,))

        if len(orig_expr.free_symbols) == 0:
            self.log.debug("eval %s [trivial]", orig_expr)
            return orig_expr

        expr = orig_expr

        static_expr = self._maybe_evaluate_static(expr)
        if static_expr is not None:
            self.log.debug("eval %s == %s [statically known]", orig_expr, static_expr)
            return static_expr

        if not (expr.free_symbols <= self.var_to_val.keys()):
            # TODO: dedupe this with _maybe_evaluate_static
            # Attempt to eliminate the unbacked SymInt
            new_expr = self._maybe_evaluate_static(expr, unbacked_only=True)
            if not (new_expr.free_symbols <= self.var_to_val.keys()):
                raise self._make_data_dependent_error(expr.xreplace(self.var_to_val), expr)
            expr = new_expr

        if self.frozen:
            log.warning("Ignored guard %s == %s, this could result in accuracy problems", expr, concrete_val)

        if isinstance(expr, (sympy.Eq, sympy.Ne)):
            self._maybe_guard_eq(expr, bool(concrete_val))
            # TODO: If we successfully eliminate a symbol via equality, it
            # is not actually necessary to save a guard for the equality,
            # as we will implicitly generate a guard when we match that
            # input against the symbol
        elif isinstance(concrete_val, sympy.Integer):
            # WARNING: we cannot actually do simplifications on guards
            # on floating point values, because Sympy generally does not
            # think expressions on integers can ever be equal to floating
            # point (e.g., sympy.Eq(s0/6, 0.5) evaluates to False).  Without
            # very clear algebraic laws that hold for floating point, such
            # simplifications are error prone anyway, so be sure not to
            # maybe_guard_eq in those cases.
            self._maybe_guard_eq(sympy.Eq(expr, concrete_val), True)

        g = guard_from(expr, concrete_val)

        if not self._suppress_guards_tls():
            tb = traceback.extract_stack()[:-1]
            stack = ''.join(traceback.format_list(tb))
            guard = ShapeGuard(g, stack)
            self.guards.append(guard)
            self.refine_ranges(guard)
            if self.log.isEnabledFor(logging.INFO):
                for frame in reversed(tb):
                    if frame.filename not in uninteresting_files():
                        break

                # NB: this stack is truncated, but it's fine because the main
                # stack_info will give you the rest of the info you need
                maybe_user_loc = ""
                user_tb = TracingContext.extract_stack()
                if user_tb:
                    maybe_user_loc = " at " + format_frame(user_tb[-1])

                is_debug = self.log.isEnabledFor(logging.DEBUG)
                maybe_extra_debug = ""
                if is_debug and user_tb:
                    maybe_extra_debug = (
                        '\nUser Stack (most recent call last):\n' +
                        '  (snipped, see stack below for prefix)\n' +
                        ''.join(traceback.format_list(user_tb))
                    )
                self.log.info(
                    "eval %s [guard added]%s (%s)%s",
                    g,
                    maybe_user_loc,
                    format_frame(frame),
                    maybe_extra_debug,
                    stack_info=is_debug,
                )
        else:
            self.log.debug("eval %s [guard suppressed]", g)

        return concrete_val

    def refine_ranges(self, guard: ShapeGuard) -> None:
        def simplify(expr: sympy.Expr) -> sympy.Expr:
            """
            Simplification specialized for range refinement.
            """
            return self.try_isolate_symbol_lhs(self.simplify(expr))

        def simplify_until(expr: sympy.Expr, max_iterations: int = 10) -> sympy.Expr:
            """
            Calls 'simplify' either until it does not change or until it reaches the
            maximum number of iterations.
            """
            for _ in range(max_iterations):
                previous, expr = expr, simplify(expr)
                if expr == previous:
                    break
            return expr

        RELOP_MIRROR = {
            sympy.Ge: sympy.Le,
            sympy.Gt: sympy.Lt,
            sympy.Le: sympy.Ge,
            sympy.Lt: sympy.Gt,
        }

        # List of expressions to be processed.
        # Here, we try considering both LHS and RHS by mirroring the
        # original expression: a < b ==> b > a
        exprs = [guard.expr]

        if type(guard.expr) in RELOP_MIRROR:
            exprs.append(RELOP_MIRROR[type(guard.expr)](guard.expr.rhs, guard.expr.lhs))  # type: ignore[arg-type]

        for expr in exprs:
            # First, try to simplify the left-hand side.
            expr = simplify_until(expr)

            # Filter the guards that:
            #   1. are relational operations
            #   2. have a symbol as the left-hand side
            #   3. already have a range
            if (
                not isinstance(expr, sympy.Rel)
                or not isinstance(expr.lhs, sympy.Symbol)
                or expr.lhs not in self.var_to_range
            ):
                continue

            # Use only univariate functions.
            if len(expr.rhs.free_symbols) > 0:
                continue

            # Update the value range of the left-hand side, if the
            # right-hand side provides a better range.
            symbol = expr.lhs

            vr = self.var_to_range[symbol]
            lower, upper = vr.lower, vr.upper

            rhs_vr = sympy_interp(ValueRangeAnalysis, self.var_to_range, expr.rhs)  # type: ignore[arg-type]
            lower_guard, upper_guard = self.var_to_guards.get(symbol, (None, None))

            # Let's suppose that we have a preexisting range for x [0, 100].
            # Now, we issue a guard x > y, where the range for y is [50, 150].
            # Then, lower = 0, rhs_vr.lower = 50 and therefore refinement can happen,
            # refining x to [51, 100], since x must be greater than y, but the lowest
            # y could be is 50.
            #
            # sympy.Eq may update both lower and upper bounds.
            # sympy.G{t,e} may update the lower bound, only.
            # sympy.L{t,e} may update the upper bound, only.
            if lower < rhs_vr.lower and isinstance(expr, (sympy.Eq, sympy.Ge, sympy.Gt)):
                # Strictly greater relations allow us to refine a bit more, since
                # x < y implies that the lower bound for x is: y + 1.
                lower = rhs_vr.lower + int(isinstance(expr, sympy.Gt))
                lower_guard = guard
            if upper > rhs_vr.upper and isinstance(expr, (sympy.Eq, sympy.Le, sympy.Lt)):
                upper = rhs_vr.upper - int(isinstance(expr, sympy.Lt))
                upper_guard = guard

            # Do nothing if the new value range is no better than what we already have.
            if vr == ValueRanges(lower, upper):
                continue

            self.var_to_range[symbol] = ValueRanges(lower, upper)
            self.var_to_guards[symbol] = (lower_guard, upper_guard)
            self._maybe_evaluate_static.cache_clear()

def _is_int(expr):
    if not isinstance(expr, SymInt):
        return False
    if len(expr.node.expr.free_symbols) > 0:
        return False
    return True

# WARNING: This is legacy, DO NOT USE
def _is_dim_dynamic(t, d):
    return hasattr(t, "_dynamo_dynamic_indices") and d in t._dynamo_dynamic_indices<|MERGE_RESOLUTION|>--- conflicted
+++ resolved
@@ -16,11 +16,7 @@
 from dataclasses import dataclass
 from enum import Enum
 from functools import lru_cache
-<<<<<<< HEAD
 from typing import Any, cast, Callable, Dict, List, Optional, Set, Tuple, Type, Union
-=======
-from typing import cast, Callable, Dict, List, Optional, Set, Tuple, Type, Union
->>>>>>> 96fd2836
 
 import torch
 import torch.fx
@@ -2368,15 +2364,11 @@
         # practice
         self.var_to_range: Dict["sympy.Symbol", ValueRanges] = {}
         self.var_to_sources: Dict["sympy.Symbol", List[Source]] = {}
-<<<<<<< HEAD
-        self.var_to_stack: Dict["sympy.Symbol", str] = {}
+        self.var_to_stack: Dict["sympy.Symbol", traceback.StackSummary] = {}
         # Maps symbolic ints to the guards that refine their lower/upper
         # bound. If one of them is None, it means that there are no guards
         # that refine that respective bound.
         self.var_to_guards: Dict["sympy.Symbol", Tuple[Optional[ShapeGuard], Optional[ShapeGuard]]] = {}
-=======
-        self.var_to_stack: Dict["sympy.Symbol", traceback.StackSummary] = {}
->>>>>>> 96fd2836
         # Maps from sympy ints to expressions representing them
         # Populated from equality guards (i.e. a.shape[0] == b.shape[0])
         self.replacements: Dict["sympy.Symbol", "sympy.Expr"] = {}  #
@@ -2652,13 +2644,8 @@
         return SymInt(SymNode(sym, self, int, hint, fxnode=fxnode))
 
     def create_unbacked_symfloat(self):
-<<<<<<< HEAD
-        symbol: sympy.Symbol = sympy.Symbol(f"f{next(self.unbacked_symfloat_counter)}")
-        self.var_to_stack[symbol] = ''.join(traceback.format_list(traceback.extract_stack()[:-1]))
-=======
         symbol = sympy.Symbol(f"f{next(self.unbacked_symfloat_counter)}")
         self.var_to_stack[symbol] = traceback.extract_stack()[:-1]
->>>>>>> 96fd2836
         self.var_to_range[symbol] = ValueRanges.unknown()
 
         # Create a new FX placeholder and Z3 variable for 'symbol'.
@@ -2667,14 +2654,8 @@
         return SymFloat(SymNode(symbol, self, float, None, fxnode=fxnode))
 
     def create_unbacked_symint(self):
-<<<<<<< HEAD
-        name = f"i{next(self.unbacked_symint_counter)}"
-        symbol: sympy.Symbol = sympy.Symbol(name, integer=True)
-        self.var_to_stack[symbol] = ''.join(traceback.format_list(traceback.extract_stack()[:-1]))
-=======
         symbol = sympy.Symbol(f"i{next(self.unbacked_symint_counter)}", integer=True)
         self.var_to_stack[symbol] = traceback.extract_stack()[:-1]
->>>>>>> 96fd2836
         self.var_to_range[symbol] = ValueRanges(-sys.maxsize - 1, sys.maxsize)
 
         # Create a new FX placeholder and Z3 variable for 'symbol'.
@@ -2683,14 +2664,8 @@
         return SymInt(SymNode(symbol, self, int, None, fxnode=fxnode))
 
     def create_unbacked_symbool(self):
-<<<<<<< HEAD
-        name = f"i{next(self.unbacked_symint_counter)}"
-        symbol: sympy.Symbol = sympy.Symbol(name, integer=True)
-        self.var_to_stack[symbol] = ''.join(traceback.format_list(traceback.extract_stack()[:-1]))
-=======
         symbol = sympy.Symbol(f"i{next(self.unbacked_symint_counter)}", integer=True)
         self.var_to_stack[symbol] = traceback.extract_stack()[:-1]
->>>>>>> 96fd2836
         self.var_to_range[symbol] = ValueRanges(0, 1)
 
         # Create a new FX placeholder and Z3 variable for 'symbol'.
@@ -3085,15 +3060,9 @@
                         if isinstance(c, StrictMinMaxConstraint):
                             msg = (
                                 f"Could not validate (strict) constraint {c.render(source)} as "
-<<<<<<< HEAD
-                                f"we generated a guard on this size variable: {guard_expr}.  Guard "
-                                f"was allocated at:\n{guard.stack}"
-                            ))
-=======
                                 f"we generated a guard on this size variable: {guard_expr}."
                             )
                             record_constraint_violation(c.warn_only, msg)
->>>>>>> 96fd2836
                         elif isinstance(c, RelaxedUnspecConstraint):
                             # This is fine, we allow guards here as long as it
                             # didn't constrain it to one value  (we don't

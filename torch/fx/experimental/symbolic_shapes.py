--- conflicted
+++ resolved
@@ -11,17 +11,10 @@
 import traceback
 from contextlib import contextmanager
 from functools import lru_cache
-<<<<<<< HEAD
-import traceback
-import collections
-import textwrap
-import logging
+from typing import cast, Dict, List, Optional, Set, Type, Union
 from enum import Enum
-=======
-from typing import cast, Dict, List, Optional, Set, Type, Union
 
 import torch
->>>>>>> 2aa9dace
 
 # NB: The sym_* functions are used via getattr() and must be imported here.
 from torch import (  # noqa: F401
@@ -2033,14 +2026,6 @@
             self.evaluate_expr(eq_expr)
         return self.simplify(expr)
 
-<<<<<<< HEAD
-    def _verify_valid_range(self, symbol, valid_range):
-        if symbol not in self.var_to_val:
-            return
-        if has_hint(symbol) and self.size_hint(symbol) not in valid_range:
-            raise RuntimeError(f"Valid range, {valid_range}, contradicts "
-                               f"traced value of {symbol}, {self.size_hint(symbol)}")
-=======
     def _add_guard(self, expr: "sympy.Expr") -> None:
         stack = get_debugging_stack()
         guard = ShapeGuard(expr, stack)
@@ -2057,7 +2042,13 @@
                 log.warning(f"Adding shape guard {expr} at \n{user_stack}")
             log.debug("SHAPE GUARD", stack_info=True)
         self.guards.append(guard)
->>>>>>> 2aa9dace
+
+    def _verify_valid_range(self, symbol, valid_range):
+        if symbol not in self.var_to_val:
+            return
+        if has_hint(symbol) and self.size_hint(symbol) not in valid_range:
+            raise RuntimeError(f"Valid range, {valid_range}, contradicts "
+                               f"traced value of {symbol}, {self.size_hint(symbol)}")
 
     @lru_cache(256)
     def evaluate_expr(self, expr: "sympy.Expr", hint=None):

import io
import logging
import operator
from typing import Any, cast, Dict, List, Optional, Tuple, Union

import torch
from torch.fx.experimental.symbolic_shapes import ShapeEnv, is_concrete_int
import torch.utils._pytree as pytree
from torch._subclasses.fake_tensor import FakeTensor, FakeTensorMode
import torch._export.exported_program as ep
from .serde.schema import (   # type: ignore[attr-defined]
    Argument,
    BackwardSignature,
    CallSpec,
    Device,
    Graph,
    GraphModule,
    GraphSignature,
    Layout,
    MemoryFormat,
    NamedArgument,
    Node,
    Operator,
    ScalarType,
    SymInt,
    SymIntArgument,
    TensorArgument,
    TensorMeta,
    TensorValue,
)


__all__ = ["convert_fake_tensor_to_tensor_meta", "convert_tensor_meta_to_fake_tensor"]


log = logging.getLogger(__name__)


class SerializeError(RuntimeError):
    pass

def _reverse_map(d):
    return {v: k for k, v in d.items()}


_TORCH_TO_SERIALIZE_DTYPE = {
    torch.uint8: ScalarType.BYTE,
    torch.int8: ScalarType.CHAR,
    torch.int16: ScalarType.SHORT,
    torch.int32: ScalarType.INT,
    torch.int64: ScalarType.LONG,
    torch.float16: ScalarType.HALF,
    torch.float32: ScalarType.FLOAT,
    torch.float64: ScalarType.DOUBLE,
    torch.complex32: ScalarType.COMPLEXHALF,
    torch.complex64: ScalarType.COMPLEXFLOAT,
    torch.complex128: ScalarType.COMPLEXDOUBLE,
    torch.bool: ScalarType.BOOL,
    torch.bfloat16: ScalarType.BFLOAT16
}


_SERIALIZE_TO_TORCH_DTYPE = _reverse_map(_TORCH_TO_SERIALIZE_DTYPE)


_TORCH_TO_SERIALIZE_LAYOUT = {
    torch.sparse_coo: Layout.SparseCoo,
    torch.sparse_csr: Layout.SparseCsr,
    torch.sparse_csc: Layout.SparseCsc,
    torch.sparse_bsr: Layout.SparseBsr,
    torch.sparse_bsc: Layout.SparseBsc,
    torch._mkldnn: Layout._mkldnn,  # type: ignore[attr-defined]
    torch.strided: Layout.Strided,
}


_SERIALIZE_TO_TORCH_LAYOUT = _reverse_map(_TORCH_TO_SERIALIZE_LAYOUT)


_TORCH_TO_SERIALIZE_MEMORY_FORMAT = {
    torch.contiguous_format: MemoryFormat.ContiguousFormat,
    torch.channels_last: MemoryFormat.ChannelsLast,
    torch.channels_last_3d: MemoryFormat.ChannelsLast3d,
    torch.preserve_format: MemoryFormat.PreserveFormat,
}


_SERIALIZE_TO_TORCH_MEMORY_FORMAT = _reverse_map(_TORCH_TO_SERIALIZE_MEMORY_FORMAT)


_SYM_INT_OPS = {
    operator.mul,
    operator.add,
    operator.sub,
    operator.floordiv,
    operator.mod,
}


def import_device(d: Device) -> torch.device:
    if d.index is None:
        return torch.device(type=d.type)  # type: ignore[call-overload]
    return torch.device(type=d.type, index=d.index)


def export_sym_int(s: Union[int, torch.SymInt]) -> SymInt:
    if isinstance(s, int):
        return SymInt.create(as_int=s)
    elif isinstance(s, torch.SymInt):
        if is_concrete_int(s):
            return SymInt.create(as_int=int(s))
        else:
            return SymInt.create(as_symbol=str(s))
    else:
        raise SerializeError(
            f"SymInt should be either symbol or int, got `{s}` of type `{type(s)}`"
        )


def export_tensor_meta(t: torch.Tensor) -> TensorMeta:
    """
    Extract a TensorMeta describing `t`.
    """
    return TensorMeta(
        dtype=_TORCH_TO_SERIALIZE_DTYPE[t.dtype],
        sizes=[export_sym_int(s) for s in t.shape],
        requires_grad=t.requires_grad,
        device=Device(type=t.device.type, index=t.device.index),
        strides=[export_sym_int(s) for s in t.stride()],
        storage_offset=0,
        layout=_TORCH_TO_SERIALIZE_LAYOUT[t.layout],
    )


def import_tensor_meta(tensor_meta: TensorMeta, fake_tensor_mode: FakeTensorMode) -> FakeTensor:
    with fake_tensor_mode:
        return cast(
            FakeTensor,
            torch.empty_strided(
                tuple([val.as_int for val in tensor_meta.sizes]),
                tuple([val.as_int for val in tensor_meta.strides]),
                device=import_device(tensor_meta.device),
                dtype=_SERIALIZE_TO_TORCH_DTYPE[tensor_meta.dtype],
            ),
        )


def export_metadata(node: torch.fx.Node) -> Dict[str, str]:
    ret = {}
    if stack_trace := node.meta.get("stack_trace"):
        ret["stack_trace"] = stack_trace
    module_fqn = node.meta.get("module_fqn")
    # Need an explicit None check instead of walrus operator, because
    # module_fqn can be the empty string if the node belongs to the root.
    # The walrus operator returns False on an empty string :(
    if module_fqn is not None:
        ret["module_fqn"] = module_fqn
    # TODO(angelayi) add nn_module_stack and source_fn
    return ret


def import_metadata(metadata) -> Dict[str, str]:
    ret = {}
    if stack_trace := metadata.get("stack_trace"):
        ret["stack_trace"] = stack_trace
    # Need an explicit None check instead of walrus operator, because
    # module_fqn can be the empty string if the node belongs to the root.
    # The walrus operator returns False on an empty string :(
    module_fqn = metadata.get("module_fqn")
    if module_fqn is not None:
        ret["module_fqn"] = module_fqn
    # TODO(angelayi) add nn_module_stack and source_fn
    return ret


def export_operator(target, version) -> Operator:
    if isinstance(target, str):
        return Operator(name=target, version=version)
    elif target in _SYM_INT_OPS:
        return Operator(name=f"{target.__module__}.{target.__name__}", version=version)
    elif isinstance(target, torch._ops.HigherOrderOperator):
        return Operator(name=target.__name__, version=version)
    else:
        return Operator(name=str(target), version=version)


<<<<<<< HEAD
def import_operator(serialized_target, op_version):
    if serialized_target.version != op_version:
        raise SerializeError(
            f"Target {serialized_target.name} had op version {serialized_target.version} "
            f"but the existing op version is now {op_version}"
        )
    target = torch.ops
    for name in serialized_target.name.split("."):
        if not hasattr(target, name):
            log.warning(f"Could not find operator {serialized_target}. Returning target as string.")  # noqa: G004
            return serialized_target
        else:
            target = getattr(target, name)
    return target


def export_call_spec(call_spec: Optional[ep.CallSpec]) -> CallSpec:
    if call_spec is None:
        return CallSpec(in_spec="", out_spec="")
=======
def export_call_spec(call_spec: ep.CallSpec) -> CallSpec:
>>>>>>> 8f4dec1f
    # TODO(angelayi): spec
    return CallSpec(in_spec="", out_spec="")


<<<<<<< HEAD
def import_call_spec(call_spec: CallSpec) -> Optional[ep.CallSpec]:
    # TODO(angelayi): spec
    return None


def export_signature(sig: Optional[ep.ExportGraphSignature]) -> GraphSignature:
    if sig is None:
        return GraphSignature(
            inputs_to_parameters={},
            inputs_to_buffers={},
            user_inputs=[],
            user_outputs=[],
            buffers_to_mutate={},
            backward_signature=None,
        )

=======
def export_signature(sig: ep.ExportGraphSignature) -> GraphSignature:
>>>>>>> 8f4dec1f
    if bw_sig := sig.backward_signature:
        backward_signature = BackwardSignature(
            gradients_to_parameters=bw_sig.gradients_to_parameters,
            gradients_to_user_inputs=bw_sig.gradients_to_user_inputs,
            loss_output=bw_sig.loss_output,
        )
    else:
        backward_signature = None

    graph_signature = GraphSignature(
        inputs_to_parameters=sig.inputs_to_parameters,
        inputs_to_buffers=sig.inputs_to_buffers,
        user_inputs=sig.user_inputs,
        user_outputs=sig.user_outputs,
        buffers_to_mutate=sig.buffers_to_mutate,
        backward_signature=backward_signature,
    )
    return graph_signature


<<<<<<< HEAD
def import_signature(sig: GraphSignature) -> ep.ExportGraphSignature:
    backward_signature = None
    if bw_sig := sig.backward_signature:
        backward_signature = ep.ExportBackwardSignature(
            gradients_to_parameters=dict(bw_sig.gradients_to_parameters),
            gradients_to_user_inputs=dict(bw_sig.gradients_to_user_inputs),
            loss_output=bw_sig.loss_output,
        )
    return ep.ExportGraphSignature(
        parameters=list(sig.inputs_to_parameters.values()),
        buffers=list(sig.inputs_to_buffers.values()),
        user_inputs=list(sig.user_inputs),
        user_outputs=list(sig.user_outputs),
        inputs_to_buffers=dict(sig.inputs_to_buffers),
        inputs_to_parameters=dict(sig.inputs_to_parameters),
        buffers_to_mutate=dict(sig.buffers_to_mutate),
        backward_signature=backward_signature,
    )


def export_state_dict(state_dict: Optional[Dict[str, Any]]) -> bytes:
    if state_dict is None:
        return bytes("", encoding="utf8")

=======
def export_state_dict(state_dict: Dict[str, Any]) -> bytes:
>>>>>>> 8f4dec1f
    buffer = io.BytesIO()
    state_dict = dict(state_dict)
    for name in state_dict:
        # This is a workaround for backend's tensor deserialization problem:
        # unpickleTensor() always create a tensor on the device where it was originally saved
        # This behavior is bad for multi-gpu training, as we wish to directly load the tensor
        # on the designated device.
        # For now, we simply move the tensor to cpu before saving.
        # TODO: this should be fixed by deserialization instead.
        state_dict[name] = state_dict[name].cpu()
    torch.save(state_dict, buffer)
    return buffer.getvalue()


def import_state_dict(serialized: bytes) -> Dict[str, torch.Tensor]:
    if len(serialized) == 0:
        return {}
    buffer = io.BytesIO(serialized)
    buffer.seek(0)
    return torch.load(buffer)


def _is_single_tensor_return(target: torch._ops.OpOverload) -> bool:
    returns = target._schema.returns
    return len(returns) == 1 and isinstance(returns[0].real_type, torch.TensorType)


class Serializer:
    def __init__(self, op_version: int = 0):
        self.inputs: List[Argument] = []
        self.outputs: List[Argument] = []
        self.nodes: List[Node] = []
        self.tensor_values: Dict[str, TensorValue] = {}
        self.sym_int_values: Dict[str, SymInt] = {}
        self.op_version: int = op_version

    def handle_placeholder(self, node: torch.fx.Node):
        assert node.op == "placeholder"
        self.inputs.append(Argument.create(as_tensor=TensorArgument(name=node.name)))

        self.tensor_values[node.name] = TensorValue(
            meta=export_tensor_meta(node.meta["val"])
        )

    def handle_output(self, node: torch.fx.Node):
        assert node.op == "output"
        assert len(node.args) == 1, "FX.Node's args should have one arg"
        node_args = node.args[0]
        assert isinstance(node_args, list)
        self.outputs = [self.export_input(arg) for arg in node_args]

    def handle_call_function(self, node: torch.fx.Node):
        assert node.op == "call_function"

        # getitem has been handled in the producer node, skip it here
        if node.target is operator.getitem:
            return

        if node.target is torch.set_grad_enabled:
            # Hack for torch.no_grad support. In the long run this should become
            # a higher order op but this is fine for now. See [NOTE: nograd support]
            ex_node = Node(
                target=export_operator("torch.set_grad_enabled", self.op_version),
                inputs=[NamedArgument(name="arg", arg=self.export_input(node.args[0]))],
                outputs=[],
                metadata=export_metadata(node),
            )
        elif node.target in _SYM_INT_OPS:
            assert len(node.kwargs) == 0
            meta_val = node.meta["val"]
            ex_node = Node(
                target=export_operator(node.target, self.op_version),
                inputs=self.export_sym_int_op_inputs(node.args),
                outputs=[Argument.create(as_sym_int=self.export_sym_int_output(node.name, meta_val))],
                metadata=export_metadata(node),
            )
        elif isinstance(node.target, torch._ops.OpOverload):
            ex_node = Node(
                target=export_operator(node.target, self.op_version),
                inputs=self.export_inputs(node.target, node.args, node.kwargs),
                outputs=self.export_outputs(node),
                # TODO: create a new tensor_values here, meta might have faketensor info
                metadata=export_metadata(node),
            )
        else:
            # TODO(angelayi) Higher order ops
            raise SerializeError(f"Serializing {node.target} is not supported")

        self.nodes.append(ex_node)

    def handle_get_attr(self, node):
        pass

    def export_sym_int_op_inputs(self, args) -> List[NamedArgument]:
        serialized_args = []
        args_names = ["a", "b"]
        for args_name, arg in zip(args_names, args):
            serialized_args.append(
                NamedArgument(name=args_name, arg=self.export_input(arg))
            )
        return serialized_args

    def export_inputs(
        self, target: torch._ops.OpOverload, args, kwargs
    ) -> List[NamedArgument]:
        assert isinstance(target, torch._ops.OpOverload)
        serialized_args = []
        for i, schema_arg in enumerate(target._schema.arguments):
            if schema_arg.name in kwargs:
                serialized_args.append(
                    NamedArgument(
                        name=schema_arg.name,
                        arg=self.export_input(kwargs[schema_arg.name]),
                    )
                )
            elif not schema_arg.kwarg_only and i < len(args):
                serialized_args.append(
                    NamedArgument(
                        name=schema_arg.name,
                        arg=self.export_input(args[i]),
                    )
                )
            else:
                serialized_args.append(
                    NamedArgument(
                        name=schema_arg.name,
                        arg=self.export_input(schema_arg.default_value),
                    )
                )

        return serialized_args

    def is_sym_int_arg(self, arg) -> bool:
        return isinstance(arg, int) or (
            isinstance(arg, torch.fx.Node) and arg.name in self.sym_int_values
        )

    def export_input(self, arg) -> Argument:
        if isinstance(arg, torch.fx.Node):
            if arg.op == "get_attr":
                return Argument.create(as_tensor=TensorArgument(name=str(arg.target)))
            elif self.is_sym_int_arg(arg):
                return Argument.create(as_sym_int=SymIntArgument.create(asName=arg.name))
            else:
                return Argument.create(as_tensor=TensorArgument(name=arg.name))
        elif isinstance(arg, bool):
            return Argument.create(as_bool=arg)
        elif isinstance(arg, str):
            return Argument.create(as_string=arg)
        elif isinstance(arg, int):
            return Argument.create(as_int=arg)
        elif isinstance(arg, float):
            return Argument.create(as_float=arg)
        elif arg is None:
            return Argument.create(as_none=())
        elif isinstance(arg, (list, tuple)):
            # Must check bool first, as bool is also treated as int
            if all(isinstance(a, bool) for a in arg):
                return Argument.create(as_bools=list(arg))
            elif all(isinstance(a, int) for a in arg):
                return Argument.create(as_ints=list(arg))
            elif all(isinstance(a, float) for a in arg):
                return Argument.create(as_floats=list(arg))
            elif all(self.is_sym_int_arg(a) for a in arg):
                # list of sym_ints
                values = []
                for a in arg:
                    if isinstance(a, torch.fx.Node):
                        values.append(SymIntArgument.create(as_name=a.name))
                    elif isinstance(a, int):
                        values.append(SymIntArgument.create(as_int=a))
                return Argument.create(as_sym_ints=values)
            elif all(isinstance(a, torch.fx.Node) for a in arg):
                # list of tensors
                return Argument.create(
                    as_tensors=[TensorArgument(name=a.name) for a in arg],
                )
            else:
                raise SerializeError(f"Unsupported list/tuple argument type: {type(arg)}")
        elif isinstance(arg, torch.dtype):
            return Argument.create(as_scalar_type=_TORCH_TO_SERIALIZE_DTYPE[arg])
        elif isinstance(arg, torch.device):
            return Argument.create(as_device=Device(type=arg.type, index=arg.index))
        elif isinstance(arg, torch.memory_format):
            return Argument.create(as_memory_format=_TORCH_TO_SERIALIZE_MEMORY_FORMAT[arg])
        elif isinstance(arg, torch.layout):
            return Argument.create(as_layout=_TORCH_TO_SERIALIZE_LAYOUT[arg])
        else:
            raise SerializeError(f"Unsupported argument type: {type(arg)}")

    def export_tensor_output(self, name, meta_val) -> TensorArgument:
        assert name not in self.tensor_values
        self.tensor_values[name] = TensorValue(meta=export_tensor_meta(meta_val))
        return TensorArgument(name=name)

    def export_sym_int_output(self, name, meta_val) -> SymIntArgument:
        assert name not in self.sym_int_values
        self.sym_int_values[name] = export_sym_int(meta_val)
        return SymIntArgument.create(as_name=name)

    def export_outputs(self, node: torch.fx.Node) -> List[Argument]:
        """For a given node, return the dataclass representing its output values.

        [NOTE: Multiple outputs] We handle aggregates differently than FX. For
        FX, it looks like:

            x = call_function("multiple_return", ...)
            element0 = call_function(getitem, x, 0)
            foo = call_function("use_output", element0)

        We do not want the intermediate `getitem` call, so our serialized thing looks like:

            element0, element1, element2 = call_function("multiple_return", ...)
            foo = call_function("use_output", element0)

        We want names to be consistent across these two schemes, so that we can
        mostly reuse the names coming from FX. This function computes a mapping from
        the FX representation to our representation, preserving the names.
        """
        assert node.op == "call_function" and isinstance(node.target, torch._ops.OpOverload)

        meta_val = node.meta["val"]

        assert isinstance(node.target, torch._ops.OpOverload)
        returns = node.target._schema.returns

        # Check single value return
        if _is_single_tensor_return(node.target):
            return [Argument.create(as_tensor=self.export_tensor_output(node.name, meta_val))]
        elif len(returns) == 1 and isinstance(returns[0].real_type, torch.SymIntType):  # type: ignore[attr-defined]
            return [Argument.create(as_sym_int=self.export_sym_int_output(node.name, meta_val))]

        # There are a two possibilities at this point:
        # - This operator returns a list of Tensors.
        # - This operator returns multiple Tensors.
        #
        # Either way, start by gathering a list of TensorArguments with the correct names.
        # For consistent naming with FX, consult the downstream `getitem` node and
        # make sure our outputs have the same name.
        idx_to_name = {}
        for user in node.users:
            assert user.target is operator.getitem, f"User node {user} of {node} is incorrect"
            idx_to_name[user.args[1]] = user.name

        for idx, _ in enumerate(meta_val):
            # FX does not emit a getitem node for any outputs that are unused.
            # However, we need a name for them so that the number of outputs will
            # correctly match the schema. Just assign a dummy name.
            if idx not in idx_to_name:
                idx_to_name[idx] = f"{node.name}_unused_{idx}"

        arg_list = []
        for i, element_meta_val in enumerate(meta_val):
            arg_list.append(
                self.export_tensor_output(idx_to_name[i], element_meta_val)
            )

        # Then, pack the return value differently depending on what the return type is.
        if len(returns) == 1:
            return_type = returns[0].real_type
            assert isinstance(return_type, torch.ListType) and isinstance(
                return_type.getElementType(), torch.TensorType
            ), "Only tensors and lists of tensors supported"

            return [Argument.create(as_tensors=arg_list)]
        else:
            assert all(
                isinstance(ret.real_type, torch.TensorType) for ret in returns
            ), f"Multiple returns can only have tensor returns, got: {[ret.real_type for ret in returns]}"

            return [Argument.create(as_tensor=arg) for arg in arg_list]

    def serialize(self, exported_program: ep.ExportedProgram) -> Tuple[GraphModule, bytes]:
        for node in exported_program.graph.nodes:
            try:
                self.node = node
                getattr(self, f"handle_{node.op}")(node)
            except Exception as e:
                if not isinstance(e, SerializeError):
                    raise SerializeError(f"Failed serializing node {node}") from e

        graph = Graph(
            inputs=self.inputs,
            nodes=self.nodes,
            tensor_values=self.tensor_values,
            sym_int_values=self.sym_int_values,
            outputs=self.outputs,
        )

        # TODO(angelayi): I forgot where this belongs
        buffers = {}
        parameters = {}
        for name, buffer in exported_program.graph_module.named_buffers():
            buffers[name] = export_tensor_meta(buffer)
        for name, parameter in exported_program.graph_module.named_parameters():
            parameters[name] = export_tensor_meta(parameter)


        # TODO(angelayi): Graph Module metadata?
        metadata: Dict[str, str] = {}

        return (
            GraphModule(
                graph=graph,
                buffers=buffers,
                parameters=parameters,
                metadata=metadata,
                signature=export_signature(exported_program.graph_signature),
                call_spec=export_call_spec(exported_program.call_spec),
            ),
            export_state_dict(exported_program.state_dict),
        )


class Deserializer:
    def __init__(self, op_version: int = 0):
        self.serialized_name_to_node: Dict[str, torch.fx.Node] = {}
        self.serialized_name_to_meta: Dict[str, FakeTensor] = {}
        self.graph = torch.fx.Graph()
        self.fake_tensor_mode = FakeTensorMode()
        self.op_version = op_version

    def deserialize(
        self, serialized_graph_module: GraphModule, serialized_state_dict: bytes
    ) -> ep.ExportedProgram:
        graph = self.graph
        serialized_graph = serialized_graph_module.graph

        # Handle the tensor metas.
        for name, tensor_value in serialized_graph.tensor_values.items():
            meta_val = import_tensor_meta(tensor_value.meta, self.fake_tensor_mode)
            self.serialized_name_to_meta[name] = meta_val

        # Inputs: convert to placeholder nodes in FX.
        for input in serialized_graph.inputs:
            placeholder_node = graph.placeholder(input.as_tensor.name)
            self.sync_serialized_node(input.as_tensor.name, placeholder_node)

        # Nodes: convert to call_function nodes.
        for serialized_node in serialized_graph.nodes:
            if serialized_node.target.name == "torch.set_grad_enabled":
                # Hack for torch.no_grad support. In the long run this should become
                # a higher order op but this is fine for now. See [NOTE: nograd support]
                fx_node = graph.call_function(
                    torch.set_grad_enabled,
                    (self.import_input(serialized_node.inputs[0].arg),),
                )
                fx_node.meta.update(import_metadata(serialized_node.metadata))
                continue

            target = import_operator(serialized_node.target, self.op_version)

            # For convenience: if this node returns a single tensor, name the
            # newly-created node after it. This ensures that these tensor values
            # have names that are consistent with serialized.
            name = (
                serialized_node.outputs[0].value.name
                if _is_single_tensor_return(target)
                else None  # FX will generate a name for us.
            )
            args, kwargs = self.import_inputs(target, serialized_node)

            fx_node = graph.create_node("call_function", target, args, kwargs, name)

            self.import_outputs(serialized_node, fx_node)

            fx_node.meta.update(import_metadata(serialized_node.metadata))

        # Outputs: convert to a single `output` node.
        outputs = []
        for output in serialized_graph.outputs:
            assert isinstance(output.value, TensorArgument)
            outputs.append(self.serialized_name_to_node[output.value.name])

        graph.output(tuple(outputs) if len(outputs) > 1 else outputs[0])

        sig = import_signature(serialized_graph_module.signature)
        call_spec = import_call_spec(serialized_graph_module.call_spec)
        state_dict = import_state_dict(serialized_state_dict)

        return ep.ExportedProgram(state_dict, graph, sig, call_spec, state_dict)

    def sync_serialized_node(self, name: str, fx_node: torch.fx.Node):
        self.serialized_name_to_node[name] = fx_node
        fx_node.meta["val"] = self.serialized_name_to_meta[name]

    def import_inputs(self, target: torch._ops.OpOverload, serialized_node: Node):
        schema_args = target._schema.arguments
        actual_args = {
            input.name: self.import_input(input.arg) for input in serialized_node.inputs
        }
        args = []
        kwargs = {}
        for schema_arg in schema_args:
            is_positional = not schema_arg.has_default_value()
            if is_positional:
                args.append(actual_args[schema_arg.name])
            else:
                if schema_arg.name in actual_args:
                    kwargs[schema_arg.name] = actual_args[schema_arg.name]
        return tuple(args), kwargs

    def import_input(self, value: Argument) -> Any:
        type_ = value.type
        if type_ == Argument.fields().as_none.name:
            # None should converted as None, but is encoded as bool in serialized
            # Convert serialized object to torch equivalent
            return None
        elif type_ == Argument.fields().as_tensor.name:
            return self.serialized_name_to_node[value.as_tensor.name]
        elif type_ == Argument.fields().as_tensors.name:
            return [self.serialized_name_to_node[arg.name] for arg in value.as_tensors]
        elif type_ == Argument.fields().as_int.name:
            return value.as_int
        elif type_ == Argument.fields().as_ints.name:
            # convert from serialized.python.types.List to python list
            return list(value.as_ints)
        elif type_ == Argument.fields().as_float.name:
            return value.as_float
        elif type_ == Argument.fields().as_floats.name:
            # convert from serialized.python.types.List to python list
            return list(value.as_floats)
        elif type_ == Argument.fields().as_string.name:
            return str(value.as_string)
        elif type_ in {Argument.fields().as_sym_int.name, Argument.fields().as_sym_ints.name}:
            raise ValueError("Symints not yet supported")
        elif type_ == Argument.fields().as_scalar_type.name:
            return _SERIALIZE_TO_TORCH_DTYPE[value.as_scalar_type]
        elif type_ == Argument.fields().as_memory_format.name:
            return _SERIALIZE_TO_TORCH_MEMORY_FORMAT[value.as_memory_format]
        elif type_ == Argument.fields().as_layout.name:
            return _SERIALIZE_TO_TORCH_LAYOUT[value.as_layout]
        elif type_ == Argument.fields().as_device.name:
            return import_device(value.as_device),
        elif type_ == Argument.fields().as_bool.name:
            return value.as_bool
        elif type_ == Argument.fields().as_bools.name:
            # convert from serialized.python.types.List to python list
            return list(value.as_bools)
        else:
            raise SerializeError("Unhandled argument type:", type_)

    def import_outputs(self, serialized_node: Node, fx_node: torch.fx.Node) -> None:
        # Simple case for single tensor return.
        assert isinstance(fx_node.target, torch._ops.OpOverload)
        if _is_single_tensor_return(fx_node.target):
            return self.sync_serialized_node(serialized_node.outputs[0].as_tensor.name, fx_node)

        # Convert multiple return types to FX format.
        # In FX, each node only returns one value. So in order to represent
        # multiple return values, we have to emit a `getitem` node for each
        # return value.
        # This performs the inverse mapping of the `export_outputs` call in
        # serialization, see [NOTE: Multiple outputs]
        output_names = []
        if len(serialized_node.outputs) == 1:
            assert serialized_node.outputs[0].type == Argument.fields().as_tensors.name
            output_names = [arg.name for arg in serialized_node.outputs[0].as_tensors]
        else:
            for output in serialized_node.outputs:
                assert output.type == Argument.fields().as_tensor.name
                output_names.append(output.as_tensor.name)

        for idx, name in enumerate(output_names):
            individual_output = self.graph.create_node(
                "call_function",
                operator.getitem,
                (fx_node, idx),
                name=name,
            )
            self.sync_serialized_node(name, individual_output)
            # The derived `getitem` nodes should have the same stacktrace as the
            # original `fx_node`
            individual_output.meta.update(import_metadata(serialized_node.metadata))

        # also update the metaval for `fx_node` to be a list(meta)
        fx_node.meta["val"] = [self.serialized_name_to_meta[name] for name in output_names]


def serialize(exported_program: ep.ExportedProgram) -> Tuple[GraphModule, bytes]:
    return Serializer().serialize(exported_program)


<<<<<<< HEAD
def deserialize(serialized_graph_module: GraphModule, state_dict: bytes) -> ep.ExportedProgram:
    return Deserializer().deserialize(serialized_graph_module, state_dict)

###################################################################################################################
=======
###############################################################################
>>>>>>> 8f4dec1f


def convert_fake_tensor_to_tensor_meta(
    ep: ep.ExportedProgram
) -> Tuple[ep.ExportedProgram, Optional[ShapeEnv]]:
    """
    Replace the faketensor metadata with the tensor metadata dataclass since we
    cannot serialize faketensors
    """
    shape_env = None
    for node in ep.graph.nodes:
        def get_shape_env(val) -> Optional[ShapeEnv]:
            val_flat, _ = pytree.tree_flatten(val)
            curr_shape_env = None
            for v in val_flat:
                if not isinstance(v, FakeTensor):
                    continue
                if curr_shape_env is None:
                    curr_shape_env = v.fake_mode.shape_env
                else:
                    assert (
                        curr_shape_env is v.fake_mode.shape_env
                    ), "Multiple shape envs detected."
            return curr_shape_env

        if (val := node.meta.get("val", None)) is not None:
            if shape_env is None:
                shape_env = get_shape_env(val)
            elif (new_shape_env := get_shape_env(val)) is not None:
                assert (
                    shape_env is new_shape_env
                ), "Multiple shape envs detected."

            node.meta["tensor_meta"] = pytree.tree_map_only(
                torch.Tensor, export_tensor_meta, val
            )
            del node.meta["val"]

    return ep, shape_env


def convert_tensor_meta_to_fake_tensor(ep: ep.ExportedProgram, shape_env: ShapeEnv = None) -> ep.ExportedProgram:
    """
    Replace (inplace) the tensor metadata with faketensor
    """
    fake_tensor_mode = FakeTensorMode(allow_non_fake_inputs=True, shape_env=shape_env)
    for node in ep.graph.nodes:
        if (val := node.meta.get("tensor_meta", None)) is not None:
            node.meta["val"] = pytree.tree_map_only(
                TensorMeta, lambda v: import_tensor_meta(v, fake_tensor_mode), val
            )
    return ep<|MERGE_RESOLUTION|>--- conflicted
+++ resolved
@@ -184,7 +184,6 @@
         return Operator(name=str(target), version=version)
 
 
-<<<<<<< HEAD
 def import_operator(serialized_target, op_version):
     if serialized_target.version != op_version:
         raise SerializeError(
@@ -201,36 +200,17 @@
     return target
 
 
-def export_call_spec(call_spec: Optional[ep.CallSpec]) -> CallSpec:
-    if call_spec is None:
-        return CallSpec(in_spec="", out_spec="")
-=======
 def export_call_spec(call_spec: ep.CallSpec) -> CallSpec:
->>>>>>> 8f4dec1f
     # TODO(angelayi): spec
     return CallSpec(in_spec="", out_spec="")
 
 
-<<<<<<< HEAD
-def import_call_spec(call_spec: CallSpec) -> Optional[ep.CallSpec]:
+def import_call_spec(call_spec: CallSpec) -> ep.CallSpec:
     # TODO(angelayi): spec
-    return None
-
-
-def export_signature(sig: Optional[ep.ExportGraphSignature]) -> GraphSignature:
-    if sig is None:
-        return GraphSignature(
-            inputs_to_parameters={},
-            inputs_to_buffers={},
-            user_inputs=[],
-            user_outputs=[],
-            buffers_to_mutate={},
-            backward_signature=None,
-        )
-
-=======
+    return ep.CallSpec(in_spec=None, out_spec=None)
+
+
 def export_signature(sig: ep.ExportGraphSignature) -> GraphSignature:
->>>>>>> 8f4dec1f
     if bw_sig := sig.backward_signature:
         backward_signature = BackwardSignature(
             gradients_to_parameters=bw_sig.gradients_to_parameters,
@@ -251,7 +231,6 @@
     return graph_signature
 
 
-<<<<<<< HEAD
 def import_signature(sig: GraphSignature) -> ep.ExportGraphSignature:
     backward_signature = None
     if bw_sig := sig.backward_signature:
@@ -272,13 +251,7 @@
     )
 
 
-def export_state_dict(state_dict: Optional[Dict[str, Any]]) -> bytes:
-    if state_dict is None:
-        return bytes("", encoding="utf8")
-
-=======
 def export_state_dict(state_dict: Dict[str, Any]) -> bytes:
->>>>>>> 8f4dec1f
     buffer = io.BytesIO()
     state_dict = dict(state_dict)
     for name in state_dict:
@@ -762,14 +735,11 @@
     return Serializer().serialize(exported_program)
 
 
-<<<<<<< HEAD
 def deserialize(serialized_graph_module: GraphModule, state_dict: bytes) -> ep.ExportedProgram:
     return Deserializer().deserialize(serialized_graph_module, state_dict)
 
-###################################################################################################################
-=======
+
 ###############################################################################
->>>>>>> 8f4dec1f
 
 
 def convert_fake_tensor_to_tensor_meta(

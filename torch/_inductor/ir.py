import contextlib
import dataclasses
import functools
import itertools
import logging
import re
import textwrap
import traceback
from contextlib import nullcontext
from enum import Enum
from functools import partial
from inspect import signature
from typing import Any, Callable, ClassVar, Dict, List, Optional, Set, Tuple, Union
from unittest.mock import patch

import sympy
from sympy import Expr, Integer, simplify

import torch._logging

import torch.fx
import torch.utils._pytree as pytree
from torch._dynamo.utils import identity
from torch._prims_common import (
    compute_required_storage_length,
    is_boolean_dtype,
    is_float_dtype,
    make_channels_last_strides_for,
    make_contiguous_strides_for,
)
from torch.fx.experimental.symbolic_shapes import FloorDiv

from . import config, dependencies
from .codegen.common import index_prevent_reordering
from .cuda_properties import get_device_properties
from .dependencies import extract_read_writes, var_builder
from .utils import (
    argsort,
    cache_on_self,
    convert_shape_to_inductor,
    convert_shape_to_symint,
    developer_warning,
    sympy_dot,
    sympy_product,
    sympy_subs,
    sympy_symbol,
)
from .virtualized import ops, V

log = logging.getLogger(__name__)
indent = functools.partial(textwrap.indent, prefix="  ")
aten = torch.ops.aten

""" [Note: Inductor IR]

Inductor's IR is produced by executing 'lowering' code (see lowering.py).  Each
lowering is registered to a particular aten operator, and expects inputs that
correspond to the aten schema.  However, in place of torch Tensor inputs, lowerings
expect Inductor TensorBox inputs.

TensorBox IR represents torch tensors.  Tensors are sometimes single objects owning
storage, and sometimes views of another Tensor's storage.  Mutating tensor operations
(such as add_()) affect the underlying storage and any associated views.  Other operations
(such as .t_()) update metadata about the current view but don't modify the underlying storage.

To model this in Inductor, the IR distinguishes between TensorBox, View, StorageBox and Buffer.

TensorBox is the top level IR construct that any lowering should produce and maps to a torch.Tensor
output from an operation.  But just as torch.Tensors take different forms, TensorBox IR can
reference View IR or directly reference StorageBox IRs.

Some Inductor lowerings produce new sets of 'Box'es, while others (such as .t() or other view ops)
may take an existing TensorBox and point it to a new underlying View IR.

Tensors that directly own storage are represented as a chain of:
TensorBox -> StorageBox -> Buffer
where Buffer is a simple (1D) allocation, and StorageBox introduces the concept of a Layout.

If you mutate the data of such a tensor, we swing the StorageBox pointer to point to a new buffer
(leaving the old buffer unmodified and functionalizing the operation).

Tensors backed by views add one more indirection to the IR.
TensorBox -> View -> StorageBox -> Buffer
In these cases, the underlying StorageBox/Buffer will be shared with the pre-view TensorBox.
"""


def validate_ir(node_or_nodes):
    def _check_tensorbox(nodes):
        # Could expand this to check deeper properties
        # (e.g. TensorBox points to View or StorageBox)
        if isinstance(nodes, (List, Tuple)):
            for node in nodes:
                _check_tensorbox(node)
        else:
            assert isinstance(
                nodes,
                (
                    DynamicScalar,
                    TensorBox,
                    RandSeedBuffer,
                    sympy.Symbol,
                    sympy.core.relational.Relational,
                    Expr,
                ),
            ), f"Found {type(nodes)}, which is not a supported top level IR node. See [Note: Inductor IR]"

    # Be picky about the accepted data structure (don't use pytree here)
    _check_tensorbox(node_or_nodes)


def inverse_reorder(order):
    inv_order = dict(zip(order, range(len(order))))

    def reindex(index):
        assert len(index) == len(inv_order)
        return [index[inv_order[i]] for i in range(len(index))]

    return reindex


def same_reorder(order):
    def reindex(index):
        assert len(index) == len(order)
        return [index[order[i]] for i in range(len(index))]

    return reindex


def fuse_reindexing(reindex1, reindex2):
    def reindex(index):
        return reindex1(reindex2(index))

    return reindex


def stride_order2fill_order(order):
    """
    Convert stride order to fill order
    For channel last format,
    stride order = [3, 0, 2, 1] and fill order = [1, 3, 2, 0]
    """
    lookup = {pos: idx for idx, pos in enumerate(order)}
    fill_order = [lookup[i] for i in range(len(order))]
    return fill_order


def get_stride_order(seq):
    """
    Convert strides to stride order
    """
    sorted_idx = argsort(seq)
    out = [None for _ in range(len(seq))]
    for i, elem in enumerate(sorted_idx):
        out[elem] = i
    return out


def ir_node_to_tensor(x, guard_shape=True):
    if x is None:
        return None
    if not guard_shape:
        shape_fn = V.graph.sizevars.size_hint
    else:
        shape_fn = identity
    size = [shape_fn(s) for s in x.get_size()]
    if is_storage_and_layout(x):
        stride = [shape_fn(s) for s in x.get_layout().stride]
    else:
        stride = make_contiguous_strides_for(size)
    dtype = x.get_dtype()
    device = x.get_device()
    size = convert_shape_to_symint(size)
    stride = convert_shape_to_symint(stride)
    t = torch.empty_strided(
        size=size, stride=stride, dtype=dtype, device=device
    ).zero_()
    return t


class ModularIndexing(sympy.Function):
    """
    ModularIndexing(a, b, c) => (a // b) % c
    """

    nargs = (3,)
    is_integer = True

    @classmethod
    def eval(cls, base, divisor, modulus):
        if base == 0 or modulus == 1:
            return sympy.Integer(0)

        if (
            isinstance(base, sympy.Integer)
            and isinstance(divisor, sympy.Integer)
            and isinstance(modulus, sympy.Integer)
        ):
            return (base // divisor) % modulus

        if divisor != 1:
            gcd = sympy.gcd(base, divisor)
            if gcd != 1:
                return ModularIndexing(
                    simplify(base / gcd), simplify(divisor / gcd), modulus
                )

        if isinstance(base, sympy.Add):
            new_terms = []
            all_positive = True
            for term in base.args:
                if sympy.gcd(term, modulus * divisor) != modulus * divisor:
                    if (isinstance(term, sympy.Integer) and term < 0) or (
                        isinstance(term, sympy.Mul)
                        and isinstance(term.args[0], sympy.Integer)
                        and term.args[0] < 0
                    ):
                        # workaround for https://github.com/openai/triton/issues/619,
                        # if there are negative terms, // produces wrong result
                        # TODO if https://github.com/openai/triton/issues/619 is fixed
                        # this optimization would become valid
                        all_positive = False
                        break
                    else:
                        new_terms.append(term)

            if len(new_terms) != len(base.args) and all_positive:
                return ModularIndexing(sum(new_terms), divisor, modulus)

        if isinstance(base, FloorDiv):
            return ModularIndexing(base.args[0], base.args[1] * divisor, modulus)


class CleanDiv(FloorDiv):
    """
    Div where we can assume no rounding.
    This is to enable future optimizations.
    """

    pass


class CeilDiv(sympy.Function):
    """
    Div used in indexing that rounds up.
    """

    is_integer = True

    def __new__(cls, base, divisor):
        if sympy.gcd(base, divisor) == divisor:
            return CleanDiv(base, divisor)
        else:
            return FloorDiv(base + (divisor - 1), divisor)


def get_device_type(x):
    if getattr(x, "get_device", None):
        return get_device_type(x.get_device())
    if isinstance(x, torch.device):
        return x.type
    return None


def is_triton(x):
    return get_device_type(x) == "cuda"


def is_cpu(x):
    return get_device_type(x) == "cpu"


@dataclasses.dataclass
class IRNode:
    _current_origins: ClassVar[Set[Any]] = set()

    @staticmethod
    @contextlib.contextmanager
    def current_origins(origins: Set[torch.fx.Node]):
        old = IRNode._current_origins
        IRNode._current_origins = old | origins
        try:
            yield
        finally:
            IRNode._current_origins = old

    def __post_init__(self):
        self.origins = set(self._current_origins)
        self.traceback = traceback.format_stack() if config.debug_ir_traceback else None

    def get_traceback(self):
        return self.traceback

    def common_repr(self):
        origins = f"origins={getattr(self, 'origins', '')}"
        if len(origins) > 64:
            # this can get *very* long
            origins = f"{origins[:61]}..."
        return [origins]

    def str_helper(self, lines):
        lines = lines + self.common_repr()
        lines = indent(",\n".join(map(str, lines)))
        return f"{type(self).__name__}(\n{lines}\n)"

    def is_user_of(self, name):
        return any(name == dep.name for dep in self.get_reads())

    def get_numel(self):
        return sympy_product(self.get_size())


@dataclasses.dataclass
class Loops(IRNode):
    device: torch.device
    dtype: torch.dtype
    inner_fn: Callable
    ranges: List[Expr]

    def __str__(self, names=("ranges",)):
        return self.str_helper(
            [
                f"'{self.device.type}'",
                str(self.dtype),
                self.inner_fn_str(),
            ]
            + [f"{name}={getattr(self, name)}" for name in names]
            + [f"origin_node={self.origin_node!r}"]
        )

    def __post_init__(self):
        super().__post_init__()
        self.origin_node = None

    __repr__ = __str__

    def get_dtype(self):
        return self.dtype

    def get_device(self):
        return self.device

    def get_origin_node(self):
        return self.origin_node

    def get_size(self):
        return self.ranges

    def is_extern(self):
        return False

    @classmethod
    def create(cls, *args, **kwargs):
        origin_node = kwargs.pop("origin_node", None)
        tb = kwargs.pop("traceback", None)
        r = cls(*args, **kwargs)
        r.origin_node = origin_node
        r.traceback = (
            tb or traceback.format_stack() if config.debug_ir_traceback else None
        )
        return TensorBox.create(r)

    @staticmethod
    def _index(ranges, prefix="i"):
        return [
            sympy.Integer(0) if s == 1 else sympy_symbol(f"{prefix}{n}")
            for n, s in enumerate(ranges)
        ]

    @cache_on_self
    def inner_fn_str(self):
        index = self._index(self.ranges)
        return V.KernelFormatterHandler.ir_to_string(self.inner_fn, index)

    def is_zero_elements(self):
        return any(r == 0 for r in self.ranges)

    @cache_on_self
    def get_reads(self):
        with patch.object(FlexibleLayout, "allow_indexing", True):
            if self.get_reduction_type():
                return extract_read_writes(
                    self.make_loader(),
                    self.get_size(),
                    self.get_reduction_size(),
                ).reads
            else:
                return extract_read_writes(
                    self.make_loader(),
                    self.get_size(),
                ).reads


class Pointwise(Loops):
    def make_loader(self):
        return self.inner_fn

    def get_reduction_size(self):
        return []

    def get_reduction_type(self):
        return None

    def store_output(self, output_name, indexer, vars):
        return ops.store(output_name, indexer(vars), self.inner_fn(vars))

    def constant_to_device(self, device):
        """Move this to a given device. Requires that all reads are to constants."""
        loader = self.make_loader()
        loader = patch.object(ConstantBuffer, "override_device", device)(loader)
        return Pointwise(device, self.dtype, loader, self.ranges)


@dataclasses.dataclass
class Scatter(Pointwise):
    output_indexer: Callable[[List[Expr]], Expr]
    scatter_mode: Optional[str] = None

    def constant_to_device(self, device):
        """Move this to a given device. Requires that all reads are to constants."""
        loader = self.make_loader()
        loader = patch.object(ConstantBuffer, "override_device", device)(loader)
        return Scatter(
            device,
            self.dtype,
            loader,
            self.ranges,
            self.output_indexer,
            self.scatter_mode,
        )

    def store_output(self, output_name, indexer, vars):
        return ops.store(
            output_name,
            indexer(self.output_indexer(vars)),
            self.inner_fn(vars),
            mode=self.scatter_mode,
        )


class ReductionHint(Enum):
    INNER = 0
    OUTER = 1
    OUTER_TINY = 2
    DEFAULT = 3


class TileHint(Enum):
    SQUARE = 0
    DEFAULT = 1


@dataclasses.dataclass
class Reduction(Loops):
    reduction_ranges: List[Expr]
    reduction_type: str
    # self.dtype represents the dst dtype
    src_dtype: torch.dtype
    reduction_hint: ReductionHint

    def __str__(self):
        return Loops.__str__(
            self, names=("ranges", "reduction_ranges", "reduction_type")
        )

    __repr__ = __str__

    def get_reduction_size(self):
        return self.reduction_ranges

    def get_reduction_type(self):
        return self.reduction_type

    def store_reduction(self, output_name, indexer, vars, reduction_vars):
        return ops.reduction(
            output_name,
            self.dtype,
            self.src_dtype,
            self.reduction_type,
            indexer(vars),
            self.inner_fn(vars, reduction_vars),
        )

    def index_length(self):
        return len(self.ranges) + len(self.reduction_ranges)

    @cache_on_self
    def inner_fn_str(self):
        index = self._index(self.ranges)
        rindex = self._index(self.reduction_ranges, "r")
        return V.KernelFormatterHandler.ir_to_string(
            self.inner_fn,
            index,
            rindex,
        )

    def constant_to_device(self, device):
        """Move this to a given device. Requires that all reads are to constants."""
        loader = self.make_loader()
        loader = patch.object(ConstantBuffer, "override_device", device)(loader)
        return Reduction(
            device,
            self.dtype,
            loader,
            self.ranges,
            self.reduction_ranges,
            self.reduction_type,
            self.src_dtype,
            ReductionHint.DEFAULT,
        )

    @staticmethod
    def num_splits(
        device,
        dst_dtype,
        src_dtype,
        inner_fn,
        ranges,
        reduction_ranges,
        reduction_type,
        reduction_numel,
    ):
        num_sm = get_device_properties(device).multi_processor_count
        min_elements_per_thread = 32
        max_elements_per_thread = 512
        threads_per_sm = 2048
        min_elements_per_device = min_elements_per_thread * num_sm * threads_per_sm
        max_elements_per_device = max_elements_per_thread * num_sm * threads_per_sm

        def inner_reduction_splits(reduction_numel_hint, numel_hint):
            # do heuristics that's close to eager mode for split inner reduction
            # we leak reduction autotune configs here, and will need to refactor to avoid this later
            num_warps = 8
            num_threads = 32 * num_warps
            if numel_hint >= 2 * num_sm:  # don't split if there are enough outputs
                return 1
            if reduction_numel_hint <= 8192:
                return 1
            if reduction_numel_hint * numel_hint <= min_elements_per_device:
                split_size = min_elements_per_thread
            elif reduction_numel_hint * numel_hint < max_elements_per_device:
                target_blocks = num_sm * threads_per_sm // (2 * num_threads)
                blocks_per_output = (target_blocks + numel_hint - 1) // numel_hint
                tmp_split_size = (
                    reduction_numel_hint + num_threads * blocks_per_output - 1
                ) // (num_threads * blocks_per_output)
                divisors = sympy.divisors(reduction_numel_hint)
                closest = min(divisors, key=lambda x: abs(x - tmp_split_size))
                if abs(closest - tmp_split_size) < 30:
                    # prefer even splits, but never smalle than min_elements_per_thread
                    split_size = max(closest, min_elements_per_thread)
                else:
                    split_size = tmp_split_size
            else:
                divisors = sympy.divisors(reduction_numel_hint)
                closest = min(divisors, key=lambda x: abs(x - max_elements_per_thread))
                if abs(closest - max_elements_per_thread) < 50:
                    # prefer even splits
                    split_size = closest
                else:
                    split_size = max_elements_per_thread
            return (reduction_numel_hint + split_size * num_threads - 1) // (
                split_size * num_threads
            )

        def outer_reduction_splits(reduction_numel_hint, numel_hint):
            # TODO the best heuristic currently has XBLOCK (corresponding to numel_hint) 128
            # extend to even smaller number of outputs
            num_warps = 8
            num_threads = num_warps * 32
            rvals_per_thread = 4  # comes from heuristics, refactor to not leak here
            xvals_per_block = 128
            xblocks = (numel_hint + xvals_per_block - 1) // xvals_per_block
            if reduction_numel_hint * numel_hint < min_elements_per_device:
                split_size = min_elements_per_thread
            elif reduction_numel_hint * numel_hint < max_elements_per_device:
                target_blocks = num_sm * threads_per_sm // (num_threads)
                target_blocks = (target_blocks + xblocks - 1) // xblocks
                tmp_split_size = (
                    reduction_numel_hint + rvals_per_thread * target_blocks - 1
                ) // (rvals_per_thread * target_blocks)
                divisors = sympy.divisors(reduction_numel_hint)
                closest = min(divisors, key=lambda x: abs(x - tmp_split_size))
                if abs(tmp_split_size - closest) < 20:
                    split_size = max(closest, min_elements_per_thread)
                else:
                    split_size = tmp_split_size
            else:
                divisors = sympy.divisors(reduction_numel_hint)
                closest = min(divisors, key=lambda x: abs(x - max_elements_per_thread))
                if abs(closest - max_elements_per_thread) < 50:
                    # prefer even splits
                    split_size = closest
                else:
                    split_size = max_elements_per_thread

            return (reduction_numel_hint + rvals_per_thread * split_size - 1) // (
                rvals_per_thread * split_size
            )

        reduction_numel_hint = V.graph.sizevars.size_hint(reduction_numel)
        numel_hint = V.graph.sizevars.size_hint(sympy_product(ranges))
        # easy cases
        if numel_hint == 1:
            return ReductionHint.INNER, inner_reduction_splits(
                reduction_numel_hint, numel_hint
            )
        if (
            reduction_numel_hint <= min_elements_per_thread
            or numel_hint >= num_sm * 2 * 32
        ):
            return ReductionHint.DEFAULT, 1

        r = Reduction(
            device,
            dst_dtype,
            inner_fn,
            ranges,
            reduction_ranges,
            reduction_type,
            src_dtype,
            ReductionHint.DEFAULT,
        )

        def get_read_indices(r):
            cb = ComputedBuffer(
                name=None,
                layout=FlexibleLayout(
                    device=r.get_device(),
                    dtype=r.get_dtype(),
                    size=r.get_size(),
                ),
                data=r,
            )
            read_writes = cb.get_read_writes()
            # try finding the full size producer
            # TODO this will fail for something like ((1, N) * (N, 1)).sum()
            # this would also possibly be wrong for producers with the different contiguity but we hope those cases are rare
            range_vars = [
                r
                for r in read_writes.range_vars
                if isinstance(r, sympy.Expr) and not isinstance(r, sympy.Number)
            ]
            indices = []
            changed = False
            for md in sorted(read_writes.reads, key=lambda x: x.name):
                if all(r in md.index.free_symbols for r in range_vars):
                    indices.append(md.index)
                    if md.name in V.graph.name_to_buffer:
                        buf = V.graph.name_to_buffer[md.name]
                        original_stride = buf.layout.stride
                        buf.decide_layout()
                        if buf.layout.stride != original_stride:
                            changed = True
            return indices, changed

        indices, changed = get_read_indices(r)
        if changed:
            indices, _ = get_read_indices(r)

        if len(indices) == 0:
            # TODO determine splits when all inputs are broadcast
            return ReductionHint.DEFAULT, 1

        _, (_, reduction_vars), ranges = dependencies.index_vars_squeeze(
            r.get_size(), r.get_reduction_size()
        )
        num_outer = 0
        num_inner = 0
        for i in indices:
            i = V.graph.sizevars.simplify_with_ranges(i, ranges)
            strides = V.graph.sizevars.stride_hints(i, reduction_vars, ranges.keys())
            outer = all(s > 1 for s in strides)
            if outer:
                num_outer += 1
            else:
                num_inner += 1
        if num_inner > num_outer:
            return ReductionHint.INNER, inner_reduction_splits(
                reduction_numel_hint, numel_hint
            )
        else:
            return ReductionHint.OUTER, outer_reduction_splits(
                reduction_numel_hint, numel_hint
            )

    @staticmethod
    def _unroll_reduction_fn(inner_fn, reduction_ranges, reduction_type):
        """Convert inner_fn from a reduction to an pointwise"""
        reduction_ranges = [
            V.graph.sizevars.guard_static_shape(x) for x in reduction_ranges
        ]

        if reduction_type == "sum":

            def combine_fn(a, b):
                return ops.add(a, b)

        elif reduction_type == "prod":

            def combine_fn(a, b):
                return ops.mul(a, b)

        elif reduction_type == "xor_sum":

            def combine_fn(a, b):
                return ops.bitwise_xor(a, b)

        elif reduction_type == "min":

            def combine_fn(a, b):
                return ops.minimum(a, b)

        elif reduction_type == "max":

            def combine_fn(a, b):
                return ops.maximum(a, b)

        elif reduction_type == "any":

            def combine_fn(a, b):
                return ops.logical_or(a, b)

        elif reduction_type == "argmin":

            def combine_fn(a, b):
                a_value, a_index = a
                b_value, b_index = b
                mask = ops.lt(b_value, a_value)
                a_isnan = ops.ne(a_value, a_value)
                b_isnan = ops.ne(b_value, b_value)
                mask = ops.logical_or(mask, ops.gt(b_isnan, a_isnan))

                return (
                    ops.where(mask, b_value, a_value),
                    ops.where(mask, b_index, a_index),
                )

        elif reduction_type == "argmax":

            def combine_fn(a, b):
                a_value, a_index = a
                b_value, b_index = b
                mask = ops.gt(b_value, a_value)
                a_isnan = ops.ne(a_value, a_value)
                b_isnan = ops.ne(b_value, b_value)
                mask = ops.logical_or(mask, ops.gt(b_isnan, a_isnan))

                return (
                    ops.where(mask, b_value, a_value),
                    ops.where(mask, b_index, a_index),
                )

        else:
            raise NotImplementedError(f"unknown reduction_type={reduction_type}")

        def fn(index):
            return functools.reduce(
                combine_fn,
                (
                    value_fn(index, rindex)
                    for rindex in itertools.product(
                        *[range(x) for x in reduction_ranges]
                    )
                ),
            )

        if reduction_type in ("argmin", "argmax"):
            flatten_index = FixedLayout(
                None,
                None,
                reduction_ranges,
                FlexibleLayout.contiguous_strides(reduction_ranges),
            ).make_indexer()

            def value_fn(index, rindex):
                rindex = [sympy.expand(i) for i in rindex]
                return (
                    inner_fn(index, rindex),
                    ops.index_expr(flatten_index(rindex), torch.int64),
                )

            return lambda index: fn(index)[1]
        else:
            value_fn = inner_fn
            return fn

    @classmethod
    def create(
        cls,
        device: torch.device,
        dst_dtype: torch.dtype,
        src_dtype: torch.dtype,
        inner_fn: Callable,
        ranges: List[Expr],
        reduction_ranges: List[Expr],
        reduction_type: str,
        reduction_hint: ReductionHint = ReductionHint.DEFAULT,
    ):
        reduction_numel = V.graph.sizevars.simplify(sympy_product(reduction_ranges))

        if reduction_numel == 0:
            # N.B. This is a hack to generate the literal of the given type
            # Ideally, we should be fixing `def constant` in triton.py
            # but it breaks due to hardcoded dtypes in other places
            def py_cnst(val):
                return (
                    bool(val)
                    if dst_dtype == torch.bool
                    else float(val)
                    if dst_dtype.is_floating_point
                    else int(val)
                )

            rtypes_to_inits = {
                "sum": py_cnst(0),
                "xor_sum": py_cnst(0),
                "prod": py_cnst(1),
                "any": py_cnst(0),
                # "all" is desugared to `!any(!val)`
            }

            assert (
                reduction_type in rtypes_to_inits.keys()
            ), f"{reduction_type} not supported for zero-dimension tensors!"

            def const_fn(index):
                return ops.constant(rtypes_to_inits[reduction_type], dst_dtype)

            return Pointwise.create(
                device=device,
                dtype=src_dtype,
                inner_fn=const_fn,
                ranges=list(ranges),
            )

        if reduction_numel == 1:
            # this reduction is actually a pointwise op
            if reduction_type in ("argmin", "argmax"):

                def fn(index):
                    return ops.constant(0, dst_dtype)

            else:

                def fn(index):
                    reduction_index = [sympy.Integer(0) for _ in reduction_ranges]
                    return inner_fn(index, reduction_index)

            return Pointwise.create(device, dst_dtype, fn, ranges)

        if (
            isinstance(reduction_numel, sympy.Integer)
            and V.graph.sizevars.size_hint(reduction_numel)
            < config.unroll_reductions_threshold
            and sympy_product(ranges) != 1
        ):
            return Pointwise.create(
                device,
                dst_dtype,
                cls._unroll_reduction_fn(inner_fn, reduction_ranges, reduction_type),
                ranges,
            )

        split_reduction = (
            is_triton(device)
            and reduction_type
            not in {
                "argmax",
                "argmin",
            }
            and config.split_reductions
        )
        if split_reduction:
            # TODO(voz): dedup with sizevar util introduced in other PR
            def _is_static(x):
                return isinstance(x, (int, sympy.Integer))

            split_reduction = (
                all(_is_static(r) for r in ranges)
                and all(_is_static(r) for r in reduction_ranges)
                and _is_static(reduction_numel)
            )

        if split_reduction:
            # triton doesn't support reduce to single element well, so break it up
            hint, split = cls.num_splits(
                device,
                dst_dtype,
                src_dtype,
                inner_fn,
                ranges,
                reduction_ranges,
                reduction_type,
                reduction_numel,
            )
            # intermediate reduction in split can contain complex indexing,
            # and num_splits will fail to correctly set the hint
            # reuse the passed hint if available
            if reduction_hint == ReductionHint.DEFAULT:
                reduction_hint = hint
            if split > 1:
                # triton doesn't support reduce to single element well, so break it up
                return cls.create_multilayer(
                    device,
                    dst_dtype,
                    src_dtype,
                    inner_fn,
                    ranges,
                    reduction_ranges,
                    reduction_type,
                    split,
                    reduction_hint,
                )

        return TensorBox.create(
            Reduction(
                device,
                dst_dtype,
                inner_fn,
                ranges,
                reduction_ranges,
                reduction_type,
                src_dtype,
                reduction_hint,
            )
        )

    @staticmethod
    def default_value(reduction_type, dtype):
        if reduction_type in {"max", "argmax"}:
            if is_float_dtype(dtype):
                return float("-inf")
            elif is_boolean_dtype(dtype):
                return 0
            else:
                return torch.iinfo(dtype).min
        if reduction_type in {"min", "argmin"}:
            if is_float_dtype(dtype):
                return float("inf")
            elif is_boolean_dtype(dtype):
                return 1
            else:
                return torch.iinfo(dtype).max

        return {
            "sum": 0,
            "prod": 1,
            "xor_sum": 0,
            "any": 0,
        }[reduction_type]

    @classmethod
    def create_multilayer(
        cls,
        device: torch.device,
        dst_dtype: torch.dtype,
        src_dtype: torch.dtype,
        inner_fn: Callable,
        ranges: List[Expr],
        reduction_ranges: List[Expr],
        reduction_type: str,
        split: int,
        reduction_hint: ReductionHint,
    ):
        """
        Break a large reduction up into multiple smaller reductions
        recursively
        """
        reduction_numel = sympy_product(reduction_ranges)

        # TODO(jansel): convert this to dynamic shapes
        # TODO(jansel): realize the reduction so we can do dynamic indexing
        reduction_ranges = [
            sympy.Integer(V.graph.sizevars.guard_static_shape(s))
            for s in reduction_ranges
        ]
        reduction_numel = sympy.Integer(
            V.graph.sizevars.guard_static_shape(reduction_numel)
        )

        if V.graph.sizevars.size_hint(reduction_numel) % split == 0:
            need_mask = False
        else:
            need_mask = True

        split = sympy.Integer(split)
        block_size = FloorDiv(reduction_numel + (split - 1), split)

        reindex = View.dynamic_reshape_indexer(reduction_ranges, [reduction_numel])

        def wrapper_fn(index, reduction_index):
            (reduction_index,) = reduction_index
            *new_index, reduction_block = index
            indices = block_size * reduction_block + reduction_index

            def body():
                return inner_fn(new_index, reindex([indices]))

            if need_mask:
                mask = ops.lt(
                    ops.index_expr(indices, torch.int32),
                    ops.index_expr(reduction_numel, torch.int32),
                )
                return ops.masked(
                    mask, body, cls.default_value(reduction_type, dst_dtype)
                )
            else:
                return body()

        # triton will automatically compute reductions in fp32 if reducing over fp16/bf16
        # within the kernel. keep the intermediate in fp32 so as to keep the whole reduction
        # in fp32 and not reduce precision by breaking up the kernel into multiple layers
        intermediate_dtype = (
            dst_dtype
            if dst_dtype not in (torch.float16, torch.bfloat16)
            else torch.float
        )
        intermediate = Reduction.create(
            device,
            intermediate_dtype,
            src_dtype,
            wrapper_fn,
            [*ranges, split],
            [block_size],
            reduction_type,
            reduction_hint,
        )
        intermediate.realize()
        intermediate_loader = intermediate.make_loader()

        def intermediate_fn(index, reduction_index):
            return intermediate_loader([*index, *reduction_index])

        numel_hint = V.graph.sizevars.size_hint(sympy_product(ranges))
        if split <= 512 and numel_hint <= 512 and reduction_hint == ReductionHint.OUTER:
            reduction_hint = ReductionHint.OUTER_TINY
        if (
            split <= 1024
            and numel_hint <= 256
            and reduction_hint == ReductionHint.OUTER
        ):
            reduction_hint = ReductionHint.OUTER_TINY
        return TensorBox.create(
            Reduction(
                device,
                dst_dtype,
                intermediate_fn,
                ranges,
                [split],
                reduction_type,
                src_dtype,
                reduction_hint,
            )
        )


def is_storage_and_layout(x):
    try:
        as_storage_and_layout(x, freeze=False)
        return True
    except NotImplementedError:
        return False


def is_contiguous_storage_and_layout(x):
    try:
        buffer, layout = as_storage_and_layout(x, freeze=False)
        return layout.is_contiguous()
    except NotImplementedError:
        return False


def as_storage_and_layout(x, freeze=True, want_contiguous=False, stride_order=None):
    """Try to simplify x into a StorageBox and a Layout"""
    if isinstance(x, TensorBox):
        return as_storage_and_layout(
            x.data,
            freeze=freeze,
            want_contiguous=want_contiguous,
            stride_order=stride_order,
        )
    if isinstance(x, StorageBox) and isinstance(x.data, Buffer):
        if freeze:
            if want_contiguous:
                x.data.freeze_layout()
                assert x.data.layout.is_contiguous()
            elif stride_order is not None:
                x.data.freeze_layout_with_stride_order(stride_order)
            else:
                x.data.decide_layout()
        return x, x.data.layout
    if isinstance(x, ReinterpretView):
        # making the base of x contiguous or stride_ordered will not necessarily make
        # the ReinterpretedView either, so dont pass along those arguments
        buffer, _ = as_storage_and_layout(
            x.data,
            freeze=freeze,
        )
        return buffer, x.layout
    raise NotImplementedError


as_contiguous_storage_and_layout = functools.partial(
    as_storage_and_layout, want_contiguous=True
)


def is_stride_order_storage_and_layout(x, stride_order):
    try:
        buffer, layout = as_storage_and_layout(x, freeze=False)
        return layout.is_stride_ordered(stride_order)
    except NotImplementedError:
        return False


@dataclasses.dataclass
class BaseView(IRNode):
    data: IRNode

    def get_dtype(self):
        return self.data.get_dtype()

    def get_device(self):
        return self.data.get_device()

    def get_origin_node(self):
        return None

    def get_name(self):
        return self.data.get_name()

    def mark_reuse(self, users):
        return self.data.mark_reuse(users)

    def has_exceeded_max_reads(self):
        return self.data.has_exceeded_max_reads()

    def realize(self):
        return self.data.realize()

    def realize_hint(self):
        return self.data.realize_hint()

    def get_storage_numel(self):
        return self.data.get_storage_numel()

    def is_extern(self):
        return self.data.is_extern()

    @cache_on_self
    def get_reads(self):
        with patch.object(FlexibleLayout, "allow_indexing", True):
            return extract_read_writes(
                self.make_loader(),
                self.get_size(),
            ).reads

    def unwrap_view(self):
        x = self
        while isinstance(x, BaseView):
            x = x.data
        return x

    def constant_to_device(self, device):
        """Move this to a given device. Requires that all reads are to constants."""
        loader = self.make_loader()
        loader = patch.object(ConstantBuffer, "override_device", device)(loader)
        return Pointwise(device, self.get_dtype(), loader, self.get_size())


@dataclasses.dataclass
class ExpandView(BaseView):
    size: List[Expr]

    @staticmethod
    def _normalize_size(x, new_size):
        """Replace `-1` with correct sizes"""
        new_size = list(map(sympy.expand, new_size))
        old_size = x.get_size()
        old_size = [None] * (len(new_size) - len(old_size)) + list(old_size)
        assert len(new_size) == len(old_size)
        for i in range(len(new_size)):
            if new_size[i] == -1:
                assert old_size[i] is not None
                new_size[i] = old_size[i]
        return new_size

    @classmethod
    def create(cls, x, new_size):
        new_size = cls._normalize_size(x, new_size)

        if is_storage_and_layout(x):
            storage, old_layout = as_storage_and_layout(x)
            skip = len(new_size) - len(old_layout.size)
            assert skip >= 0
            new_stride = [sympy.Integer(0)] * skip
            for stride, size in zip(old_layout.stride, old_layout.size):
                new_stride.append(stride if size != 1 else sympy.Integer(0))
            new_layout = FixedLayout(
                old_layout.device,
                old_layout.dtype,
                list(new_size),
                new_stride,
                old_layout.offset,
            )
            return ReinterpretView(storage, new_layout)

        return ExpandView(x, new_size)

    def get_size(self):
        return self.size

    def make_loader(self):
        target = self.get_size()
        actual = self.data.get_size()
        skip = len(target) - len(actual)
        inner = self.data.make_loader()

        def load(index):
            index = list(index[skip:])
            assert len(index) == len(actual)
            for i in range(len(actual)):
                if actual[i] == 1:
                    # zero out broadcast dimension
                    index[i] = sympy.Integer(0)
            return inner(index)

        return load


@dataclasses.dataclass
class PermuteView(BaseView):
    dims: List[Expr]

    @classmethod
    def create(cls, x, dims):
        dims = cls._map_neg_dims(dims)
        assert set(dims) == set(range(len(dims)))

        if is_storage_and_layout(x):
            storage, old_layout = as_storage_and_layout(x)
            new_layout = FixedLayout(
                old_layout.device,
                old_layout.dtype,
                [old_layout.size[i] for i in dims],
                [old_layout.stride[i] for i in dims],
                old_layout.offset,
            )
            return ReinterpretView(storage, new_layout)

        return PermuteView(x, dims)

    @classmethod
    def _map_neg_dims(cls, dims):
        return [dim if dim >= 0 else len(dims) + dim for dim in dims]

    def get_size(self):
        assert set(self._map_neg_dims(self.dims)) == set(range(len(self.dims)))
        size = self.data.get_size()
        return [size[i] for i in self.dims]

    def make_loader(self):
        inner = self.data.make_loader()
        inv = {j: i for i, j in enumerate(self.dims)}
        inv = [inv[i] for i in range(len(self.dims))]
        assert set(inv) == set(range(len(self.dims)))

        def load(index):
            index = [index[i] for i in inv]
            return inner(index)

        return load


class SqueezeView(BaseView):
    @classmethod
    def create(cls, x, *, dim=None):
        if is_storage_and_layout(x):
            storage, old_layout = as_storage_and_layout(x)
            new_size = []
            new_stride = []
            if dim is not None:
                assert isinstance(dim, int), "expected integer dim argument"
                assert 0 <= dim and dim < len(old_layout.size)

            for i, (size, stride) in enumerate(zip(old_layout.size, old_layout.stride)):
                if dim is None:
                    if size != 1:
                        new_size.append(size)
                        new_stride.append(stride)
                else:
                    if i != dim:
                        new_size.append(size)
                        new_stride.append(stride)
                    else:
                        assert size == 1, "expected squeezed size to be 1"

            new_layout = FixedLayout(
                old_layout.device,
                old_layout.dtype,
                new_size,
                new_stride,
                old_layout.offset,
            )
            return ReinterpretView(storage, new_layout)

        if dim is None:
            # redirect to a generic view
            return View.create(x, [s for s in x.get_size() if s != 1])
        else:
            assert x.get_size()[dim] == 1
            return View.create(x, [s for i, s in enumerate(x.get_size()) if i != dim])

    @staticmethod
    def squeezer(size: Tuple[sympy.Expr, ...]):
        new_size = [s for s in size if s != 1]
        not_one = [i for i, s in enumerate(size) if s != 1]
        length = len(size)

        def reindex(index: List[sympy.Expr]) -> List[sympy.Expr]:
            assert len(index) == len(not_one), f"{index} {not_one}"
            new_index = [sympy.Integer(0)] * length
            for idx, s in zip(not_one, index):
                new_index[idx] = s
            return tuple(new_index)

        return new_size, reindex

    def __init__(self, data):
        raise AssertionError("use SqueezeView.create()")


@dataclasses.dataclass
class View(BaseView):
    size: List[Expr]
    reindex: Callable

    def make_indexer(self):
        base_indexer = self.data.make_indexer()

        def indexer(idx):
            return base_indexer(self.reindex(idx))

        return indexer

    @staticmethod
    def handle_negative_index(idx, size):
        idx = sympy.expand(idx)
        size = sympy.expand(size)
        sizevars = V.graph.sizevars
        if sizevars.size_hint(idx) < 0:
            sizevars.guard_lt(idx, 0)
            idx = idx + size
        return idx

    def reindex_str(self):
        index_old = [sympy_symbol(f"i{n}") for n in range(len(self.size))]
        index_new = list(self.reindex(index_old))
        return f"lambda {', '.join(map(str, index_old))}: {index_new}"

    def __str__(self):
        return self.str_helper(
            [self.data, f"size={self.size}", f"reindex={self.reindex_str()}"]
        )

    __repr__ = __str__

    @classmethod
    def create(cls, x, new_size):
        assert isinstance(new_size, (tuple, list))
        old_size, new_size = cls.resolve_negative_size(x.get_size(), new_size)

        # Skip pointless views
        if V.graph.sizevars.statically_known_list_equals(old_size, new_size):
            return x

        if 0 in new_size and is_storage_and_layout(x):
            storage, old_layout = as_storage_and_layout(x, freeze=False)
            new_layout = FixedLayout(
                old_layout.device,
                old_layout.dtype,
                new_size,
                FlexibleLayout.contiguous_strides(new_size),
                old_layout.offset,
            )
            return ReinterpretView(storage, new_layout)
        # TODO: a new class for FixedTransferLayout that output layout is constrained by input layout
        elif is_contiguous_storage_and_layout(x) and not isinstance(
            x.data, ExternKernelAlloc
        ):
            storage, old_layout = as_contiguous_storage_and_layout(x)
            new_layout = FixedLayout(
                old_layout.device,
                old_layout.dtype,
                new_size,
                FlexibleLayout.contiguous_strides(new_size),
                old_layout.offset,
            )
            return ReinterpretView(storage, new_layout)

        reindex = cls.dynamic_reshape_indexer(old_size, new_size)
        return cls(x, tuple(new_size), reindex)

    @staticmethod
    def resolve_negative_size(old_size, new_size):
        new_size = [V.graph.sizevars.simplify(x) for x in new_size]
        old_size = [V.graph.sizevars.simplify(x) for x in old_size]

        new_size = list(new_size)
        for i in range(len(new_size)):
            if new_size[i] == -1:
                new_size[i] = sympy.Integer(1)
                new_size[i] = CleanDiv(sympy_product(old_size), sympy_product(new_size))
                break

        V.graph.sizevars.guard_equals(sympy_product(old_size), sympy_product(new_size))
        return old_size, new_size

    @classmethod
    def dynamic_reshape_indexer(cls, old_size, new_size):
        try:
            reindex = cls._dynamic_reshape_indexer(old_size, new_size)
        except (AssertionError, IndexError):
            # optimistic algorithm failed, lets do a fallback
            flat = [sympy_product(old_size)]
            reindex1 = cls._dynamic_reshape_indexer(old_size, flat)
            reindex2 = cls._dynamic_reshape_indexer(flat, new_size)
            reindex = fuse_reindexing(reindex1, reindex2)
        return reindex

    @staticmethod
    def _dynamic_reshape_indexer(old_size, new_size):
        """
        Perform a reshape entirely by modifying indexing math
        """
        size_hint = V.graph.sizevars.size_hint
        vars = [sympy_symbol(f"view{i}") for i in range(len(new_size))]

        stack_new = list(zip(vars, new_size))
        stack_old = list(old_size)

        view_expr = []
        while stack_new and stack_old:
            size_old = stack_old.pop()
            var, size_new = stack_new.pop()
            if size_old == 1:
                view_expr.append(sympy.Integer(0))
                stack_new.append((var, size_new))  # re-add
            elif size_new == 1:
                stack_old.append(size_old)  # re-add
            elif size_hint(size_new) == size_hint(size_old):
                view_expr.append(var)
                V.graph.sizevars.guard_equals(size_new, size_old)
            elif size_hint(size_new) < size_hint(size_old):
                while size_hint(size_new) < size_hint(size_old):
                    var2, size_new2 = stack_new.pop()
                    var = var2 * size_new + var
                    size_new = size_new * size_new2
                view_expr.append(var)
                V.graph.sizevars.guard_equals(size_new, size_old)
            elif size_hint(size_new) > size_hint(size_old):
                divisor = sympy.Integer(1)
                modulus = size_old
                view_expr.append(ModularIndexing(var, divisor, modulus))
                divisor = divisor * modulus
                while size_hint(size_new) > size_hint(size_old):
                    modulus = stack_old.pop()
                    view_expr.append(ModularIndexing(var, divisor, modulus))
                    divisor = divisor * modulus
                    size_old = size_old * modulus
                V.graph.sizevars.guard_equals(size_new, size_old)
            else:
                raise AssertionError()

        while stack_old:
            size_old = stack_old.pop()
            V.graph.sizevars.guard_equals(size_old, 1)
            view_expr.append(sympy.Integer(0))

        while stack_new:
            var, size_new = stack_new.pop()
            V.graph.sizevars.guard_equals(size_new, 1)

        view_expr = list(reversed(view_expr))
        assert len(view_expr) == len(old_size)

        def reindex(index):
            assert len(index) == len(vars), (len(index), len(vars))
            replacements = dict(zip(vars, index))
            return tuple(sympy_subs(x, replacements) for x in view_expr)

        return reindex

    def get_size(self):
        return self.size

    def make_loader(self):
        def load(index):
            return inner(self.reindex(index))

        inner = self.data.make_loader()
        return load


@dataclasses.dataclass
class ReinterpretView(BaseView):
    """Pretend our storage has a different layout"""

    layout: "Layout"

    def __post_init__(self):
        super().__post_init__()
        if isinstance(self.data, BaseView):
            self.data = self.data.unwrap_view()

    def __str__(self):
        return self.str_helper(
            [
                self.data,
                self.layout,
            ]
        )

    __repr__ = __str__

    def get_name(self):
        return self.data.get_name()

    def get_device(self):
        return self.layout.device

    def get_origin_node(self):
        return None

    def get_dtype(self):
        return self.layout.dtype

    def get_size(self):
        return list(self.layout.size)

    def get_stride(self):
        return list(self.layout.stride)

    def make_loader(self):
        def loader(index):
            indexer = self.layout.make_indexer()
            return ops.load(self.get_name(), indexer(index))

        return loader

    def make_indexer(self):
        return self.layout.make_indexer()

    def get_layout(self):
        return self.layout

    def freeze_layout(self):
        pass

    def codegen_reference(self):
        size = V.graph.wrapper_code.codegen_shape_tuple(self.layout.size)
        stride = V.graph.wrapper_code.codegen_shape_tuple(self.layout.stride)
        offset = V.graph.wrapper_code.codegen_sizevar(self.layout.offset)
        namespace = V.graph.wrapper_code.namespace
        if offset != "0":
            return (
                f"{namespace}as_strided({self.get_name()}, {size}, {stride}, {offset})"
            )
        return f"{namespace}as_strided({self.get_name()}, {size}, {stride})"


class SliceView(View):
    @classmethod
    def create(cls, x, dim, start, end, step=1):
        step = sympy.expand(step)
        assert step > 0
        try:
            if start == 0 and end >= 2**63 - 1 and step == 1:
                return x
        except TypeError:
            pass

        sizevars = V.graph.sizevars
        new_size = list(x.get_size())

        start = cls.handle_negative_index(start, new_size[dim])
        end = cls.handle_negative_index(end, new_size[dim])

        end = sizevars.guard_min(end, new_size[dim])
        start = sizevars.guard_min(sizevars.guard_min(start, new_size[dim]), end)
        if start == 0 and sizevars.size_hint(end - new_size[dim]) == 0 and step == 1:
            sizevars.guard_equals(end, new_size[dim])
            return x

        new_size[dim] = FloorDiv(end - start + (step - 1), step)

        if is_storage_and_layout(x):
            # Fast path
            storage, old_layout = as_storage_and_layout(x)
            new_stride = list(old_layout.stride)
            new_stride[dim] = new_stride[dim] * step
            new_layout = FixedLayout(
                old_layout.device,
                old_layout.dtype,
                new_size,
                new_stride,
                old_layout.offset + old_layout.stride[dim] * start,
            )
            return ReinterpretView(storage, new_layout)

        def reindex(index):
            assert len(index) == len(new_size), f"wrong ndim {index} {new_size}"
            index = list(index)
            index[dim] = index[dim] * step + start
            return index

        # redirect to a generic view
        return SliceView(x, size=new_size, reindex=reindex)


class BaseConstant(IRNode):
    def get_size(self):
        return ()

    def get_dtype(self):
        return self.dtype

    def get_device(self):
        return self.device

    def get_origin_node(self):
        return None

    def mark_reuse(self, users):
        pass

    def has_exceeded_max_reads(self):
        return False

    def get_reads(self):
        return ()

    def is_extern(self):
        return False


@dataclasses.dataclass
class Constant(BaseConstant):
    value: Any
    dtype: torch.dtype
    device: torch.device

    def make_loader(self):
        def loader(index):
            return ops.constant(self.value, self.dtype)

        return loader

    def realize(self):
        pass


@dataclasses.dataclass
class IndexingConstant(BaseConstant):
    index: Any
    dtype: torch.dtype
    device: torch.device

    def make_loader(self):
        def loader(index):
            return ops.index_expr(self.index, self.dtype)

        return loader


@dataclasses.dataclass
class Layout(IRNode):
    def __init__(
        self,
        device: torch.device,
        dtype: torch.dtype,
        size: List[Expr],
        stride: List[Expr],
        offset: Expr = Integer(0),
    ):
        assert stride is None or len(size) == len(
            stride
        ), f"size={size}, stride={stride}"
        self.device = device
        self.dtype = dtype
        assert all(isinstance(s, (Expr, int)) for s in size)
        self.size = size
        self._stride = stride
        self.offset = offset

    @property
    def stride(self):
        return self._stride

    def __str__(self):
        offset = ""
        if self.offset != 0:
            offset = f", offset={self.offset}"
        return (
            f"{type(self).__name__}('{self.device.type}', {self.dtype}, "
            f"size={self.size}, stride={self.stride}{offset})"
        )

    __repr__ = __str__

    def is_contiguous(self):
        for left, right, size in zip(
            self.stride, FlexibleLayout.contiguous_strides(self.size), self.size
        ):
            if size != 1 and left != right:
                return False
        return True

    def is_channels_last_contiguous(self):
        ndim = len(self.size)
        if ndim not in [4, 5]:
            return False
        for left, right, size in zip(
            self.stride, make_channels_last_strides_for(self.size), self.size
        ):
            if size != 1 and left != right:
                return False
        return True

    def is_transposed(self):
        for left, right, size in zip(
            self.stride,
            reversed(FlexibleLayout.contiguous_strides(self.size)),
            self.size,
        ):
            if size != 1 and left != right:
                return False
        return True

    def is_stride_ordered(self, order):
        assert len(self.stride) == len(order)
        # reorder the stride given order
        stride_ordered = [None] * len(order)
        for i in range(len(order)):
            stride_ordered[order[i]] = V.graph.sizevars.size_hint(self.stride[i])
        # check if it is in ascending order
        for i in range(len(order) - 1):
            if stride_ordered[i] > stride_ordered[i + 1]:
                return False
        return True

    def is_channels_last_stride_ordered(self):
        # create channels_last order(NCHW, NCDHW, the C is the first order).
        order = [0] + list(reversed(range(1, len(self.stride) - 1)))
        order = [len(order)] + order
        return self.is_stride_ordered(order)

    def as_fixed(self):
        return FixedLayout(
            self.device,
            self.dtype,
            self.size,
            self.stride,
            self.offset,
        )

    def make_indexer(self):
        assert (
            FlexibleLayout.allow_indexing
        ), f"convert {type(self).__name__} to FixedLayout first"
        return self.as_fixed().make_indexer()

    def __eq__(self, other) -> bool:
        return (
            self.device == other.device
            and self.dtype == other.dtype
            and self.size == other.size
            and self.stride == other.stride
            and self.offset == other.offset
        )

    def storage_size(self) -> sympy.Expr:
        return compute_required_storage_length(self.size, self.stride, self.offset)


class FixedLayout(Layout):
    """A Tensor layout we cannot change"""

    def __init__(
        self,
        device: torch.device,
        dtype: torch.dtype,
        size: List[Expr],
        stride: List[Expr] = None,
        offset: Expr = Integer(0),
    ):
        if stride is None:
            stride = FlexibleLayout.contiguous_strides(size)
        super().__init__(
            device,
            dtype,
            size,
            stride,
            offset,
        )

    def make_indexer(self):
        """A closure containing math to read a given element"""

        def indexer(index):
            assert len(index) == len(self.stride) == len(self.size)
            result = self.offset
            for idx, stride, sz in zip(index, self.stride, self.size):
                if sz != 1:
                    result = result + idx * stride
            return result

        return indexer


class FlexibleLayout(Layout):
    """A Tensor layout we are allowed to change"""

    allow_indexing = False

    @staticmethod
    def contiguous_strides(sizes):
        if len(sizes) == 0:
            return []
        reversed_strides = [sympy.Integer(1)]
        for size in reversed(sizes[1:]):
            reversed_strides.append(size * reversed_strides[-1])
        return list(reversed(reversed_strides))

    @staticmethod
    def fill_ordered(sizes, order):
        """
        Create a stride based on the order the dimensions should be filled in.

        In this format, channels last would be:
            [1, 3, 2, 0]
        """
        assert set(range(len(sizes))) == set(order)
        next_stride = sympy.Integer(1)
        strides = [None] * len(order)

        for i in order:
            strides[i] = next_stride
            next_stride = next_stride * sizes[i]
        return strides

    @staticmethod
    def stride_ordered(sizes, order):
        """
        Create a stride based on the sorted order of a permuted range.

        In this format, channels last would be:
            [3, 0, 2, 1]
        """
        assert set(range(len(sizes))) == set(order)
        fill_order = stride_order2fill_order(order)
        return FlexibleLayout.fill_ordered(sizes, fill_order)

    @staticmethod
    def same_ordered(sizes, stride):
        """
        Create a stride that has the same stride order as given stride

        For example, if given stride is [1000, 1, 100, 10],
        the fill order should be [1, 3, 2, 0]
        """
        assert len(sizes) == len(stride)
        stride = [V.graph.sizevars.size_hint(x) for x in stride]
        fill_order = sorted(range(len(stride)), key=stride.__getitem__)
        return FlexibleLayout.fill_ordered(sizes, fill_order)

    def as_stride_order(self, order):
        return FixedLayout(
            self.device,
            self.dtype,
            self.size,
            self.stride_ordered(self.size, order),
            self.offset,
        )

    def as_fill_order(self, order):
        return FixedLayout(
            self.device,
            self.dtype,
            self.size,
            self.fill_ordered(self.size, order),
            self.offset,
        )

    def as_same_order(self, stride):
        return FixedLayout(
            self.device,
            self.dtype,
            self.size,
            self.same_ordered(self.size, stride),
            self.offset,
        )

    def __init__(self, device, dtype, size, stride_order=None):
        if stride_order:
            strides = FlexibleLayout.fill_ordered(size, stride_order)
        else:
            strides = FlexibleLayout.contiguous_strides(size)
        super().__init__(device, dtype, size, strides)


class AliasedLayout(Layout):
    """Shares the same storage as another tensor"""

    def __init__(self, view: "ReinterpretView"):
        layout = view.get_layout()
        super().__init__(
            layout.device,
            layout.dtype,
            layout.size,
            layout.stride,
        )
        self.view = view

    def make_indexer(self):
        return self.as_fixed().make_indexer()

    def maybe_guard_aligned(self):
        offset = self.view.get_layout().offset
        if offset == 0:
            return True
        from .compile_fx import ALIGNMENT

        return V.graph.sizevars.statically_known_multiple_of(offset, ALIGNMENT)


class MutationLayout(Layout):
    def __init__(self, target: IRNode):
        super().__init__(
            target.get_device(),
            target.get_dtype(),
            target.get_size(),
            None,  # type: ignore[arg-type]
        )
        self.target = target

    @Layout.stride.getter
    def stride(self):
        return self.real_layout().stride

    def storage_size(self) -> sympy.Expr:
        return self.real_layout().storage_size()

    def real_layout(self):
        def unwrap_views(target):
            if isinstance(target, MutationLayout):
                return unwrap_views(target.target)
            if isinstance(target, BaseView):
                return unwrap_views(target.unwrap_view())
            if isinstance(target, MutableBox):
                return unwrap_views(target.data)
            return target

        return unwrap_views(self.target).layout

    @classmethod
    def realize_into(cls, src, dst):
        dst.realize()
        V.graph.realize_users_of(dst.get_name())

        if isinstance(src, TensorBox):
            src = src.data

        if not isinstance(src, StorageBox) or src.is_user_of(dst.get_name()):
            need_copy = True
        else:
            src.realize()
            need_copy = not isinstance(src.data.layout, FlexibleLayout)

        if need_copy:
            src = Pointwise.create(
                device=src.get_device(),
                dtype=src.get_dtype(),
                inner_fn=src.make_loader(),
                ranges=[
                    V.graph.sizevars.guard_equals(a, b)
                    for a, b in zip(src.get_size(), dst.get_size())
                ],
            ).data
            src.realize()

        assert isinstance(src.data.layout, FlexibleLayout)
        src.data.layout = MutationLayout(dst)
        return src.data

    def as_fixed(self):
        return self

    def make_indexer(self):
        return self.target.make_indexer()


@dataclasses.dataclass
class Buffer(IRNode):
    name: str
    layout: Layout

    def __post_init__(self):
        super().__post_init__()
        self.origin_node = None

    def make_indexer(self):
        return self.layout.make_indexer()

    def get_name(self):
        assert self.name
        return self.name

    def get_device(self):
        return self.layout.device

    def get_origin_node(self):
        return self.origin_node

    def get_dtype(self):
        return getattr(self.layout, "dtype", None)

    def get_size(self):
        return list(self.layout.size)

    def get_stride(self):
        return list(self.layout.stride)

    def get_layout(self):
        return self.layout

    def get_storage_numel(self):
        return self.get_numel()

    def is_extern(self):
        return False

    def freeze_layout(self):
        if not isinstance(self.layout, (MultiOutputLayout, AliasedLayout)):
            self.layout = self.layout.as_fixed()

    def freeze_layout_with_stride_order(self, order):
        assert isinstance(self.layout, FlexibleLayout)
        self.layout = self.layout.as_stride_order(order)

    def freeze_layout_with_fill_order(self, order):
        assert isinstance(self.layout, FlexibleLayout)
        self.layout = self.layout.as_fill_order(order)

    def freeze_layout_with_same_order(self, stride):
        assert isinstance(self.layout, FlexibleLayout)
        self.layout = self.layout.as_same_order(stride)

    def make_loader(self):
        def loader(index):
            indexer = self.layout.make_indexer()
            return ops.load(self.name, indexer(index))

        return loader

    def is_no_op(self):
        return False

    def codegen_reference(self):
        return self.get_name()

    def decide_layout(self):
        pass

    def get_alias_names(self):
        if isinstance(self.layout, AliasedLayout):
            return [self.layout.view.get_name()]
        return ()

    def get_mutation_names(self):
        if isinstance(self.layout, MutationLayout):
            return [self.layout.target.get_name()]
        return ()

    @cache_on_self
    def get_read_writes(self):
        with patch.object(FlexibleLayout, "allow_indexing", True):
            return extract_read_writes(
                self.make_loader(),
                self.get_size(),
            )

    def get_reads(self):
        return self.get_read_writes().reads

    def realize(self):
        pass


class InputBuffer(Buffer):
    pass


class ConstantBuffer(InputBuffer):
    override_device = None

    def make_loader(self):
        def loader(index):
            indexer = self.layout.make_indexer()
            return ops.load(
                V.graph.constant_name(self.name, self.override_device), indexer(index)
            )

        return loader

    def constant_to_device(self, device):
        return ConstantBuffer(V.graph.constant_name(self.name, device), self.layout)


class RandSeedBuffer(ConstantBuffer):
    def codegen_reference(self):
        # Clone makes sure if we pass this from forwards to backwards
        # the value does not get clobbered by the time backwards is run.
        return self.get_name() + ".clone()"


class NoneAsConstantBuffer(IRNode):
    def codegen_reference(self):
        return V.graph.wrapper_code.none_str


class ShapeAsConstantBuffer(IRNode):
    def __init__(self, shape):
        super().__init__()
        self.shape = shape

    def codegen_reference(self):
        from torch._inductor.codegen.wrapper import pexpr

        expr = pexpr(V.graph.sizevars.simplify(self.shape))
        if V.graph.cpp_wrapper:
            # wrap scalar to 0-d tensor for cpp wrapper
            return f"torch::tensor({expr})"
        else:
            return expr


@dataclasses.dataclass
class ComputedBuffer(Buffer):
    data: Loops

    @cache_on_self
    def get_read_writes(self):
        with patch.object(FlexibleLayout, "allow_indexing", True):
            if self.data.get_reduction_type():
                return extract_read_writes(
                    self.get_store_function(),
                    self.data.get_size(),
                    self.data.get_reduction_size(),
                )
            else:
                return extract_read_writes(
                    self.get_store_function(),
                    self.data.get_size(),
                )

    def get_store_function(self):
        indexer = self.layout.as_fixed().make_indexer()
        if self.data.get_reduction_type():
            return partial(self.data.store_reduction, self.name, indexer)
        else:
            return partial(self.data.store_output, self.name, indexer)

    def get_fill_order(self):
        """
        If our layout is still flexible, try to determine the stride order based on stride orders of reads.

        TODO(jansel): A better algorithm here would look at downstream consumers of this
                      value and try to do global graph-level layout optimization.
                      This is also something just begging to be autotuned.
        """
        if isinstance(self.layout, FlexibleLayout):
            _, (index_vars, reduction_vars), _ = dependencies.index_vars_squeeze(
                self.data.get_size(), self.data.get_reduction_size()
            )
            reads = self.get_read_writes().reads
            reads_bufs = [
                V.graph.name_to_buffer[r.name]
                if r.name in V.graph.name_to_buffer.keys()
                else None
                for r in reads
            ]
            # only consider reads to buffer of same size
            reads = [
                sympy_subs(
                    r.index, {v: sympy.Integer(0) for v in reduction_vars if v != 0}
                )
                for r in reads
            ]

            if reads:
                stride_lengths = [
                    V.graph.sizevars.stride_hints(expr, index_vars) for expr in reads
                ]
                from .scheduler import pick_loop_order

                return pick_loop_order(stride_lengths, self.get_size())

        return None

    def decide_layout(self):
        if isinstance(self.layout, FlexibleLayout):
            order = self.get_fill_order()
            if order:
                self.freeze_layout_with_fill_order(order)
            else:
                self.freeze_layout()

    def simplify_and_reorder(self):
        """
        This is a main place where we do loop transformations in a
        backend-agnostic way.

        Here we:
            1) Remove any 1 dimensions
            2) Fuse contiguous dimensions together
            3) Reorder dimensions based on stride orders
        """
        _, args, var_ranges = dependencies.index_vars_squeeze(
            self.data.get_size(), self.data.get_reduction_size(), prefix="q"
        )
        with patch.object(ConstantBuffer, "override_device", self.get_device()):
            body = LoopBody(
                self.get_store_function(),
                (args if self.get_reduction_type() else args[:1]),
                var_ranges,
            )
        index_formulas = [*body.indexing_exprs.values()]
        reads_bufs = [
            V.graph.name_to_buffer[reads_name]
            if reads_name in V.graph.name_to_buffer.keys()
            else None
            for reads_name in body.reads_name2expr.keys()
        ]
        memory_addrs = [
            *body.reads_name2expr.values(),
            *body.writes_name2expr.values(),
        ]
        index_vars = []
        reduce_vars = []
        index_size = []
        reduce_size = []
        for v, s in var_ranges.items():
            if v in args[0]:
                assert not reduce_vars
                index_vars.append(v)
                index_size.append(s)
            else:
                assert v in args[1]
                reduce_vars.append(v)
                reduce_size.append(s)

        # the reordering_reindex in reads' simplify_reorder_and_tile
        reordering_reindex = [same_reorder(range(len(index_vars)))] * len(memory_addrs)
        for i, reads_buf in enumerate(reads_bufs):
            if isinstance(reads_buf, ComputedBuffer) and hasattr(
                reads_buf, "iter_reordering_reindex"
            ):
                reordering_reindex[i] = reads_buf.iter_reordering_reindex

        def simplify_and_reorder(x_vars, support_vars, sizes, reordering_reindex=None):
            sizes, reindex0, reindex1 = self._apply_loop_reordering(
                x_vars, support_vars, sizes, memory_addrs, reordering_reindex
            )
            # for NHWC: reindex0([0,1,2,3]) = [0,2,3,1], reindex1([0,1,2,3]) = [0,3,2,1]
            x_vars = reindex0(x_vars)
            sizes, reindex2, prune = V.graph.sizevars._simplify_loops(
                x_vars,
                sizes,
                index_prevent_reordering(index_formulas, x_vars, sizes),
            )
            x_vars = prune(x_vars)
            # sizes, reindex1, prune = _simplify_loops(x_vars, sizes, index_formulas)
            # x_vars = prune(x_vars)
            # sizes, reindex2 = self._apply_loop_reordering(x_vars, sizes, memory_addrs)
            reindex = fuse_reindexing(reindex1, reindex2)
            return sizes, reindex, reindex1

        support_vars = index_vars + reduce_vars
        iter_ranges, iter_reindex, iter_reordering_reindex = simplify_and_reorder(
            index_vars, support_vars, index_size, reordering_reindex
        )
        reduce_ranges, reduce_reindex, _ = simplify_and_reorder(
            reduce_vars, support_vars, reduce_size
        )

        # remember the reordering if not have loop collapse.
        if len(iter_ranges) == len(index_vars):
            self.iter_reordering_reindex = iter_reordering_reindex
        # retrace the loop body with simplification and reordering applied
        (iter_vars, reduce_vars), var_ranges = dependencies.index_vars_no_squeeze(
            iter_ranges, reduce_ranges, prefix="z"
        )
        body = LoopBody(
            body, [iter_reindex(iter_vars), reduce_reindex(reduce_vars)], var_ranges
        )
        return (iter_ranges, reduce_ranges), body

    @staticmethod
    def _apply_loop_reordering(
        index_vars,
        support_vars,
        sizes,
        memory_addrs,
        reordering_reindex=None,
        priority_idx=None,
    ):
        """
        Shuffle the order of loops around to hopefully improve performance.
        """
        from .scheduler import pick_loop_order

        if priority_idx is None:
            priority_idx = []

        try:
            strides = [
                V.graph.sizevars.stride_hints(expr, index_vars, support_vars)
                for expr in memory_addrs
            ]
            assert len(strides) == len(memory_addrs) and len(strides[0]) == len(
                index_vars
            )
            # consider both layout(strides) and reordering(reordering_reindex)
            if reordering_reindex is not None:
                for i in range(len(memory_addrs)):
                    try:
                        strides[i] = reordering_reindex[i](strides[i])
                    # if len(order) != len(strides), do not reorder
                    except AssertionError:
                        pass
            order = list(reversed(pick_loop_order(strides, sizes, priority_idx)))
        except Exception:
            if config.debug:
                log.warning(
                    "Did not simplify complex index:\n%s\n%s",
                    dict(zip(index_vars, sizes)),
                    memory_addrs,
                )
            order = list(range(len(sizes)))
        sizes = [sizes[i] for i in order]
        return sizes, same_reorder(order), inverse_reorder(order)

    def get_reduction_size(self):
        return self.data.get_reduction_size()

    def get_reduction_type(self):
        return self.data.get_reduction_type()

    def is_no_op(self):
        return self.data.is_zero_elements()

    def should_allocate(self):
        return True

    def constant_to_device(self, device):
        """Move this to a given device. Requires that all reads are to constants."""
        return self.data.constant_to_device(device)


class TemplateBuffer(Buffer):
    """
    Represents a Triton (in the future other type) of template operator
    that we can fuse an epilogue onto.
    """

    def __init__(self, layout, inputs, make_kernel_render):
        super().__init__(name=None, layout=layout)
        self.inputs = InputsKernel.unwrap_storage(inputs)
        self.make_kernel_render = make_kernel_render
        self.name = V.graph.register_buffer(self)

    def get_read_writes(self):
        return self.normalized_read_writes()

    @cache_on_self
    def normalized_read_writes(self):
        name = self.get_name()
        indexer = self.layout.make_indexer()

        def dummy(index, rindex):
            assert len(rindex) == 0
            return ops.store(name, indexer(index), "fake")

        deps = dependencies.extract_read_writes(
            dummy, self.get_size(), (), normalize=True
        )
        deps.reads = {dependencies.StarDep(x.get_name()) for x in self.inputs}
        return deps

    def get_reduction_size(self):
        return 1

    def get_reduction_type(self):
        return None

    def is_no_op(self):
        return False

    def should_allocate(self):
        return True

    def simplify_and_reorder(self):
        return (
            (
                self.get_size(),
                (),
            ),
            None,
        )


@dataclasses.dataclass
class InputsKernel(Buffer):
    inputs: List[Buffer]

    def get_read_writes(self):
        return dependencies.ReadWrites(
            {dependencies.StarDep(x.get_name()) for x in self.inputs},
            {dependencies.StarDep(self.get_name())},
            set(),
            [],
            None,
        )

    @staticmethod
    def unwrap_storage(inputs):
        inputs_new = []
        for x in inputs:
            if isinstance(x, TensorBox):
                x = x.data
            if isinstance(x, StorageBox):
                x = x.data
            if isinstance(x, BaseView) and not isinstance(x, ReinterpretView):
                x = ExternKernel.realize_input(x)
            assert isinstance(x, (Buffer, ReinterpretView)), x
            inputs_new.append(x)
        return inputs_new

    def is_extern(self):
        return True


class NopKernel(InputsKernel):
    def is_no_op(self):
        return True


class ConcatKernel(NopKernel):
    """
    There isn't actually a real kernel for concat, we just change the
    storage for the upstream data.
    """

    @classmethod
    def create(cls, inputs, dim):
        device = inputs[0].get_device()
        dtype = inputs[0].get_dtype()
        new_size = list(inputs[0].get_size())
        offsets_start = [0]
        offsets_end = [new_size[dim]]
        assert 0 <= dim < len(new_size)
        for i in range(1, len(inputs)):
            input_size = inputs[i].get_size()
            offsets_start.append(new_size[dim])
            assert len(input_size) == len(new_size)
            assert inputs[i].get_dtype() == dtype
            assert inputs[i].get_device() == device
            for j in range(len(new_size)):
                if j == dim:
                    new_size[j] = new_size[j] + input_size[j]
                else:
                    new_size[j] = V.graph.sizevars.guard_equals(
                        new_size[j], input_size[j]
                    )
            offsets_end.append(new_size[dim])

        output_stride = FlexibleLayout.contiguous_strides(new_size)
        # If any of the inputs is in CL format, use CL format for the output
        for i in range(len(inputs)):
            x = inputs[i]
            if is_storage_and_layout(x):
                layout = x.get_layout()
                if (
                    isinstance(layout, FixedLayout)
                    and layout.is_channels_last_contiguous()
                ):
                    # use CL stride for the output
                    output_stride = make_channels_last_strides_for(new_size)
                    break

        kernel = ConcatKernel(
            name=None,
            layout=FixedLayout(
                device=device,
                dtype=dtype,
                size=new_size,
                stride=output_stride,
            ),
            inputs=[],
        )
        kernel = StorageBox(kernel)
        for i in range(len(inputs)):
            kernel.data.inputs.append(
                cls.realize_into(
                    inputs[i],
                    SliceView.create(kernel, dim, offsets_start[i], offsets_end[i]),
                )
            )
        kernel.data.name = V.graph.register_buffer(kernel.data)
        kernel.data.inputs = cls.unwrap_storage(kernel.data.inputs)

        return kernel

    @classmethod
    def realize_into(cls, src, dst):
        # Attempt to turn this into a ReinterpretView rather than assert.
        # This has concessions around layout, as as_storage_and_layout
        # can cause us to go from flexible to fixed layout.
        if not isinstance(dst, ReinterpretView):
            if is_storage_and_layout(dst):
                storage, layout = as_storage_and_layout(dst)
                dst = ReinterpretView(storage, layout)
        assert isinstance(dst, ReinterpretView), dst
        if isinstance(src, TensorBox):
            # unwrap a TensorBox
            return cls.realize_into(src.data, dst)
        if isinstance(src, StorageBox):
            src.realize()
            # ExternKernelAlloc has specific requirements for output layout, should create a copy
            if isinstance(src.data.layout, FlexibleLayout) and not isinstance(
                src.data, ExternKernelAlloc
            ):
                src.data.layout = AliasedLayout(dst)
                return src.data
        # introduce a copy
        pw = Pointwise.create(
            device=src.get_device(),
            dtype=src.get_dtype(),
            inner_fn=src.make_loader(),
            ranges=[
                V.graph.sizevars.guard_equals(a, b)
                for a, b in zip(src.get_size(), dst.get_size())
            ],
        )
        return cls.realize_into(pw, dst)

    def should_allocate(self):
        return True


@dataclasses.dataclass
class ExternKernel(InputsKernel):
    constant_args: Tuple[Any, ...] = ()
    kwargs: Dict[str, Any] = dataclasses.field(default_factory=dict)
    output_view: Optional[ReinterpretView] = None

    def decide_layout(self):
        if isinstance(self.layout, FlexibleLayout):
            self.apply_constraint()
            self.freeze_layout()

    def codegen(self, wrapper):
        raise NotImplementedError()

    @staticmethod
    def copy_input(x):
        pw = Pointwise.create(
            device=x.get_device(),
            dtype=x.get_dtype(),
            inner_fn=x.make_loader(),
            ranges=x.get_size(),
            origin_node=x.get_origin_node(),
            traceback=x.get_traceback(),
        )
        pw.realize()
        return pw

    @classmethod
    def process_kernel(cls, kernel, *args, **kwargs):
        binded_args = signature(kernel).bind(*args, **kwargs).arguments
        args_flat, args_spec = pytree.tree_flatten(binded_args)

        is_arg_tensor = []
        tensor_args = []
        non_tensor_args = []
        for arg in args_flat:
            is_arg_tensor.append(isinstance(arg, IRNode))
            if is_arg_tensor[-1]:
                tensor_args.append(arg)
            else:
                if isinstance(arg, sympy.Expr):
                    arg = V.graph.sizevars.shape_env.create_symintnode(arg, hint=None)
                non_tensor_args.append(arg)

        def unflatten_args(new_tensor_args, new_non_tensor_args):
            result = []
            it_tensors = iter(new_tensor_args)
            it_non_tensors = iter(new_non_tensor_args)
            for is_tensor in is_arg_tensor:
                if is_tensor:
                    result.append(next(it_tensors))
                else:
                    result.append(next(it_non_tensors))
            result = pytree.tree_unflatten(result, args_spec)
            return result.get("args", []), result.get("kwargs", {})

        tensor_args = [cls.realize_input(x) for x in tensor_args]

        # freeze layout otherwise our output stride calculation might
        # become incorrect
        for x in tensor_args:
            if is_storage_and_layout(x):
                as_storage_and_layout(x, freeze=True)

        # We don't have generic shape formulas, so just burn in the
        # shapes and run an example input.
        # TODO(jansel): replace this with dynamic shape formulas
        example_args = []

        # We need to retain the constant values of fake tensors that we originally
        # propagated the graph with, because for some operators running without a
        # constant would trigger an error / DataDependentException
        for x in tensor_args:
            if x.get_name() in V.graph.constants:
                example_args.append(V.graph.constants[x.get_name()])
            else:
                example_args.append(ir_node_to_tensor(x, guard_shape=True))

        new_args, new_kwargs = unflatten_args(example_args, non_tensor_args)
        example_output = kernel(*new_args, **new_kwargs)

        return example_output, tensor_args, non_tensor_args, unflatten_args

    @classmethod
    def convert_to_reinterpret_view(cls, x):
        """
        In order to pass this to an extern kernel we need a
        ReinterpretView not a View.  This allows us to avoid some
        unneeded copies.
        """
        assert isinstance(x, BaseView)
        if isinstance(x, ReinterpretView):
            return x

        x.unwrap_view().freeze_layout()
        rw = extract_read_writes(x.make_loader(), x.get_size(), normalize=False)
        assert len(rw.reads) == 1

        index = V.graph.sizevars.simplify_with_ranges(
            list(rw.reads)[0].index, rw.var_ranges
        )
        strides = V.graph.sizevars.stride_vars(index, rw.range_vars)
        offset = V.graph.sizevars.offset_var(index, rw.range_vars)
        expected = sympy_dot(rw.range_vars, strides) + offset

        if index != expected:
            log.debug(
                "convert_to_reinterpret_view failed: stride=%s offset=%s index=%s",
                strides,
                offset,
                index,
            )
            raise NotImplementedError()

        return ReinterpretView(
            data=x.data,
            layout=FixedLayout(
                device=x.get_device(),
                dtype=x.get_dtype(),
                size=x.get_size(),
                stride=strides,
                offset=offset,
            ),
        )

    @classmethod
    def realize_input(cls, x):
        if x is None:
            return NoneAsConstantBuffer()
        if isinstance(x, (sympy.Expr, sympy.Rel, int)):
            return ShapeAsConstantBuffer(x)
        if isinstance(x, Constant):
            return V.graph.add_tensor_constant(
                torch.tensor(x.value, dtype=x.get_dtype(), device=x.get_device())
            )
        if isinstance(x, ConstantBuffer):
            return x
        if isinstance(x, TensorBox):
            return cls.realize_input(x.data)
        if isinstance(x, ReinterpretView):
            return x
        if isinstance(x, BaseView):
            x.realize()
            if is_storage_and_layout(x.unwrap_view()) and not isinstance(
                x.unwrap_view().data, ExternKernelAlloc
            ):
                try:
                    return cls.convert_to_reinterpret_view(x)
                except NotImplementedError:
                    pass
        if isinstance(x, StorageBox):
            # TODO(jansel): impose layout preference on realized buffer
            x.realize()
            return x
        return cls.copy_input(x)

    @classmethod
    def require_stride1(cls, x):
        if is_storage_and_layout(x):
            if len(x.get_stride()) == 0:
                return x
            for stride in x.get_stride():
                if stride == 1:
                    return x
        return cls.copy_input(x)

    @classmethod
    def require_stride_order(cls, x, order):
        if x.get_numel() == 0:  # Layout doesn't matter
            return x

        # require x to have the layout as strided_ordered as order
        if is_storage_and_layout(x):
            if isinstance(x.get_layout(), FlexibleLayout):
                # fix flexiblelayout to be FixedLayout with stride_order
                as_storage_and_layout(
                    x, freeze=True, want_contiguous=False, stride_order=order
                )
                return x
            elif isinstance(
                x.get_layout(), FixedLayout
            ) and x.get_layout().is_stride_ordered(order):
                return x
            elif isinstance(x.get_layout(), MutationLayout):
                if isinstance(x.get_layout().real_layout(), FlexibleLayout):
                    raise AssertionError(
                        "the MutationLayout's real layout shouldn't be FlexibleLayout"
                    )
                elif isinstance(
                    x.get_layout().real_layout(), FixedLayout
                ) and x.get_layout().real_layout().is_stride_ordered(order):
                    return x

        # TODO - Storage to InputBuffer
        if isinstance(x, InputBuffer) and x.get_layout().is_stride_ordered(order):
            return x
        x = cls.copy_input(x)
        as_storage_and_layout(x, freeze=True, want_contiguous=False, stride_order=order)
        assert is_stride_order_storage_and_layout(x, order)
        return x

    @classmethod
    def require_contiguous(cls, x):
        return cls.require_stride_order(x, list(reversed(range(len(x.get_size())))))

    def apply_constraint(self):
        pass

    def codegen_const_args(self):
        return map(V.graph.wrapper_code.val_to_str, self.constant_args)

    def codegen_args(self):
        args = [x.codegen_reference() for x in self.inputs]
        args.extend(self.codegen_const_args())
        return args

    def codegen_kwargs(self):
        kwargs = []
        if self.kwargs:
            if V.graph.cpp_wrapper:
                # TODO: use native_functions.yaml as the ground truth
                assert (
                    self.ordered_kwargs_for_cpp_kernel
                ), "ordered_kwargs_for_cpp_kernel has to be provided"
                for arg_name in self.ordered_kwargs_for_cpp_kernel:
                    assert arg_name in self.kwargs, (
                        "arg %s not found in self.kwargs" % arg_name
                    )
                    v = self.kwargs.get(arg_name)
                    kwargs.append(V.graph.wrapper_code.val_to_str(v))
            else:
                kwargs = [
                    f"{k}={V.graph.wrapper_code.val_to_str(v)}"
                    for k, v in self.kwargs.items()
                ]
        return kwargs

    def codegen_size_asserts(self, wrapper):
        if config.size_asserts and not V.graph.cpp_wrapper:
            size = V.graph.wrapper_code.codegen_shape_tuple(self.get_size())
            stride = V.graph.wrapper_code.codegen_shape_tuple(self.get_stride())
            wrapper.writeline(
                f"assert_size_stride({self.get_name()}, {size}, {stride})"
            )

    def get_group_stride(self):
        """
        get output sizes and strides, for template_codegen
        """
        _size = self.get_size()
        _stride = self.get_stride()
        # iter_ranges = _size of output tensor, reduce_range = [] because no reduction
        return [_size, []], _stride

    def canonicalize(self):
        """
        Manually get canonicalization of the output index
        """
        # manually generate index formula for conv
        sizevars = V.graph.sizevars
        sizes = self.get_size()
        strides = self.get_stride()
        strides = [sizevars.size_hint(x) for x in strides]
        index_vars = [sympy_symbol(f"d{i}") for i in range(len(sizes))]
        # reorder index vars according to stride
        index_order = sorted(range(len(strides)), key=strides.__getitem__, reverse=True)
        lookup = {pos: idx for idx, pos in enumerate(index_order)}
        order = [lookup[i] for i in range(len(lookup))]
        index_vars = [index_vars[i] for i in order]
        indexer = self.make_indexer()
        index = indexer(index_vars)

        new_sizes, reindex, prune = V.graph.sizevars._simplify_loops(
            index_vars, sizes, [index]
        )

        # assign new variables each dimension to deal with numbering mismatches
        # d0, d1, d2 could become d0, d2 -- which won't match d0, d1
        _, add_var = var_builder("c")
        replacement = dict(zip(index_vars, reindex([add_var(x) for x in new_sizes])))

        index = sympy_subs(sympy.expand(index), replacement)
        return index, tuple(new_sizes)

    def __str__(self):
        lines = [
            f"{field.name}={getattr(self, field.name)}"
            for field in dataclasses.fields(self)
        ]
        lines.append(f"origin_node={self.origin_node!r}")
        return self.str_helper(lines)

    __repr__ = __str__


@dataclasses.dataclass
class ExternKernelOut(ExternKernel):
    output_view: Optional[ReinterpretView] = None

    def codegen(self, wrapper):
        args = [*self.codegen_args(), *self.codegen_kwargs()]
        wrapper.generate_extern_kernel_out(
            self.output_view,
            self.codegen_reference(),
            args,
            self.kernel,
        )

    def __init__(
        self,
        layout,
        inputs,
        constant_args=(),
        kwargs=None,
        output_view=None,
        kernel=None,
        cpp_kernel=None,
        ordered_kwargs_for_cpp_kernel=(),
    ):
        super().__init__(
            None, layout, self.unwrap_storage(inputs), constant_args, kwargs or {}
        )
        self.output_view = output_view
        self.name = V.graph.register_buffer(self)
        self.kernel = cpp_kernel if V.graph.cpp_wrapper else kernel
        self.ordered_kwargs_for_cpp_kernel = ordered_kwargs_for_cpp_kernel

    def should_allocate(self):
        return True


class ExternKernelAlloc(ExternKernel):
    def codegen(self, wrapper):
        args = [*self.codegen_args(), *self.codegen_kwargs()]
        V.graph.wrapper_code.generate_extern_kernel_alloc(
            self.get_name(), self.kernel, args, self.get_origin_node()
        )
        if isinstance(self.layout, Layout):
            self.codegen_size_asserts(wrapper)

    def __init__(
        self,
        layout,
        inputs,
        constant_args=(),
        kwargs=None,
        kernel=None,
        cpp_kernel=None,
        ordered_kwargs_for_cpp_kernel=(),
    ):
        super().__init__(
            None, layout, self.unwrap_storage(inputs), constant_args, kwargs or {}
        )
        self.name = V.graph.register_buffer(self)
        self.kernel = cpp_kernel if V.graph.cpp_wrapper else kernel
        self.ordered_kwargs_for_cpp_kernel = ordered_kwargs_for_cpp_kernel

    def should_allocate(self):
        return False

    def apply_constraint(self):
        raise NotImplementedError


class InplaceBernoulliFallback(ExternKernel):
    """
    This needs to be a custom class to handle mutation properly
    """

    kernel = "aten.bernoulli_"

    def codegen(self, wrapper):
        (x,) = [t.codegen_reference() for t in self.inputs]
        wrapper.writeline(
            f"{self.kernel}({x}, {', '.join(map(repr, self.constant_args))})"
        )

    def should_allocate(self):
        return False

    def get_mutation_names(self):
        assert isinstance(self.layout, MutationLayout)
        return (self.layout.target.get_name(),)

    def __init__(self, x, *constant_args):
        super().__init__(
            None,
            MutationLayout(x),
            self.unwrap_storage([x]),
            constant_args,
        )
        self.name = V.graph.register_buffer(self)


class ScatterFallback(ExternKernel):
    """
    This needs to be a custom class to handle mutation properly.
    This class handles both aten.scatter_ and aten.scatter_reduce_.
    It also handle the case `src` being a scalar properly.
    """

    def codegen(self, wrapper):
        if self.src_is_tensor:
            (x, index, src) = [t.codegen_reference() for t in self.inputs]
        else:
            (x, index) = [t.codegen_reference() for t in self.inputs]
            src = self.constant_args[1]
        line = f"{self.kernel}({x}, {self.constant_args[0]}, {index}, {src}"
        if self.kernel == "aten.scatter_":
            if self.kwargs["reduce"]:
                line += f", reduce={repr(self.kwargs['reduce'])}"
        else:
            line += ", ".join([""] + self.codegen_kwargs())
        line += ")"
        wrapper.writeline(line)

    def should_allocate(self):
        return False

    def __init__(
        self,
        fn,
        x,
        dim: int,
        index,
        src,
        *,
        reduce: str = None,
        include_self: bool = True,
    ):
        assert fn in {"aten.scatter_", "aten.scatter_reduce_"}
        self.kernel = fn
        self.src_is_tensor = isinstance(src, TensorBox)
        if self.src_is_tensor:
            tensors = [self.realize_input(t) for t in [x, index, src]]
            constant_args = [dim]
        else:
            tensors = [self.realize_input(t) for t in [x, index]]
            constant_args = [dim, src]
        super().__init__(
            None,
            MutationLayout(x),
            self.unwrap_storage(tensors),
            constant_args,
            {"reduce": reduce, "include_self": include_self},
        )
        self.name = V.graph.register_buffer(self)


class IndexPutFallback(ExternKernel):
    """
    This needs to be a custom class to handle mutation and indices properly
    """

    def codegen(self, wrapper):
        (x, values, *valid_indices) = [t.codegen_reference() for t in self.inputs]
        indices = []
        iter_valid_indices = iter(valid_indices)
        for i, _ in enumerate(self.indices):
            if self.indices[i] is not None:
                indices.append(next(iter_valid_indices))
            else:
                indices.append(V.graph.wrapper_code.none_str)

        indices = f"{V.graph.wrapper_code.open_bracket}{', '.join(indices)}{V.graph.wrapper_code.closed_bracket}"
        args = [x, indices, values, *self.codegen_const_args()]
        wrapper.writeline(wrapper.wrap_kernel_call(self.kernel, args))

    def should_allocate(self):
        return False

    def __init__(self, x, indices, values, accumulate):
        self.indices = indices
        valid_indices = [i for i in indices if i is not None]
        tensors = [self.realize_input(x) for x in [x, values, *valid_indices]]
        super().__init__(
            None,
            MutationLayout(x),
            self.unwrap_storage(tensors),
            [accumulate],
        )
        self.name = V.graph.register_buffer(self)
        self.kernel = "at::index_put_" if V.graph.cpp_wrapper else "aten.index_put_"


class DeviceCopy(ExternKernelOut):
    @classmethod
    def create(cls, x, device):
        if not x.is_extern() and all(
            (r.name in V.graph.constants and hasattr(r, "index")) for r in x.get_reads()
        ):
            return x.constant_to_device(device)

        V.graph.device_types.add(device.type)
        V.graph.add_device_idx(device.index)
        V.graph.device_types.add(x.get_device().type)
        V.graph.add_device_idx(x.get_device().index)

        developer_warning("DeviceCopy in input program")
        return DeviceCopy(
            FlexibleLayout(
                device=device,
                dtype=x.get_dtype(),
                size=x.get_size(),
            ),
            [cls.realize_input(x)],
        )

    def codegen(self, wrapper):
        args = self.codegen_args()
        assert len(args) == 1
        if self.output_view:
            wrapper.writeline(
                f"{self.output_view.codegen_reference()}.copy_({args[0]}){V.graph.wrapper_code.ending}"
            )
        else:
            wrapper.writeline(
                f"{self.codegen_reference()}.copy_({args[0]}){V.graph.wrapper_code.ending}"
            )


class DynamicScalar(IRNode):
    """
    The result of a call to aten._local_scalar_dense.

    This is not yet implemented.  The one model (so far) that calls this
    (fastNLP_Bert) does not actually use the result.  So we expect this
    node to get dead code eliminated.
    """

    def get_reads(self):
        return ()


@dataclasses.dataclass
class FallbackKernel(ExternKernelAlloc):
    def __init__(
        self,
        layout,
        kernel,
        tensor_args,
        nontensor_args,
        unflatten_args,
        kwargs=None,
    ):
        super().__init__(
            layout,
            tuple(tensor_args),
            tuple(nontensor_args),
        )
        if getattr(torch.ops.aten, kernel.__name__, None) is kernel:
            self.kernel = (
                f"at::{kernel.__name__}"
                if V.graph.cpp_wrapper
                else f"aten.{kernel.__name__}"
            )
        else:
            assert (
                not V.graph.cpp_wrapper
            ), f"{kernel.__name__} is not supported with cpp wrapper"
            self.kernel = (
                f"{kernel.__module__.replace('._ops.', '.ops.')}.{kernel.__name__}"
            )
        self.unflatten_args = unflatten_args
        self.kwargs = {} if kwargs is None else kwargs
        V.graph.warn_fallback(self.kernel)

    def codegen_args(self):
        @dataclasses.dataclass
        class Shim:
            ref: Any

            def __repr__(self):
                return self.ref

        def gen_kwarg(k, v):
            return f"{k}={repr(v)}"

        tensor_args = [Shim(x.codegen_reference()) for x in self.inputs]
        constant_args = [Shim(repr(x)) for x in self.constant_args]
        args, kwargs = self.unflatten_args(tensor_args, constant_args)
        return list(map(repr, args)) + [gen_kwarg(k, v) for k, v in kwargs.items()]

    @classmethod
    def create(cls, kernel, *args, **kwargs):
        fake_incorrect_kernels = (
            aten._fft_r2c.default,
            aten._fft_r2c.out,
            aten._fft_c2r.default,
            aten._fft_c2c.default,
            aten._fft_c2c.out,
            aten._linalg_svd.default,
            aten._linalg_svd.U,
            aten._fused_moving_avg_obs_fq_helper_functional,
        )
        context = (
            V.graph.fake_mode if kernel not in fake_incorrect_kernels else nullcontext()
        )
        with context:
            (
                example_output,
                tensor_args,
                non_tensor_args,
                unflatten_args,
            ) = cls.process_kernel(kernel, *args, **kwargs)

        assert tensor_args or isinstance(
            example_output, torch.Tensor
        ), "Not sure where to find device info"
        packed = FallbackKernel(
            MultiOutputLayout(
                tensor_args[0].get_device() if tensor_args else example_output.device
            ),
            kernel,
            tensor_args,
            non_tensor_args,
            unflatten_args,
        )

        def generate_output(output, indices):
            if isinstance(output, (list, tuple)):
                return type(output)(
                    generate_output(output[i], indices + [(type(output), i)])
                    for i in range(len(output))
                )
            elif isinstance(output, torch.Tensor):
                return MultiOutput(
                    FixedLayout(
                        output.device,
                        output.dtype,
                        convert_shape_to_inductor(output.size()),
                        convert_shape_to_inductor(output.stride()),
                    ),
                    packed,
                    indices,
                )
            elif isinstance(output, int):
                return output
            else:
                assert output is None, "FallbackKernel output type is not supported"
                return None

        return generate_output(example_output, [])

    def apply_constraint(self):
        return super().apply_constraint()


@dataclasses.dataclass
class MultiOutputLayout(IRNode):
    device: torch.device


class MultiOutput(ExternKernel):
    def codegen_list_tuple_access(self, basename, indices):
        if len(indices) > 0:
            itype, i = indices[0]
            if itype == list:
                return self.codegen_list_tuple_access(f"{basename}[{i}]", indices[1:])
            elif itype == tuple:
                # cpp wrapper code needs to use std::get<> to access a tuple
                tuple_access = V.graph.wrapper_code.codegen_tuple_access(
                    basename, str(i)
                )
                return self.codegen_list_tuple_access(tuple_access, indices[1:])
            else:
                raise AssertionError("non supported index type")
        else:
            return basename

    def codegen(self, wrapper):
        line = V.graph.wrapper_code.declare
        line += f"{self.get_name()} = {self.codegen_list_tuple_access(self.inputs[0].get_name(), self.indices)}"
        line += V.graph.wrapper_code.ending
        V.graph.wrapper_code.writeline(line)
        self.codegen_size_asserts(V.graph.wrapper_code)

    def __init__(self, layout, input, indices: List[Tuple]):
        super().__init__(None, layout, [input], ())
        self.name = V.graph.register_buffer(self)
        self.indices = indices

    def should_allocate(self):
        return False


def _prepare_convolution_fusion_create(
    cls,
    x: "TensorBox",
    weight: "TensorBox",
    bias: "TensorBox",
    padding_: List[int],
    stride_: List[int],
    dilation_: List[int],
    groups: int,
    transposed: bool = False,
    output_padding_: List[int] = None,
):
    """
    This function is a helper function to prepare inputs, layout and constant args
    for convolution post-op fusion's create function, including deciding the output
    layout (channels first or channels last), realizing inputs and make them etc. The
    function only supports the CPU device since conv post-op fusion kernel is only
    supported on CPU right now.
    """

    # Port from aten/src/ATen/native/ConvUtils.h: _conv_input_size
    def _conv_input_size(
        output_size, weight_size, padding, output_padding, stride, dilation, groups
    ):
        assert len(output_size) == len(weight_size), "Expect input dim == weight dim"
        dim = len(output_size)
        assert dim > 2, "Expect input dim > 2"

        BATCH_DIM = 0
        WEIGHT_INPUT_CHANNELS_DIM = 1
        input_size = []
        input_size.append(output_size[BATCH_DIM])
        input_size.append(weight_size[WEIGHT_INPUT_CHANNELS_DIM] * groups)
        for d in range(2, dim):
            kernel = (weight_size[d] - 1) * dilation[d - 2] + 1
            input_size_d = (
                (output_size[d] - 1) * stride[d - 2]
                - (padding[d - 2] * 2)
                + kernel
                + output_padding[d - 2]
            )
            input_size.append(input_size_d)
        return list(map(int, input_size))

    # The size of prepacked_weight is the prepacked weight size of deconv:
    #   Groups > 1:  [g*o, i/g, ...]
    #   Groups == 1: [o, i, ...]
    # Returns original weight size in [i, o, ...]
    def _original_deconv_weight_size(
        prepacked_weight,
        groups,
    ):
        prepacked_weight_size = prepacked_weight.size()
        dim = len(prepacked_weight_size)
        assert dim > 2, "Expect weight dim > 2"
        if groups > 1:
            weight_size = []
            weight_size.append(prepacked_weight_size[1] * groups)
            weight_size.append(prepacked_weight_size[0] / groups)
            for d in range(2, dim):
                weight_size.append(prepacked_weight_size[d])
        else:
            weight_size = prepacked_weight.transpose(0, 1).size()
        return weight_size

    stride = tuple(stride_)
    padding = tuple(padding_)
    dilation = tuple(dilation_)
    assert isinstance(groups, int)
    output_padding = tuple(output_padding_) if output_padding_ else (0, 0)
    x.realize()
    weight.realize()
    with V.graph.fake_mode:
        x_fake = ir_node_to_tensor(x, guard_shape=True)
        weight_fake = ir_node_to_tensor(weight, guard_shape=True)
        if transposed:
            # When transposed, the size of the prepacked oneDNN weight is different
            # from the PyTorch weight. We're not able to run aten conv with such
            # size. We infer the output size from the input params here:
            weight_size = _original_deconv_weight_size(weight_fake, groups)
            input_size = x_fake.size()
            output_size = _conv_input_size(
                input_size,
                weight_size,
                padding,
                output_padding,
                stride,
                dilation,
                groups,
            )
        else:
            bias_fake = (
                ir_node_to_tensor(bias, guard_shape=True) if bias is not None else bias
            )
            output = torch.ops.aten.convolution(
                x_fake,
                weight_fake,
                bias_fake,
                stride,
                padding,
                dilation,
                transposed,
                output_padding,
                groups,
            )
            output_size = output.size()

        req_stride_order = [0] + list(reversed(range(1, len(stride) + 1)))
        req_stride_order = [len(req_stride_order)] + req_stride_order
        output_stride = make_channels_last_strides_for(output_size)

    x = cls.require_stride_order(x, req_stride_order)
    assert x.get_device().type == "cpu" and weight.get_device().type == "cpu"
    inputs = [x, weight]

    kernel_layout = FixedLayout(
        x.get_device(),
        x.get_dtype(),
        convert_shape_to_inductor(output_size),
        convert_shape_to_inductor(output_stride),
    )
    constant_args = [padding, stride, dilation, groups]
    if transposed:
        constant_args.insert(1, output_padding)

    if bias is not None:
        inputs.append(bias)
    else:
        constant_args.insert(0, bias)
    return inputs, constant_args, kernel_layout, req_stride_order


class ConvolutionUnary(ExternKernelAlloc):
    kernel = "torch.ops.mkldnn._convolution_pointwise"

    def __init__(
        self,
        layout,
        inputs,
        constant_args=(),
        kernel="torch.ops.mkldnn._convolution_pointwise",
    ):
        super().__init__(layout, inputs, constant_args)
        self.kernel = kernel

    def codegen(self, wrapper):
        wrapper.writeline(
            f"{self.get_name()} = {self.kernel}({', '.join(self.codegen_args())})"
        )
        if isinstance(self.layout, Layout):
            self.codegen_size_asserts(wrapper)

    @classmethod
    def create(
        cls,
        x: "TensorBox",
        weight: "TensorBox",
        bias: "TensorBox",
        padding_: List[int],
        stride_: List[int],
        dilation_: List[int],
        groups: int,
        attr,
        scalars,
        algorithm,
    ):
        kernel = "torch.ops.mkldnn._convolution_pointwise"
        (inputs, constant_args, kernel_layout, _) = _prepare_convolution_fusion_create(
            cls, x, weight, bias, padding_, stride_, dilation_, groups
        )
        constant_args = constant_args + [attr, scalars, algorithm]
        return ConvolutionUnary(
            layout=kernel_layout,
            inputs=inputs,
            constant_args=constant_args,
            kernel=kernel,
        )


class ConvolutionBinary(ExternKernelAlloc):
    kernel = "torch.ops.mkldnn._convolution_pointwise.binary"

    def __init__(
        self,
        layout,
        inputs,
        constant_args=(),
        kernel="torch.ops.mkldnn._convolution_pointwise.binary",
    ):
        super().__init__(layout, inputs, constant_args)
        self.kernel = kernel

    def codegen(self, wrapper):
        wrapper.writeline(
            f"{self.get_name()} = {self.kernel}({', '.join(self.codegen_args())})"
        )
        if isinstance(self.layout, Layout):
            self.codegen_size_asserts(wrapper)

    @classmethod
    def create(
        cls,
        x: "TensorBox",
        other: "TensorBox",
        weight: "TensorBox",
        bias: "TensorBox",
        padding_: List[int],
        stride_: List[int],
        dilation_: List[int],
        groups: int,
        binary_attr: str,
        binary_alpha: Optional[float],
        unary_attr: Optional[str],
        unary_scalars: Optional[List],
        unary_algorithm: Optional[str],
    ):
        kernel = "torch.ops.mkldnn._convolution_pointwise.binary"
        (
            inputs,
            constant_args,
            kernel_layout,
            req_stride_order,
        ) = _prepare_convolution_fusion_create(
            cls, x, weight, bias, padding_, stride_, dilation_, groups
        )
        other = cls.require_stride_order(other, req_stride_order)
        inputs.insert(1, other)
        constant_args = constant_args + [
            binary_attr,
            binary_alpha,
            unary_attr,
            unary_scalars,
            unary_algorithm,
        ]
        return ConvolutionBinary(
            layout=kernel_layout,
            inputs=inputs,
            constant_args=constant_args,
            kernel=kernel,
        )


class ConvolutionBinaryInplace(ExternKernelAlloc):
    kernel = "torch.ops.mkldnn._convolution_pointwise_.binary"

    def __init__(
        self,
        kernel_layout,
        inputs,
        constant_args=(),
        kernel="torch.ops.mkldnn._convolution_pointwise_.binary",
    ):
        super().__init__(kernel_layout, inputs, constant_args)
        self.kernel = kernel

    def codegen(self, wrapper):
        wrapper.writeline(
            f"{self.get_name()} = {self.kernel}({', '.join(self.codegen_args())})"
        )

    def get_mutation_names(self):
        assert isinstance(self.layout, MutationLayout)
        return (self.layout.target.get_name(),)

    @classmethod
    def create(
        cls,
        x: "TensorBox",
        other: "TensorBox",
        weight: "TensorBox",
        bias: "TensorBox",
        padding_: List[int],
        stride_: List[int],
        dilation_: List[int],
        groups: int,
        binary_attr: str,
        binary_alpha: Optional[float],
        unary_attr: Optional[str],
        unary_scalars: Optional[List],
        unary_algorithm: Optional[str],
    ):
        kernel = "torch.ops.mkldnn._convolution_pointwise_.binary"
        (
            inputs,
            constant_args,
            _,
            req_stride_order,
        ) = _prepare_convolution_fusion_create(
            cls, x, weight, bias, padding_, stride_, dilation_, groups
        )
        other = cls.require_stride_order(other, req_stride_order)
        V.graph.realize_users_of(other.get_name())
        inputs.insert(1, other)
        constant_args = constant_args + [
            binary_attr,
            binary_alpha,
            unary_attr,
            unary_scalars,
            unary_algorithm,
        ]
        return ConvolutionBinaryInplace(
            kernel_layout=MutationLayout(inputs[1]),
            inputs=inputs,
            constant_args=constant_args,
            kernel=kernel,
        )


class MKLPackedLinear(ExternKernelAlloc):
    def __init__(
        self,
        layout,
        inputs,
        constant_args=(),
    ):
        super().__init__(
            layout,
            inputs,
            constant_args,
            None,
            kernel="torch.ops.mkl._mkl_linear",
            cpp_kernel="mkl::_mkl_linear",
        )
        self.cpp_kernel_key = "mkl_linear"
        self.cpp_op_schema = """
            at::Tensor(
                const at::Tensor& self,
                const at::Tensor& mkl_weight_t,
                const at::Tensor& origin_weight_t,
                const c10::optional<at::Tensor>& bias_opt,
                const int64_t prepack_batch_size)"""

    def codegen(self, wrapper):
        wrapper.generate_fusion_ops_code(
            self.get_name(),
            self.kernel,
            self.codegen_args(),
            self.cpp_op_schema,
            self.cpp_kernel_key,
        )

    @classmethod
    def create(cls, x, packed_w, orig_w, batch_size):
        x = cls.require_stride1(cls.realize_input(x))
        orig_w = cls.require_stride1(cls.realize_input(orig_w))
        *m, _ = x.get_size()
        oc, _ = orig_w.get_size()
        output_size = list(m) + [oc]
        output_stride = make_contiguous_strides_for(output_size)
        inputs = [x, packed_w, orig_w]
        constant_args = [None, batch_size]

        return MKLPackedLinear(
            layout=FixedLayout(
                x.get_device(), x.get_dtype(), output_size, output_stride
            ),
            inputs=inputs,
            constant_args=constant_args,
        )


class LinearUnary(ExternKernelAlloc):
    def __init__(
        self,
        layout,
        inputs,
        constant_args=(),
    ):
        super().__init__(
            layout,
            inputs,
            constant_args,
            None,
            kernel="torch.ops.mkldnn._linear_pointwise",
            cpp_kernel="mkldnn::_linear_pointwise",
        )
        self.cpp_kernel_key = "linear_pointwise"
        self.cpp_op_schema = """
            at::Tensor(
                const at::Tensor& input_t,
                const at::Tensor& weight_t,
                const c10::optional<at::Tensor>& bias_opt,
                c10::string_view attr,
                torch::List<c10::optional<at::Scalar>> scalars,
                c10::optional<c10::string_view> algorithm)"""

    def codegen(self, wrapper):
        wrapper.generate_fusion_ops_code(
            self.get_name(),
            self.kernel,
            self.codegen_args(),
            self.cpp_op_schema,
            self.cpp_kernel_key,
        )

    @classmethod
    def create(cls, x, w, b, attr, scalars, algorithm):
        x = cls.require_stride1(cls.realize_input(x))
        w = cls.require_stride1(cls.realize_input(w))

        *m, ic = x.get_size()
        oc, ic = w.get_size()

        inputs = [x, w]
        constant_args = [attr, scalars if scalars else [-1], algorithm]
        if b is not None:
            b = cls.require_stride1(cls.realize_input(b))
            inputs.append(b)
        else:
            constant_args.insert(0, None)

        return LinearUnary(
            layout=FlexibleLayout(
                device=x.get_device(),
                dtype=x.get_dtype(),
                size=list(m) + [oc],
            ),
            inputs=inputs,
            constant_args=constant_args,
        )

    def apply_constraint(self):
        pass


class LinearBinary(ExternKernelAlloc):
    kernel = "torch.ops.mkldnn._linear_pointwise.binary"

    def __init__(
        self,
        layout,
        inputs,
        constant_args=(),
    ):
        super().__init__(
            layout,
            inputs,
            constant_args,
            None,
            kernel="torch.ops.mkldnn._linear_pointwise.binary",
            cpp_kernel="mkldnn::_linear_pointwise",
        )
        self.cpp_kernel_overlad_name = "binary"
        self.cpp_kernel_key = "linear_pointwise_binary"
        self.cpp_op_schema = """
            at::Tensor(
                const at::Tensor& input_t,
                const at::Tensor& other_t,
                const at::Tensor& weight_t,
                const c10::optional<at::Tensor>& bias_opt,
                c10::string_view attr)
        """

    def codegen(self, wrapper):
        wrapper.generate_fusion_ops_code(
            self.get_name(),
            self.kernel,
            self.codegen_args(),
            self.cpp_op_schema,
            self.cpp_kernel_key,
            self.cpp_kernel_overlad_name,
        )

    @classmethod
    def create(cls, x, y, w, b, attr):
        x = cls.require_stride1(cls.realize_input(x))
        y = cls.require_stride1(cls.realize_input(y))
        w = cls.require_stride1(cls.realize_input(w))

        *m, ic = x.get_size()
        oc, ic = w.get_size()

        inputs = [x, y, w]
        constant_args = [attr]
        if b is not None:
            b = cls.require_stride1(cls.realize_input(b))
            inputs.append(b)
        else:
            constant_args.insert(0, b)

        return LinearBinary(
            layout=FlexibleLayout(
                device=x.get_device(),
                dtype=x.get_dtype(),
                size=list(m) + [oc],
            ),
            inputs=inputs,
            constant_args=constant_args,
        )

    def apply_constraint(self):
        pass


class ConvolutionTransposeUnary(ExternKernelAlloc):
    kernel = "torch.ops.mkldnn._convolution_transpose_pointwise"

    def __init__(
        self,
        layout,
        inputs,
        constant_args=(),
        kernel="torch.ops.mkldnn._convolution_transpose_pointwise",
    ):
        super().__init__(layout, inputs, constant_args)
        self.kernel = kernel

    def codegen(self, wrapper):
        wrapper.writeline(
            f"{self.get_name()} = {self.kernel}({', '.join(self.codegen_args())})"
        )

    @classmethod
    def create(
        cls,
        x: "TensorBox",
        weight: "TensorBox",
        bias: "TensorBox",
        padding_: List[int],
        output_padding_: List[int],
        stride_: List[int],
        dilation_: List[int],
        groups_: int,
        attr,
        scalars,
        algorithm,
    ):
        kernel = "torch.ops.mkldnn._convolution_transpose_pointwise"
        transposed = True
        (
            inputs,
            constant_args,
            kernel_layout,
            _,
        ) = _prepare_convolution_fusion_create(
            cls,
            x,
            weight,
            bias,
            padding_,
            stride_,
            dilation_,
            groups_,
            transposed,
            output_padding_,
        )
        constant_args = constant_args + [attr, scalars, algorithm]
        return ConvolutionTransposeUnary(
            layout=kernel_layout,
            inputs=inputs,
            constant_args=constant_args,
            kernel=kernel,
        )


@dataclasses.dataclass
class MutableBox(IRNode):
    """
    TensorBox / StorageBox allow in-place mutation of Tensors
    """

    data: IRNode

    def __getattr__(self, name):
        fn = getattr(self.data, name)
        if callable(fn):
            return fn
        raise AttributeError(f"{type(self.data).__name__}.{name} not callable")

    @property
    def layout(self):
        return self.data.layout

    def __str__(self):
        if isinstance(self.data, MutableBox):
            line0 = f"{type(self).__name__}({type(self.data).__name__}("
            endl = "))"
            inner = self.data.data
        else:
            line0 = f"{type(self).__name__}("
            inner = self.data
            endl = ")"

        lines = [
            line0,
            indent(str(inner)),
            endl,
        ]
        return "\n".join(lines)

    __repr__ = __str__


class TensorBox(MutableBox):
    @staticmethod
    def create(data):
        return TensorBox(StorageBox(data))


class StorageBox(MutableBox):
    def is_input_buffer(self):
        if isinstance(self.data, (InputBuffer, ReinterpretView)):
            return self.data.get_name() in V.graph.graph_inputs
        return False

    def realize(self):
        if isinstance(
            self.data,
            (
                ComputedBuffer,
                InputsKernel,
                InputBuffer,
                ReinterpretView,
                TemplateBuffer,
            ),
        ):
            return self.data.get_name()
        assert isinstance(self.data, (Pointwise, Reduction)), type(self.data)
        origin_node = self.data.get_origin_node()
        traceback = self.data.get_traceback()
        self.data = ComputedBuffer(
            name=None,
            layout=FlexibleLayout(
                device=self.data.get_device(),
                dtype=self.data.get_dtype(),
                size=self.data.get_size(),
            ),
            data=self.data,
        )
        self.data.name = V.graph.register_buffer(self.data)
        self.data.origins = self.origins
        self.data.origin_node = origin_node
        self.data.traceback = traceback
        return self.data.name

    def realize_hint(self):
        """
        Called on buffers we expect to be forced to realize later.
        """
        if isinstance(self.data, (Pointwise, Reduction)) and self.num_reads() > 1:
            self.realize()

    def has_exceeded_max_reads(self):
        return isinstance(self.data, Pointwise) and (
            self.num_reads() > config.realize_acc_reads_threshold
            or len(self.inner_fn_str()) > config.realize_bytes_threshold
        )

    def mark_reuse(self, users):
        """
        A heuristic to decide if we should realize a tensor
        that is used multiple times.
        """

        def should_realize_on_cpu(loops: Union[Pointwise, Reduction]):
            """
            The heuristic for realizing reused result of heavy ops on cpu
            """
            heavy_ops = ["exp"]  # a list of heavy ops
            fn_str = loops.inner_fn_str()
            return any((op + "(") in fn_str for op in heavy_ops)

        if (
            users > 1
            and isinstance(self.data, (Pointwise, Reduction))
            and (
                self.num_reads() > config.realize_reads_threshold
                or len(self.inner_fn_str()) > config.realize_bytes_threshold
                or (is_cpu(self.data) and should_realize_on_cpu(self.data))
            )
        ):
            self.realize()

    @cache_on_self
    def num_reads(self):
        data = self.data
        if isinstance(data, (InputsKernel, InputBuffer, ReinterpretView)):
            return 1
        if isinstance(data, ComputedBuffer):
            read_writes = data.get_read_writes()
        else:
            assert isinstance(data, (Pointwise, Reduction)), type(data)
            read_writes = ComputedBuffer(
                name=None,
                layout=FlexibleLayout(
                    device=data.get_device(),
                    dtype=data.get_dtype(),
                    size=data.get_size(),
                ),
                data=data,
            ).get_read_writes()
        return len(read_writes.reads)


class InterpreterShim(torch.fx.Interpreter):
    @staticmethod
    @functools.lru_cache(None)
    def _dummy_gm():
        return torch.fx.symbolic_trace(identity)

    def __init__(self, graph, submodules):
        # call super() with a placeholder to avoid constructing a
        # GraphModule which is very expensive (it does codegen).
        super().__init__(self._dummy_gm(), garbage_collect_values=False)
        self.module = self
        self.graph = graph
        self.submodules = submodules
        self.extra_traceback = False
        self.fetch_attr = submodules.__getitem__
        self.current_node = None

    def run_node(self, n: torch.fx.Node) -> Any:
        self.current_node = n
        return super().run_node(n)

    def run(self, *args, **kwargs):
        with V.set_interpreter_handler(self):
            return super().run(*args, **kwargs)


class LoopBody:
    """
    Captures the body of a Loops subclass into an FX graph.  Persists any
    indexing simplifications and makes it easier to analyze loop bodies.
    """

    def __init__(self, fn, args, var_ranges):
        super().__init__()
        self.var_ranges = var_ranges
        self.indexing_exprs = {}
        self.indexing_exprs_name = {}
        self.reads = []
        self.writes = []
        self.reads_name2expr = {}
        self.writes_name2expr = {}
        self.other = []
        self.submodules = {"get_index": self.get_index}
        self.subblocks = {}
        self.indirect_vars = []
        self.indirect_max_sizes = []
        self.indirect_new = {}
        self.root_block = LoopBodyBlock(self, fn, args)
        self.indexing = None

    def debug_str(self):
        lines = [f"var_ranges = {dict(self.var_ranges)}"]
        lines.extend([f"{name} = {val}" for name, val in self.indexing_exprs.items()])
        lines.extend(
            [
                block.debug_str(name)
                for name, block in itertools.chain(
                    [("body", self.root_block)], self.subblocks.items()
                )
            ]
        )
        return "\n".join(lines)

    def add_index_expr(self, expr: sympy.Expr, category, buf_name):
        getattr(self, category).append(expr)
        if buf_name is not None:
            getattr(self, f"{category}_name2expr")[buf_name] = expr
        if expr not in self.indexing_exprs_name:
            name = f"index{len(self.indexing_exprs)}"
            self.indexing_exprs_name[expr] = name
            self.indexing_exprs[name] = expr
        return self.indexing_exprs_name[expr]

    def add_submodule(self, block, prefix):
        """Not actually for nn.Modules, but subblocks in generated code are mapped to FX call_module opcodes"""
        if prefix[-1].isnumeric() and prefix not in self.submodules:
            name = prefix
        else:
            name = f"{prefix}{len(self.submodules)}"
        self.submodules[name] = block
        return name

    def add_indirect(self, size):
        name = f"indirect{len(self.indirect_vars)}"
        var = sympy_symbol(name)
        self.indirect_vars.append(var)
        self.indirect_max_sizes.append(size)
        return var

    def replace_indirect(self, old, new):
        """Swap in a variable used in indirect indexing"""
        if str(old) == str(new):
            return
        self.indirect_new[old] = new
        self.indexing = {k: sympy_subs(v, {old: new}) for k, v in self.indexing.items()}

    def get_index(self, name):
        return self.indexing[name]

    def __call__(self, *indices):
        index = list(itertools.chain(*indices))
        assert len(index) == len(self.var_ranges), (index, self.var_ranges)
        assert all(v not in self.var_ranges for v in index)
        replacements = dict(zip(self.var_ranges.keys(), index))
        self.indexing = {
            name: sympy_subs(expr, replacements)
            for name, expr in self.indexing_exprs.items()
        }
        result = self.root_block()
        self.indexing = None
        return result


class LoopBodyBlock:
    """
    Captures the body of a Loops subclass into an FX graph.
    In normal cases there will be a 1:1 mapping between LoopBody and
    LoopBodyBlock, hower in the case of ops.masked() the masked out
    operations will manifest as an extra LoopBodyBlock.
    """

    def __init__(self, body: LoopBody, fn: Callable, args: List[Any]):
        self.body = body

        def add_index(expr, category, buf_name=None):
            return tracer.create_proxy(
                "call_module",
                "get_index",
                (self.body.add_index_expr(expr, category, buf_name),),
                {},
            )

        class CaptureIndexing(V.WrapperHandler):
            self.name = "CaptureIndexing"

            def load(self, name: str, index: sympy.Expr):
                index = add_index(index, "reads", name)
                return self._inner.load(name, index)

            def store(self, name, index, value, mode=None):
                index = add_index(index, "writes", name)
                return self._inner.store(name, index, value, mode)

            def reduction(self, name, dtype, src_dtype, reduction_type, index, value):
                index = add_index(index, "writes", name)
                return self._inner.reduction(
                    name, dtype, src_dtype, reduction_type, index, value
                )

            def index_expr(self, index, dtype):
                if isinstance(index, (int, sympy.Integer)):
                    return ops.constant(int(index), dtype)
                index = add_index(index, "other")
                return self._inner.index_expr(index, dtype)

            @staticmethod
            def masked(mask_proxy, masked_body: Callable, other_proxy):
                """
                Recursively capture the masked out body in another LoopBodyBlock
                """

                def shim(mask, other):
                    return V.ops.masked(mask, subblock, other)

                name = self.body.add_submodule(shim, "masked_subblock")
                subblock = LoopBodyBlock(self.body, masked_body, [])
                self.body.subblocks[name] = subblock
                return tracer.create_proxy(
                    "call_module", name, (mask_proxy, other_proxy), {}
                )

            @staticmethod
            def indirect_indexing(index_proxy, size):
                """
                Flow data from tensors into indexing formulas.
                Introduce a call_module to update the indexing.
                """

                def set_indirect(new_var):
                    self.body.replace_indirect(
                        var, V.ops.indirect_indexing(new_var, size)
                    )

                var = self.body.add_indirect(size)
                tracer.create_proxy(
                    "call_module",
                    self.body.add_submodule(set_indirect, f"set_{var}"),
                    (index_proxy,),
                    {},
                )
                return var

        tracer = torch.fx.Tracer()
        tracer.graph = torch.fx.Graph(tracer_cls=tracer.__class__)
        proxy_ops = tracer.create_proxy("placeholder", "ops", (), {})
        from .sizevars import SimplifyIndexing

        with V.set_ops_handler(
            SimplifyIndexing(CaptureIndexing(proxy_ops), self.body.var_ranges)
        ):
            tracer.create_proxy("output", "output", (fn(*args),), {})
        self.graph = tracer.graph

    def __call__(self):
        graph = self.graph
        submodules = self.body.submodules

        return InterpreterShim(graph, submodules).run(V.get_ops_handler())

    def debug_str(self, name="block"):
        code = torch.fx.GraphModule(self.body.submodules, self.graph).code
        return re.sub(
            # strip `; del var0` suffixes to make output prettier
            r";[^\n]*",
            "",
            code.strip().replace("def forward(", f"def {name}("),
        )


class Wait(ExternKernelAlloc):
    """
    Wait should not be used by itself.  It should always be constructed in tandem
    with a collective op that produces a work to wait on.
    """

    def __init__(
        self,
        layout,
        inputs,
        constant_args=(),
    ):
        super().__init__(layout, inputs, constant_args)

    def should_allocate(self):
        return False

    def codegen(self, wrapper):
        wrapper.add_import_once(
            "from torch.distributed._functional_collectives import _wait_tensor"
        )
        (input_collective,) = [t.codegen_reference() for t in self.inputs]
        wrapper.writeline(f"{input_collective} = _wait_tensor({input_collective})")

        # wait op still needs to produce a 'buffer' that represents the tensor output.
        # this is a symbolic gesture, and it gets handled by WrapperCodegen.
        # codegen outputs a '# reuse' line that assigns the input buffer here ('input_collective')
        # to a new name (`self.get_name()`) and `del`s the old name.
        wrapper.writeline(f"{self.get_name()} = {input_collective}")

    @classmethod
    def create(cls, collective_op: "TensorBox"):
        # TODO(whc) i'm not sure what's going on here, this probably means I missed something upstream
        collective_op.decide_layout()
        return Wait(
            layout=collective_op.get_layout(),
            inputs=[collective_op],
        )

    def get_alias_names(self):
        # Signal to codegen that our output buffer isn't safe to reuse
        return [self.inputs[0].codegen_reference()]


class CollectiveKernel(ExternKernel):
    """
    Each collective should follow the pattern:
    - extend InPlaceCollectiveKernel or OutOfPlaceCollectiveKernel.
    - the kernel delegates into c10d processgroup, which returns a 'work' obj
    - the work obj is registered via _register_tensor_work so it can be waited on later
    """

    def __init__(self, layout, inputs, constant_args):
        super().__init__(None, layout, inputs, constant_args)
        self.name = V.graph.register_buffer(self)

    def codegen_collective(self, wrapper, output_name, input_names):
        # factor so the boilerplate can be handled in CollectiveKernel.codegen
        raise NotImplementedError("Must implement")

    def codegen_output(self, wrapper, output_name, input_names):
        # factor so the boilerplate can be handled in CollectiveKernel.codegen
        raise NotImplementedError("Must implement")

    @classmethod
    def wrap_inputs_as_inplace(cls, inputs):
        def wrap_input(var):
            op = InPlaceHint(
                FlexibleLayout(var.get_device(), var.get_dtype(), var.get_size()), var
            )
            return TensorBox.create(op)

        return list(map(wrap_input, inputs))

    def codegen(self, wrapper):
        wrapper.add_import_once("import torch.distributed as dist")
        wrapper.add_import_once(
            "from torch.distributed._functional_collectives import _str_to_reduce_op, _register_tensor_work"
        )
        wrapper.add_import_once(
            "from torch.distributed.distributed_c10d import _find_or_create_pg_by_ranks_and_tag"
        )

        # extract references to our args in string form for codegen output
        input_names = [t.codegen_reference() for t in self.inputs]
        output_name = self.get_name()
        tag, ranks, group_size = self.constant_args

        # TODO: avoid more than one ref of the same pg (even though they are cached inside the api)
        wrapper.writeline(
            f"{output_name}_pg = _find_or_create_pg_by_ranks_and_tag('{tag}', {ranks}, {group_size})"
        )

        self.codegen_output(wrapper, output_name, input_names)
        self.codegen_collective(wrapper, output_name, input_names)
        wrapper.writeline(f"_register_tensor_work({output_name}, {output_name}_work)")


<<<<<<< HEAD
class InPlaceCollectiveKernel(CollectiveKernel):
    def __init__(self, layout, inputs, constant_args):
        super().__init__(layout, inputs, constant_args)

    def should_allocate(self):
        return False

    def has_side_effects(self):
        return True

    def codegen_output(self, wrapper, output_name, input_names):
        if len(input_names) > 1:
            wrapper.writeline(f"{output_name} = [{','.join(input_names)}] ")
        else:
            wrapper.writeline(f"{output_name} = {input_names[0]}")


class OutOfPlaceCollectiveKernel(CollectiveKernel):
    def __init__(self, layout, inputs, constant_args):
        super().__init__(layout, self.unwrap_storage(inputs), constant_args)

    def should_allocate(self):
        return True

    def has_side_effects(self):
        return False

    def codegen_output(self, wrapper, output_name, input_names):
        pass


class InPlaceHint(ExternKernel):
=======
class MultiOutputNoSizeAssert(MultiOutput):
    """
    Extract partial output from a multi-output OP.
        Works like MultiOutput but doesn't assert size. This must be a property guaranteed by the op emiting this.
    """

    def codegen(self, wrapper):
        wrapper.writeline(
            f"{self.get_name()} = {self.inputs[0].get_name()}{self.index}"
        )


class ForceInPlace(ExternKernel):
>>>>>>> 97245a06
    """
    Helper OP to encode an in/out argument that tries to make it inplace whenever possible.
    Wrap the input of your inplace op to enable this behavior.

    The design is based on two key decisions:
    - this node is resposible for allocating the in/out buffer used by the collective.
        This is controlled by the ``should_allocate`` method that returns True here and
        False for the collective node
    - The scheduler special-case this node and enable it to reuse its input.
    """

    def codegen(self, wrapper):
        input_name = self.inputs[0].codegen_reference()
        output_name = self.get_name()
        if not wrapper.did_reuse(self, self.inputs[0]):
            wrapper.writeline(f"{output_name}.copy_({input_name}) #no reuse")

    def __init__(self, layout, input):
        input = self.realize_input(input)
        super().__init__(None, layout, self.unwrap_storage([input]), ())
        self.name = V.graph.register_buffer(self)

    def should_allocate(self):
        return True


<<<<<<< HEAD
class AllReduceCoalesced(InPlaceCollectiveKernel):
=======
class AllReduceCoalesced(ExternKernel):
    def __init__(self, layout, inputs, constant_args, reduce_op):
        super().__init__(None, layout, inputs, constant_args)
        self.reduce_op = reduce_op
        self.name = V.graph.register_buffer(self)

    def should_allocate(self):
        return False

    @classmethod
    def create(
        cls,
        inputs: List["TensorBox"],
        reduce_op: str,
        tag: str,
        ranks: List[int],
        group_size: int,
    ):
        res = []

        def wrap_input(var):
            nonlocal res
            op = ForceInPlace(
                FlexibleLayout(var.get_device(), var.get_dtype(), var.get_size()), var
            )
            res.append(op)
            return TensorBox.create(op)

        inputs = list(map(wrap_input, inputs))

        layout = MultiOutputLayout(inputs[0].get_device())

        packed = AllReduceCoalesced(
            layout=layout,
            inputs=inputs,
            constant_args=[tag, ranks, group_size],
            reduce_op=reduce_op,
        )
        for i, in_t in enumerate(inputs):
            res.append(
                MultiOutputNoSizeAssert(
                    FlexibleLayout(
                        in_t.get_device(), in_t.get_dtype(), in_t.get_size()
                    ),
                    packed,
                    f"[{i}]",
                )
            )
        return res

    def codegen(self, wrapper):
        wrapper.add_import_once("import torch.distributed as dist")
        wrapper.add_import_once(
            "from torch.distributed._functional_collectives import _str_to_reduce_op, _register_tensor_work"
        )
        wrapper.add_import_once(
            "from torch.distributed.distributed_c10d import _find_or_create_pg_by_ranks_and_tag"
        )

        output_name = self.get_name()
        tag, ranks, group_size = self.constant_args

        wrapper.writeline(
            f"{output_name}_pg = _find_or_create_pg_by_ranks_and_tag('{tag}', {ranks}, {group_size})"
        )

        inputs = []
        for inp in self.inputs:
            inputs.append(inp.codegen_reference())

        wrapper.writeline(f"{output_name} = [{','.join(inputs)}] ")

        wrapper.writeline(
            f"{output_name}_work = dist.all_reduce_coalesced("
            f"{output_name}, "
            f"op=_str_to_reduce_op('{str(self.reduce_op)}'), "
            f"group={output_name}_pg, "
            "async_op=True)"
        )
        wrapper.writeline(f"_register_tensor_work({inputs[0]}, {output_name}_work)")


class AllReduce(CollectiveKernel):
>>>>>>> 97245a06
    def __init__(self, layout, inputs, constant_args, reduce_op):
        super().__init__(layout, inputs, constant_args)
        self.reduce_op = reduce_op

    def should_allocate(self):
        return False

    @classmethod
    def create(
        cls,
        inputs: List["TensorBox"],
        reduce_op: str,
        tag: str,
        ranks: List[int],
        group_size: int,
    ):
        inplace_inputs = cls.wrap_inputs_as_inplace(inputs)
        layout = MultiOutputLayout(inputs[0].get_device())

        _ = AllReduceCoalesced(
            layout=layout,
            inputs=inplace_inputs,
            constant_args=[tag, ranks, group_size],
            reduce_op=reduce_op,
        )
        return inplace_inputs

    def codegen_collective(self, wrapper, output_name, input_names):
        wrapper.writeline(
            f"{output_name}_work = dist.all_reduce_coalesced("
            f"{output_name}, "
            f"op=_str_to_reduce_op('{str(self.reduce_op)}'), "
            f"group={output_name}_pg, "
            "async_op=True)"
        )


class AllReduce(InPlaceCollectiveKernel):
    def __init__(self, layout, inputs, constant_args, reduce_op):
        super().__init__(layout, inputs, constant_args)
        self.reduce_op = reduce_op

    @classmethod
    def create(
        cls, x: "TensorBox", reduce_op: str, tag: str, ranks: List[int], group_size: int
    ):
        inplace_inputs = cls.wrap_inputs_as_inplace([x])
        layout = MultiOutputLayout(inplace_inputs[0].get_device())

        _ = AllReduce(
            layout=layout,
            inputs=inplace_inputs,
            constant_args=[tag, ranks, group_size],
            reduce_op=reduce_op,
        )
        return inplace_inputs[0]

    def codegen_collective(self, wrapper, output_name, input_names):
        wrapper.writeline(
            f"{output_name}_work = dist.all_reduce("
            f"{output_name}, async_op=True, group={output_name}_pg, op=_str_to_reduce_op('{str(self.reduce_op)}'))"
        )


class AllGatherIntoTensor(OutOfPlaceCollectiveKernel):
    def __init__(self, layout, inputs, constant_args):
        super().__init__(layout, inputs, constant_args)

    @classmethod
    def create(cls, x: "TensorBox", tag: str, ranks: List[int], group_size: int):
        x = cls.realize_input(x)

        # is there a difference between literally using x.data.layout below, vs
        # creating a new one that has the same properties?
        new_size = x.get_size()
        new_size[0] *= group_size
        new_layout = FlexibleLayout(x.get_device(), x.get_dtype(), new_size)

        # AllReduce returns a 'work' object.  But Inductor's scheduler doesn't need to know
        # about that, and we just pretend for scheduling purposes that the work obj is a 1-elem tensor.
        # Nobody should consume the output of AllReduce except 'Wait', which we control here.
        return AllGatherIntoTensor(
            layout=new_layout,
            inputs=[x],
            constant_args=[tag, ranks, group_size],
        )

    def codegen_collective(self, wrapper, output_name, input_names):
        wrapper.writeline(
            f"{output_name}_work = dist.all_gather_into_tensor("
            f"{output_name}, {input_names[0]}, async_op=True, group={output_name}_pg)"
        )


class ReduceScatterTensor(OutOfPlaceCollectiveKernel):
    def __init__(self, layout, inputs, constant_args, reduce_op):
        super().__init__(layout, inputs, constant_args)
        self.reduce_op = reduce_op

    @classmethod
    def create(
        cls,
        x: "TensorBox",
        reduce_op: str,
        tag: str,
        ranks: List[int],
        group_size: int,
    ):
        x = cls.realize_input(x)

        # is there a difference between literally using x.data.layout below, vs
        # creating a new one that has the same properties?
        new_size = x.get_size()
        new_size[0] /= group_size
        new_layout = FlexibleLayout(x.get_device(), x.get_dtype(), new_size)

        return ReduceScatterTensor(
            layout=new_layout,
            inputs=[x],
            constant_args=[tag, ranks, group_size],
            reduce_op=reduce_op,
        )

    def codegen_collective(self, wrapper, output_name, input_names):
        wrapper.writeline(
            f"{output_name}_work = dist.reduce_scatter_tensor("
            f"{output_name}, {input_names[0]}, "
            f"async_op=True, group={output_name}_pg, op=_str_to_reduce_op('{str(self.reduce_op)}'))"
        )<|MERGE_RESOLUTION|>--- conflicted
+++ resolved
@@ -4257,7 +4257,6 @@
         wrapper.writeline(f"_register_tensor_work({output_name}, {output_name}_work)")
 
 
-<<<<<<< HEAD
 class InPlaceCollectiveKernel(CollectiveKernel):
     def __init__(self, layout, inputs, constant_args):
         super().__init__(layout, inputs, constant_args)
@@ -4290,21 +4289,6 @@
 
 
 class InPlaceHint(ExternKernel):
-=======
-class MultiOutputNoSizeAssert(MultiOutput):
-    """
-    Extract partial output from a multi-output OP.
-        Works like MultiOutput but doesn't assert size. This must be a property guaranteed by the op emiting this.
-    """
-
-    def codegen(self, wrapper):
-        wrapper.writeline(
-            f"{self.get_name()} = {self.inputs[0].get_name()}{self.index}"
-        )
-
-
-class ForceInPlace(ExternKernel):
->>>>>>> 97245a06
     """
     Helper OP to encode an in/out argument that tries to make it inplace whenever possible.
     Wrap the input of your inplace op to enable this behavior.
@@ -4331,93 +4315,7 @@
         return True
 
 
-<<<<<<< HEAD
 class AllReduceCoalesced(InPlaceCollectiveKernel):
-=======
-class AllReduceCoalesced(ExternKernel):
-    def __init__(self, layout, inputs, constant_args, reduce_op):
-        super().__init__(None, layout, inputs, constant_args)
-        self.reduce_op = reduce_op
-        self.name = V.graph.register_buffer(self)
-
-    def should_allocate(self):
-        return False
-
-    @classmethod
-    def create(
-        cls,
-        inputs: List["TensorBox"],
-        reduce_op: str,
-        tag: str,
-        ranks: List[int],
-        group_size: int,
-    ):
-        res = []
-
-        def wrap_input(var):
-            nonlocal res
-            op = ForceInPlace(
-                FlexibleLayout(var.get_device(), var.get_dtype(), var.get_size()), var
-            )
-            res.append(op)
-            return TensorBox.create(op)
-
-        inputs = list(map(wrap_input, inputs))
-
-        layout = MultiOutputLayout(inputs[0].get_device())
-
-        packed = AllReduceCoalesced(
-            layout=layout,
-            inputs=inputs,
-            constant_args=[tag, ranks, group_size],
-            reduce_op=reduce_op,
-        )
-        for i, in_t in enumerate(inputs):
-            res.append(
-                MultiOutputNoSizeAssert(
-                    FlexibleLayout(
-                        in_t.get_device(), in_t.get_dtype(), in_t.get_size()
-                    ),
-                    packed,
-                    f"[{i}]",
-                )
-            )
-        return res
-
-    def codegen(self, wrapper):
-        wrapper.add_import_once("import torch.distributed as dist")
-        wrapper.add_import_once(
-            "from torch.distributed._functional_collectives import _str_to_reduce_op, _register_tensor_work"
-        )
-        wrapper.add_import_once(
-            "from torch.distributed.distributed_c10d import _find_or_create_pg_by_ranks_and_tag"
-        )
-
-        output_name = self.get_name()
-        tag, ranks, group_size = self.constant_args
-
-        wrapper.writeline(
-            f"{output_name}_pg = _find_or_create_pg_by_ranks_and_tag('{tag}', {ranks}, {group_size})"
-        )
-
-        inputs = []
-        for inp in self.inputs:
-            inputs.append(inp.codegen_reference())
-
-        wrapper.writeline(f"{output_name} = [{','.join(inputs)}] ")
-
-        wrapper.writeline(
-            f"{output_name}_work = dist.all_reduce_coalesced("
-            f"{output_name}, "
-            f"op=_str_to_reduce_op('{str(self.reduce_op)}'), "
-            f"group={output_name}_pg, "
-            "async_op=True)"
-        )
-        wrapper.writeline(f"_register_tensor_work({inputs[0]}, {output_name}_work)")
-
-
-class AllReduce(CollectiveKernel):
->>>>>>> 97245a06
     def __init__(self, layout, inputs, constant_args, reduce_op):
         super().__init__(layout, inputs, constant_args)
         self.reduce_op = reduce_op

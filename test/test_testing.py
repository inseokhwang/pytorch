# Owner(s): ["module: tests"]

import collections
import doctest
import functools
import importlib
import inspect
import itertools
import math
import os
import re
import subprocess
import sys
import unittest.mock
from typing import Any, Callable, Iterator, List, Tuple, Generator

import torch

from torch.testing import make_tensor
from torch.testing._internal.common_utils import \
    (IS_FBCODE, IS_JETSON, IS_MACOS, IS_SANDCASTLE, IS_WINDOWS, TestCase, run_tests, skipIfRocm, slowTest,
     parametrize, subtest, instantiate_parametrized_tests, dtype_name, TEST_WITH_ROCM)
from torch.testing._internal.common_device_type import \
    (PYTORCH_TESTING_DEVICE_EXCEPT_FOR_KEY, PYTORCH_TESTING_DEVICE_ONLY_FOR_KEY, dtypes,
     get_device_type_test_bases, instantiate_device_type_tests, onlyCUDA, onlyNativeDeviceTypes,
     deviceCountAtLeast, ops, expectedFailureMeta, OpDTypes)
from torch.testing._internal.common_methods_invocations import op_db
from torch.testing._internal import opinfo
from torch.testing._internal.common_dtype import all_types_and_complex_and, floating_types
from torch.testing._internal.common_modules import modules, module_db, ModuleInfo
from torch.testing._internal.opinfo.core import SampleInput, DecorateInfo, OpInfo

# For testing TestCase methods and torch.testing functions
class TestTesting(TestCase):
    # Ensure that assertEqual handles numpy arrays properly
    @dtypes(*all_types_and_complex_and(torch.bool, torch.half))
    def test_assertEqual_numpy(self, device, dtype):
        S = 10
        test_sizes = [
            (),
            (0,),
            (S,),
            (S, S),
            (0, S),
            (S, 0)]
        for test_size in test_sizes:
            a = make_tensor(test_size, dtype=dtype, device=device, low=-5, high=5)
            a_n = a.cpu().numpy()
            msg = f'size: {test_size}'
            self.assertEqual(a_n, a, rtol=0, atol=0, msg=msg)
            self.assertEqual(a, a_n, rtol=0, atol=0, msg=msg)
            self.assertEqual(a_n, a_n, rtol=0, atol=0, msg=msg)

    def test_assertEqual_longMessage(self):
        actual = "actual"
        expected = "expected"

        long_message = self.longMessage
        try:
            # Capture the default error message by forcing TestCase.longMessage = False
            self.longMessage = False
            try:
                self.assertEqual(actual, expected)
            except AssertionError as error:
                default_msg = str(error)
            else:
                raise AssertionError("AssertionError not raised")

            self.longMessage = True
            extra_msg = "sentinel"
            with self.assertRaisesRegex(AssertionError, re.escape(f"{default_msg}\n{extra_msg}")):
                self.assertEqual(actual, expected, msg=extra_msg)
        finally:
            self.longMessage = long_message

    def _isclose_helper(self, tests, device, dtype, equal_nan, atol=1e-08, rtol=1e-05):
        for test in tests:
            a = torch.tensor((test[0],), device=device, dtype=dtype)
            b = torch.tensor((test[1],), device=device, dtype=dtype)

            actual = torch.isclose(a, b, equal_nan=equal_nan, atol=atol, rtol=rtol)
            expected = test[2]
            self.assertEqual(actual.item(), expected)

    def test_isclose_bool(self, device):
        tests = (
            (True, True, True),
            (False, False, True),
            (True, False, False),
            (False, True, False),
        )

        self._isclose_helper(tests, device, torch.bool, False)

    @dtypes(torch.uint8,
            torch.int8, torch.int16, torch.int32, torch.int64)
    def test_isclose_integer(self, device, dtype):
        tests = (
            (0, 0, True),
            (0, 1, False),
            (1, 0, False),
        )

        self._isclose_helper(tests, device, dtype, False)

        # atol and rtol tests
        tests = [
            (0, 1, True),
            (1, 0, False),
            (1, 3, True),
        ]

        self._isclose_helper(tests, device, dtype, False, atol=.5, rtol=.5)

        if dtype is torch.uint8:
            tests = [
                (-1, 1, False),
                (1, -1, False)
            ]
        else:
            tests = [
                (-1, 1, True),
                (1, -1, True)
            ]

        self._isclose_helper(tests, device, dtype, False, atol=1.5, rtol=.5)

    @onlyNativeDeviceTypes
    @dtypes(torch.float16, torch.float32, torch.float64)
    def test_isclose_float(self, device, dtype):
        tests = (
            (0, 0, True),
            (0, -1, False),
            (float('inf'), float('inf'), True),
            (-float('inf'), float('inf'), False),
            (float('inf'), float('nan'), False),
            (float('nan'), float('nan'), False),
            (0, float('nan'), False),
            (1, 1, True),
        )

        self._isclose_helper(tests, device, dtype, False)

        # atol and rtol tests
        eps = 1e-2 if dtype is torch.half else 1e-6
        tests = (
            (0, 1, True),
            (0, 1 + eps, False),
            (1, 0, False),
            (1, 3, True),
            (1 - eps, 3, False),
            (-.25, .5, True),
            (-.25 - eps, .5, False),
            (.25, -.5, True),
            (.25 + eps, -.5, False),
        )

        self._isclose_helper(tests, device, dtype, False, atol=.5, rtol=.5)

        # equal_nan = True tests
        tests = (
            (0, float('nan'), False),
            (float('inf'), float('nan'), False),
            (float('nan'), float('nan'), True),
        )

        self._isclose_helper(tests, device, dtype, True)

    @unittest.skipIf(IS_SANDCASTLE, "Skipping because doesn't work on sandcastle")
    @dtypes(torch.complex64, torch.complex128)
    def test_isclose_complex(self, device, dtype):
        tests = (
            (complex(1, 1), complex(1, 1 + 1e-8), True),
            (complex(0, 1), complex(1, 1), False),
            (complex(1, 1), complex(1, 0), False),
            (complex(1, 1), complex(1, float('nan')), False),
            (complex(1, float('nan')), complex(1, float('nan')), False),
            (complex(1, 1), complex(1, float('inf')), False),
            (complex(float('inf'), 1), complex(1, float('inf')), False),
            (complex(-float('inf'), 1), complex(1, float('inf')), False),
            (complex(-float('inf'), 1), complex(float('inf'), 1), False),
            (complex(float('inf'), 1), complex(float('inf'), 1), True),
            (complex(float('inf'), 1), complex(float('inf'), 1 + 1e-4), False),
        )

        self._isclose_helper(tests, device, dtype, False)

        # atol and rtol tests

        # atol and rtol tests
        eps = 1e-6
        tests = (
            # Complex versions of float tests (real part)
            (complex(0, 0), complex(1, 0), True),
            (complex(0, 0), complex(1 + eps, 0), False),
            (complex(1, 0), complex(0, 0), False),
            (complex(1, 0), complex(3, 0), True),
            (complex(1 - eps, 0), complex(3, 0), False),
            (complex(-.25, 0), complex(.5, 0), True),
            (complex(-.25 - eps, 0), complex(.5, 0), False),
            (complex(.25, 0), complex(-.5, 0), True),
            (complex(.25 + eps, 0), complex(-.5, 0), False),
            # Complex versions of float tests (imaginary part)
            (complex(0, 0), complex(0, 1), True),
            (complex(0, 0), complex(0, 1 + eps), False),
            (complex(0, 1), complex(0, 0), False),
            (complex(0, 1), complex(0, 3), True),
            (complex(0, 1 - eps), complex(0, 3), False),
            (complex(0, -.25), complex(0, .5), True),
            (complex(0, -.25 - eps), complex(0, .5), False),
            (complex(0, .25), complex(0, -.5), True),
            (complex(0, .25 + eps), complex(0, -.5), False),
        )

        self._isclose_helper(tests, device, dtype, False, atol=.5, rtol=.5)

        # atol and rtol tests for isclose
        tests = (
            # Complex-specific tests
            (complex(1, -1), complex(-1, 1), False),
            (complex(1, -1), complex(2, -2), True),
            (complex(-math.sqrt(2), math.sqrt(2)),
             complex(-math.sqrt(.5), math.sqrt(.5)), True),
            (complex(-math.sqrt(2), math.sqrt(2)),
             complex(-math.sqrt(.501), math.sqrt(.499)), False),
            (complex(2, 4), complex(1., 8.8523607), True),
            (complex(2, 4), complex(1., 8.8523607 + eps), False),
            (complex(1, 99), complex(4, 100), True),
        )
        self._isclose_helper(tests, device, dtype, False, atol=.5, rtol=.5)

        # equal_nan = True tests
        tests = (
            (complex(1, 1), complex(1, float('nan')), False),
            (complex(1, 1), complex(float('nan'), 1), False),
            (complex(float('nan'), 1), complex(float('nan'), 1), True),
            (complex(float('nan'), 1), complex(1, float('nan')), True),
            (complex(float('nan'), float('nan')), complex(float('nan'), float('nan')), True),
        )
        self._isclose_helper(tests, device, dtype, True)

    # Tests that isclose with rtol or atol values less than zero throws a
    #   RuntimeError
    @dtypes(torch.bool, torch.uint8,
            torch.int8, torch.int16, torch.int32, torch.int64,
            torch.float16, torch.float32, torch.float64)
    def test_isclose_atol_rtol_greater_than_zero(self, device, dtype):
        t = torch.tensor((1,), device=device, dtype=dtype)

        with self.assertRaises(RuntimeError):
            torch.isclose(t, t, atol=-1, rtol=1)
        with self.assertRaises(RuntimeError):
            torch.isclose(t, t, atol=1, rtol=-1)
        with self.assertRaises(RuntimeError):
            torch.isclose(t, t, atol=-1, rtol=-1)

    def test_isclose_equality_shortcut(self):
        # For values >= 2**53, integers differing by 1 can no longer differentiated by torch.float64 or lower precision
        # floating point dtypes. Thus, even with rtol == 0 and atol == 0, these tensors would be considered close if
        # they were not compared as integers.
        a = torch.tensor(2 ** 53, dtype=torch.int64)
        b = a + 1

        self.assertFalse(torch.isclose(a, b, rtol=0, atol=0))

    @dtypes(torch.float16, torch.float32, torch.float64, torch.complex64, torch.complex128)
    def test_isclose_nan_equality_shortcut(self, device, dtype):
        if dtype.is_floating_point:
            a = b = torch.nan
        else:
            a = complex(torch.nan, 0)
            b = complex(0, torch.nan)

        expected = True
        tests = [(a, b, expected)]

        self._isclose_helper(tests, device, dtype, equal_nan=True, rtol=0, atol=0)

    # The following tests (test_cuda_assert_*) are added to ensure test suite terminates early
    # when CUDA assert was thrown. Because all subsequent test will fail if that happens.
    # These tests are slow because it spawn another process to run test suite.
    # See: https://github.com/pytorch/pytorch/issues/49019
    @unittest.skipIf(TEST_WITH_ROCM, "ROCm doesn't support device side asserts")
    @onlyCUDA
    @slowTest
    def test_cuda_assert_should_stop_common_utils_test_suite(self, device):
        # test to ensure common_utils.py override has early termination for CUDA.
        stderr = TestCase.runWithPytorchAPIUsageStderr("""\
#!/usr/bin/env python3

import torch
from torch.testing._internal.common_utils import (TestCase, run_tests, slowTest)

class TestThatContainsCUDAAssertFailure(TestCase):

    @slowTest
    def test_throw_unrecoverable_cuda_exception(self):
        x = torch.rand(10, device='cuda')
        # cause unrecoverable CUDA exception, recoverable on CPU
        y = x[torch.tensor([25])].cpu()

    @slowTest
    def test_trivial_passing_test_case_on_cpu_cuda(self):
        x1 = torch.tensor([0., 1.], device='cuda')
        x2 = torch.tensor([0., 1.], device='cpu')
        self.assertEqual(x1, x2)

if __name__ == '__main__':
    run_tests()
""")
        # should capture CUDA error
        self.assertIn('CUDA error: device-side assert triggered', stderr)
        # should run only 1 test because it throws unrecoverable error.
        self.assertIn('errors=1', stderr)


    @unittest.skipIf(TEST_WITH_ROCM, "ROCm doesn't support device side asserts")
    @onlyCUDA
    @slowTest
    def test_cuda_assert_should_stop_common_device_type_test_suite(self, device):
        # test to ensure common_device_type.py override has early termination for CUDA.
        stderr = TestCase.runWithPytorchAPIUsageStderr("""\
#!/usr/bin/env python3

import torch
from torch.testing._internal.common_utils import (TestCase, run_tests, slowTest)
from torch.testing._internal.common_device_type import instantiate_device_type_tests

class TestThatContainsCUDAAssertFailure(TestCase):

    @slowTest
    def test_throw_unrecoverable_cuda_exception(self, device):
        x = torch.rand(10, device=device)
        # cause unrecoverable CUDA exception, recoverable on CPU
        y = x[torch.tensor([25])].cpu()

    @slowTest
    def test_trivial_passing_test_case_on_cpu_cuda(self, device):
        x1 = torch.tensor([0., 1.], device=device)
        x2 = torch.tensor([0., 1.], device='cpu')
        self.assertEqual(x1, x2)

instantiate_device_type_tests(
    TestThatContainsCUDAAssertFailure,
    globals(),
    only_for='cuda'
)

if __name__ == '__main__':
    run_tests()
""")
        # should capture CUDA error
        self.assertIn('CUDA error: device-side assert triggered', stderr)
        # should run only 1 test because it throws unrecoverable error.
        self.assertIn('errors=1', stderr)


    @unittest.skipIf(TEST_WITH_ROCM, "ROCm doesn't support device side asserts")
    @onlyCUDA
    @slowTest
    def test_cuda_assert_should_not_stop_common_distributed_test_suite(self, device):
        # test to ensure common_distributed.py override should not early terminate CUDA.
        stderr = TestCase.runWithPytorchAPIUsageStderr("""\
#!/usr/bin/env python3

import torch
from torch.testing._internal.common_utils import (run_tests, slowTest)
from torch.testing._internal.common_device_type import instantiate_device_type_tests
from torch.testing._internal.common_distributed import MultiProcessTestCase

class TestThatContainsCUDAAssertFailure(MultiProcessTestCase):

    @slowTest
    def test_throw_unrecoverable_cuda_exception(self, device):
        x = torch.rand(10, device=device)
        # cause unrecoverable CUDA exception, recoverable on CPU
        y = x[torch.tensor([25])].cpu()

    @slowTest
    def test_trivial_passing_test_case_on_cpu_cuda(self, device):
        x1 = torch.tensor([0., 1.], device=device)
        x2 = torch.tensor([0., 1.], device='cpu')
        self.assertEqual(x1, x2)

instantiate_device_type_tests(
    TestThatContainsCUDAAssertFailure,
    globals(),
    only_for='cuda'
)

if __name__ == '__main__':
    run_tests()
""")
        # we are currently disabling CUDA early termination for distributed tests.
        self.assertIn('errors=2', stderr)

    @expectedFailureMeta  # This is only supported for CPU and CUDA
    @onlyNativeDeviceTypes
    def test_get_supported_dtypes(self, device):
        # Test the `get_supported_dtypes` helper function.
        # We acquire the dtypes for few Ops dynamically and verify them against
        # the correct statically described values.
        ops_to_test = list(filter(lambda op: op.name in ['atan2', 'topk', 'xlogy'], op_db))

        for op in ops_to_test:
            dynamic_dtypes = opinfo.utils.get_supported_dtypes(op, op.sample_inputs_func, self.device_type)
            dynamic_dispatch = opinfo.utils.dtypes_dispatch_hint(dynamic_dtypes)
            if self.device_type == 'cpu':
                dtypes = op.dtypes
            else:  # device_type ='cuda'
                dtypes = op.dtypesIfCUDA

            self.assertTrue(set(dtypes) == set(dynamic_dtypes))
            self.assertTrue(set(dtypes) == set(dynamic_dispatch.dispatch_fn()))

instantiate_device_type_tests(TestTesting, globals())


class TestFrameworkUtils(TestCase):

    @skipIfRocm
    @unittest.skipIf(IS_WINDOWS, "Skipping because doesn't work for windows")
    @unittest.skipIf(IS_SANDCASTLE, "Skipping because doesn't work on sandcastle")
    def test_filtering_env_var(self):
        # Test environment variable selected device type test generator.
        test_filter_file_template = """\
#!/usr/bin/env python3

import torch
from torch.testing._internal.common_utils import (TestCase, run_tests)
from torch.testing._internal.common_device_type import instantiate_device_type_tests

class TestEnvironmentVariable(TestCase):

    def test_trivial_passing_test(self, device):
        x1 = torch.tensor([0., 1.], device=device)
        x2 = torch.tensor([0., 1.], device='cpu')
        self.assertEqual(x1, x2)

instantiate_device_type_tests(
    TestEnvironmentVariable,
    globals(),
)

if __name__ == '__main__':
    run_tests()
"""
        test_bases_count = len(get_device_type_test_bases())
        # Test without setting env var should run everything.
        env = dict(os.environ)
        for k in ['CI', PYTORCH_TESTING_DEVICE_ONLY_FOR_KEY, PYTORCH_TESTING_DEVICE_EXCEPT_FOR_KEY]:
            if k in env.keys():
                del env[k]
        _, stderr = TestCase.run_process_no_exception(test_filter_file_template, env=env)
        self.assertIn(f'Ran {test_bases_count} test', stderr.decode('ascii'))

        # Test with setting only_for should only run 1 test.
        env[PYTORCH_TESTING_DEVICE_ONLY_FOR_KEY] = 'cpu'
        _, stderr = TestCase.run_process_no_exception(test_filter_file_template, env=env)
        self.assertIn('Ran 1 test', stderr.decode('ascii'))

        # Test with setting except_for should run 1 less device type from default.
        del env[PYTORCH_TESTING_DEVICE_ONLY_FOR_KEY]
        env[PYTORCH_TESTING_DEVICE_EXCEPT_FOR_KEY] = 'cpu'
        _, stderr = TestCase.run_process_no_exception(test_filter_file_template, env=env)
        self.assertIn(f'Ran {test_bases_count-1} test', stderr.decode('ascii'))

        # Test with setting both should throw exception
        env[PYTORCH_TESTING_DEVICE_ONLY_FOR_KEY] = 'cpu'
        _, stderr = TestCase.run_process_no_exception(test_filter_file_template, env=env)
        self.assertNotIn('OK', stderr.decode('ascii'))


def make_assert_close_inputs(actual: Any, expected: Any) -> List[Tuple[Any, Any]]:
    """Makes inputs for :func:`torch.testing.assert_close` functions based on two examples.

    Args:
        actual (Any): Actual input.
        expected (Any): Expected input.

    Returns:
        List[Tuple[Any, Any]]: Pair of example inputs, as well as the example inputs wrapped in sequences
        (:class:`tuple`, :class:`list`), and mappings (:class:`dict`, :class:`~collections.OrderedDict`).
    """
    return [
        (actual, expected),
        # tuple vs. tuple
        ((actual,), (expected,)),
        # list vs. list
        ([actual], [expected]),
        # tuple vs. list
        ((actual,), [expected]),
        # dict vs. dict
        ({"t": actual}, {"t": expected}),
        # OrderedDict vs. OrderedDict
        (collections.OrderedDict([("t", actual)]), collections.OrderedDict([("t", expected)])),
        # dict vs. OrderedDict
        ({"t": actual}, collections.OrderedDict([("t", expected)])),
        # list of tuples vs. tuple of lists
        ([(actual,)], ([expected],)),
        # list of dicts vs. tuple of OrderedDicts
        ([{"t": actual}], (collections.OrderedDict([("t", expected)]),)),
        # dict of lists vs. OrderedDict of tuples
        ({"t": [actual]}, collections.OrderedDict([("t", (expected,))])),
    ]


def assert_close_with_inputs(actual: Any, expected: Any) -> Iterator[Callable]:
    """Yields :func:`torch.testing.assert_close` with predefined positional inputs based on two examples.

    .. note::

        Every test that does not test for a specific input should iterate over this to maximize the coverage.

    Args:
        actual (Any): Actual input.
        expected (Any): Expected input.

    Yields:
        Callable: :func:`torch.testing.assert_close` with predefined positional inputs.
    """
    for inputs in make_assert_close_inputs(actual, expected):
        yield functools.partial(torch.testing.assert_close, *inputs)


class TestAssertClose(TestCase):
    def test_mismatching_types_subclasses(self):
        actual = torch.rand(())
        expected = torch.nn.Parameter(actual)

        for fn in assert_close_with_inputs(actual, expected):
            fn()

    def test_mismatching_types_type_equality(self):
        actual = torch.empty(())
        expected = torch.nn.Parameter(actual)

        for fn in assert_close_with_inputs(actual, expected):
            with self.assertRaisesRegex(TypeError, str(type(expected))):
                fn(allow_subclasses=False)

    def test_mismatching_types(self):
        actual = torch.empty(2)
        expected = actual.numpy()

        for fn, allow_subclasses in itertools.product(assert_close_with_inputs(actual, expected), (True, False)):
            with self.assertRaisesRegex(TypeError, str(type(expected))):
                fn(allow_subclasses=allow_subclasses)

    def test_unknown_type(self):
        actual = "0"
        expected = "0"

        for fn in assert_close_with_inputs(actual, expected):
            with self.assertRaisesRegex(TypeError, str(type(actual))):
                fn()

    def test_mismatching_shape(self):
        actual = torch.empty(())
        expected = actual.clone().reshape((1,))

        for fn in assert_close_with_inputs(actual, expected):
            with self.assertRaisesRegex(AssertionError, "shape"):
                fn()

    @unittest.skipIf(not torch.backends.mkldnn.is_available(), reason="MKLDNN is not available.")
    def test_unknown_layout(self):
        actual = torch.empty((2, 2))
        expected = actual.to_mkldnn()

        for fn in assert_close_with_inputs(actual, expected):
            with self.assertRaisesRegex(ValueError, "layout"):
                fn()

    def test_meta(self):
        actual = torch.empty((2, 2), device="meta")
        expected = torch.empty((2, 2), device="meta")

        for fn in assert_close_with_inputs(actual, expected):
            fn()

    def test_mismatching_layout(self):
        strided = torch.empty((2, 2))
        sparse_coo = strided.to_sparse()
        sparse_csr = strided.to_sparse_csr()

        for actual, expected in itertools.combinations((strided, sparse_coo, sparse_csr), 2):
            for fn in assert_close_with_inputs(actual, expected):
                with self.assertRaisesRegex(AssertionError, "layout"):
                    fn()

    def test_mismatching_layout_no_check(self):
        strided = torch.randn((2, 2))
        sparse_coo = strided.to_sparse()
        sparse_csr = strided.to_sparse_csr()

        for actual, expected in itertools.combinations((strided, sparse_coo, sparse_csr), 2):
            for fn in assert_close_with_inputs(actual, expected):
                fn(check_layout=False)

    def test_mismatching_dtype(self):
        actual = torch.empty((), dtype=torch.float)
        expected = actual.clone().to(torch.int)

        for fn in assert_close_with_inputs(actual, expected):
            with self.assertRaisesRegex(AssertionError, "dtype"):
                fn()

    def test_mismatching_dtype_no_check(self):
        actual = torch.ones((), dtype=torch.float)
        expected = actual.clone().to(torch.int)

        for fn in assert_close_with_inputs(actual, expected):
            fn(check_dtype=False)

    def test_mismatching_stride(self):
        actual = torch.empty((2, 2))
        expected = torch.as_strided(actual.clone().t().contiguous(), actual.shape, actual.stride()[::-1])

        for fn in assert_close_with_inputs(actual, expected):
            with self.assertRaisesRegex(AssertionError, "stride"):
                fn(check_stride=True)

    def test_mismatching_stride_no_check(self):
        actual = torch.rand((2, 2))
        expected = torch.as_strided(actual.clone().t().contiguous(), actual.shape, actual.stride()[::-1])
        for fn in assert_close_with_inputs(actual, expected):
            fn()

    def test_only_rtol(self):
        actual = torch.empty(())
        expected = actual.clone()

        for fn in assert_close_with_inputs(actual, expected):
            with self.assertRaises(ValueError):
                fn(rtol=0.0)

    def test_only_atol(self):
        actual = torch.empty(())
        expected = actual.clone()

        for fn in assert_close_with_inputs(actual, expected):
            with self.assertRaises(ValueError):
                fn(atol=0.0)

    def test_mismatching_values(self):
        actual = torch.tensor(1)
        expected = torch.tensor(2)

        for fn in assert_close_with_inputs(actual, expected):
            with self.assertRaises(AssertionError):
                fn()

    def test_mismatching_values_rtol(self):
        eps = 1e-3
        actual = torch.tensor(1.0)
        expected = torch.tensor(1.0 + eps)

        for fn in assert_close_with_inputs(actual, expected):
            with self.assertRaises(AssertionError):
                fn(rtol=eps / 2, atol=0.0)

    def test_mismatching_values_atol(self):
        eps = 1e-3
        actual = torch.tensor(0.0)
        expected = torch.tensor(eps)

        for fn in assert_close_with_inputs(actual, expected):
            with self.assertRaises(AssertionError):
                fn(rtol=0.0, atol=eps / 2)

    def test_matching(self):
        actual = torch.tensor(1.0)
        expected = actual.clone()

        torch.testing.assert_close(actual, expected)

    def test_matching_rtol(self):
        eps = 1e-3
        actual = torch.tensor(1.0)
        expected = torch.tensor(1.0 + eps)

        for fn in assert_close_with_inputs(actual, expected):
            fn(rtol=eps * 2, atol=0.0)

    def test_matching_atol(self):
        eps = 1e-3
        actual = torch.tensor(0.0)
        expected = torch.tensor(eps)

        for fn in assert_close_with_inputs(actual, expected):
            fn(rtol=0.0, atol=eps * 2)

    # TODO: the code that this test was designed for was removed in https://github.com/pytorch/pytorch/pull/56058
    #  We need to check if this test is still needed or if this behavior is now enabled by default.
    def test_matching_conjugate_bit(self):
        actual = torch.tensor(complex(1, 1)).conj()
        expected = torch.tensor(complex(1, -1))

        for fn in assert_close_with_inputs(actual, expected):
            fn()

    def test_matching_nan(self):
        nan = float("NaN")

        tests = (
            (nan, nan),
            (complex(nan, 0), complex(0, nan)),
            (complex(nan, nan), complex(nan, 0)),
            (complex(nan, nan), complex(nan, nan)),
        )

        for actual, expected in tests:
            for fn in assert_close_with_inputs(actual, expected):
                with self.assertRaises(AssertionError):
                    fn()

    def test_matching_nan_with_equal_nan(self):
        nan = float("NaN")

        tests = (
            (nan, nan),
            (complex(nan, 0), complex(0, nan)),
            (complex(nan, nan), complex(nan, 0)),
            (complex(nan, nan), complex(nan, nan)),
        )

        for actual, expected in tests:
            for fn in assert_close_with_inputs(actual, expected):
                fn(equal_nan=True)

    def test_numpy(self):
        tensor = torch.rand(2, 2, dtype=torch.float32)
        actual = tensor.numpy()
        expected = actual.copy()

        for fn in assert_close_with_inputs(actual, expected):
            fn()

    def test_scalar(self):
        number = torch.randint(10, size=()).item()
        for actual, expected in itertools.product((int(number), float(number), complex(number)), repeat=2):
            check_dtype = type(actual) is type(expected)

            for fn in assert_close_with_inputs(actual, expected):
                fn(check_dtype=check_dtype)

    def test_bool(self):
        actual = torch.tensor([True, False])
        expected = actual.clone()

        for fn in assert_close_with_inputs(actual, expected):
            fn()

    def test_none(self):
        actual = expected = None

        for fn in assert_close_with_inputs(actual, expected):
            fn()

    def test_none_mismatch(self):
        expected = None

        for actual in (False, 0, torch.nan, torch.tensor(torch.nan)):
            for fn in assert_close_with_inputs(actual, expected):
                with self.assertRaises(AssertionError):
                    fn()


    def test_docstring_examples(self):
        finder = doctest.DocTestFinder(verbose=False)
        runner = doctest.DocTestRunner(verbose=False, optionflags=doctest.NORMALIZE_WHITESPACE)
        globs = dict(torch=torch)
        doctests = finder.find(torch.testing.assert_close, globs=globs)[0]
        failures = []
        runner.run(doctests, out=lambda report: failures.append(report))
        if failures:
            raise AssertionError(f"Doctest found {len(failures)} failures:\n\n" + "\n".join(failures))

    def test_default_tolerance_selection_mismatching_dtypes(self):
        # If the default tolerances where selected based on the promoted dtype, i.e. float64,
        # these tensors wouldn't be considered close.
        actual = torch.tensor(0.99, dtype=torch.bfloat16)
        expected = torch.tensor(1.0, dtype=torch.float64)

        for fn in assert_close_with_inputs(actual, expected):
            fn(check_dtype=False)

    class UnexpectedException(Exception):
        """The only purpose of this exception is to test ``assert_close``'s handling of unexpected exceptions. Thus,
        the test should mock a component to raise this instead of the regular behavior. We avoid using a builtin
        exception here to avoid triggering possible handling of them.
        """
        pass

    @unittest.mock.patch("torch.testing._comparison.TensorLikePair.__init__", side_effect=UnexpectedException)
    def test_unexpected_error_originate(self, _):
        actual = torch.tensor(1.0)
        expected = actual.clone()

        with self.assertRaisesRegex(RuntimeError, "unexpected exception"):
            torch.testing.assert_close(actual, expected)

    @unittest.mock.patch("torch.testing._comparison.TensorLikePair.compare", side_effect=UnexpectedException)
    def test_unexpected_error_compare(self, _):
        actual = torch.tensor(1.0)
        expected = actual.clone()

        with self.assertRaisesRegex(RuntimeError, "unexpected exception"):
            torch.testing.assert_close(actual, expected)




class TestAssertCloseMultiDevice(TestCase):
    @deviceCountAtLeast(1)
    def test_mismatching_device(self, devices):
        for actual_device, expected_device in itertools.permutations(("cpu", *devices), 2):
            actual = torch.empty((), device=actual_device)
            expected = actual.clone().to(expected_device)
            for fn in assert_close_with_inputs(actual, expected):
                with self.assertRaisesRegex(AssertionError, "device"):
                    fn()

    @deviceCountAtLeast(1)
    def test_mismatching_device_no_check(self, devices):
        for actual_device, expected_device in itertools.permutations(("cpu", *devices), 2):
            actual = torch.rand((), device=actual_device)
            expected = actual.clone().to(expected_device)
            for fn in assert_close_with_inputs(actual, expected):
                fn(check_device=False)


instantiate_device_type_tests(TestAssertCloseMultiDevice, globals(), only_for="cuda")


class TestAssertCloseErrorMessage(TestCase):
    def test_identifier_tensor_likes(self):
        actual = torch.tensor([1, 2, 3, 4])
        expected = torch.tensor([1, 2, 5, 6])

        for fn in assert_close_with_inputs(actual, expected):
            with self.assertRaisesRegex(AssertionError, re.escape("Tensor-likes")):
                fn()

    def test_identifier_scalars(self):
        actual = 3
        expected = 5
        for fn in assert_close_with_inputs(actual, expected):
            with self.assertRaisesRegex(AssertionError, re.escape("Scalars")):
                fn()

    def test_not_equal(self):
        actual = torch.tensor([1, 2, 3, 4], dtype=torch.float32)
        expected = torch.tensor([1, 2, 5, 6], dtype=torch.float32)

        for fn in assert_close_with_inputs(actual, expected):
            with self.assertRaisesRegex(AssertionError, re.escape("not equal")):
                fn(rtol=0.0, atol=0.0)

    def test_not_close(self):
        actual = torch.tensor([1, 2, 3, 4], dtype=torch.float32)
        expected = torch.tensor([1, 2, 5, 6], dtype=torch.float32)

        for fn, (rtol, atol) in itertools.product(
            assert_close_with_inputs(actual, expected), ((1.3e-6, 0.0), (0.0, 1e-5), (1.3e-6, 1e-5))
        ):
            with self.assertRaisesRegex(AssertionError, re.escape("not close")):
                fn(rtol=rtol, atol=atol)

    def test_mismatched_elements(self):
        actual = torch.tensor([1, 2, 3, 4])
        expected = torch.tensor([1, 2, 5, 6])

        for fn in assert_close_with_inputs(actual, expected):
            with self.assertRaisesRegex(AssertionError, re.escape("Mismatched elements: 2 / 4 (50.0%)")):
                fn()

    def test_abs_diff(self):
        actual = torch.tensor([[1, 2], [3, 4]])
        expected = torch.tensor([[1, 2], [5, 4]])

        for fn in assert_close_with_inputs(actual, expected):
            with self.assertRaisesRegex(AssertionError, re.escape("Greatest absolute difference: 2 at index (1, 0)")):
                fn()

    def test_abs_diff_scalar(self):
        actual = 3
        expected = 5

        for fn in assert_close_with_inputs(actual, expected):
            with self.assertRaisesRegex(AssertionError, re.escape("Absolute difference: 2")):
                fn()

    def test_rel_diff(self):
        actual = torch.tensor([[1, 2], [3, 4]])
        expected = torch.tensor([[1, 4], [3, 4]])

        for fn in assert_close_with_inputs(actual, expected):
            with self.assertRaisesRegex(AssertionError, re.escape("Greatest relative difference: 0.5 at index (0, 1)")):
                fn()

    def test_rel_diff_scalar(self):
        actual = 2
        expected = 4

        for fn in assert_close_with_inputs(actual, expected):
            with self.assertRaisesRegex(AssertionError, re.escape("Relative difference: 0.5")):
                fn()

    def test_zero_div_zero(self):
        actual = torch.tensor([1.0, 0.0])
        expected = torch.tensor([2.0, 0.0])

        for fn in assert_close_with_inputs(actual, expected):
            # Although it looks complicated, this regex just makes sure that the word 'nan' is not part of the error
            # message. That would happen if the 0 / 0 is used for the mismatch computation although it matches.
            with self.assertRaisesRegex(AssertionError, "((?!nan).)*"):
                fn()

    def test_rtol(self):
        rtol = 1e-3

        actual = torch.tensor((1, 2))
        expected = torch.tensor((2, 2))

        for fn in assert_close_with_inputs(actual, expected):
            with self.assertRaisesRegex(AssertionError, re.escape(f"(up to {rtol} allowed)")):
                fn(rtol=rtol, atol=0.0)

    def test_atol(self):
        atol = 1e-3

        actual = torch.tensor((1, 2))
        expected = torch.tensor((2, 2))

        for fn in assert_close_with_inputs(actual, expected):
            with self.assertRaisesRegex(AssertionError, re.escape(f"(up to {atol} allowed)")):
                fn(rtol=0.0, atol=atol)

    def test_msg_str(self):
        msg = "Custom error message!"

        actual = torch.tensor(1)
        expected = torch.tensor(2)

        for fn in assert_close_with_inputs(actual, expected):
            with self.assertRaisesRegex(AssertionError, msg):
                fn(msg=msg)

    def test_msg_callable(self):
        msg = "Custom error message"

        actual = torch.tensor(1)
        expected = torch.tensor(2)

        for fn in assert_close_with_inputs(actual, expected):
            with self.assertRaisesRegex(AssertionError, msg):
                fn(msg=lambda _: msg)


class TestAssertCloseContainer(TestCase):
    def test_sequence_mismatching_len(self):
        actual = (torch.empty(()),)
        expected = ()

        with self.assertRaises(AssertionError):
            torch.testing.assert_close(actual, expected)

    def test_sequence_mismatching_values_msg(self):
        t1 = torch.tensor(1)
        t2 = torch.tensor(2)

        actual = (t1, t1)
        expected = (t1, t2)

        with self.assertRaisesRegex(AssertionError, re.escape("item [1]")):
            torch.testing.assert_close(actual, expected)

    def test_mapping_mismatching_keys(self):
        actual = {"a": torch.empty(())}
        expected = {}

        with self.assertRaises(AssertionError):
            torch.testing.assert_close(actual, expected)

    def test_mapping_mismatching_values_msg(self):
        t1 = torch.tensor(1)
        t2 = torch.tensor(2)

        actual = {"a": t1, "b": t1}
        expected = {"a": t1, "b": t2}

        with self.assertRaisesRegex(AssertionError, re.escape("item ['b']")):
            torch.testing.assert_close(actual, expected)


class TestAssertCloseSparseCOO(TestCase):
    def test_matching_coalesced(self):
        indices = (
            (0, 1),
            (1, 0),
        )
        values = (1, 2)
        actual = torch.sparse_coo_tensor(indices, values, size=(2, 2)).coalesce()
        expected = actual.clone()

        for fn in assert_close_with_inputs(actual, expected):
            fn()

    def test_matching_uncoalesced(self):
        indices = (
            (0, 1),
            (1, 0),
        )
        values = (1, 2)
        actual = torch.sparse_coo_tensor(indices, values, size=(2, 2))
        expected = actual.clone()

        for fn in assert_close_with_inputs(actual, expected):
            fn()

    def test_mismatching_sparse_dims(self):
        t = torch.randn(2, 3, 4)
        actual = t.to_sparse()
        expected = t.to_sparse(2)

        for fn in assert_close_with_inputs(actual, expected):
            with self.assertRaisesRegex(AssertionError, re.escape("number of sparse dimensions in sparse COO tensors")):
                fn()

    def test_mismatching_nnz(self):
        actual_indices = (
            (0, 1),
            (1, 0),
        )
        actual_values = (1, 2)
        actual = torch.sparse_coo_tensor(actual_indices, actual_values, size=(2, 2))

        expected_indices = (
            (0, 1, 1,),
            (1, 0, 0,),
        )
        expected_values = (1, 1, 1)
        expected = torch.sparse_coo_tensor(expected_indices, expected_values, size=(2, 2))

        for fn in assert_close_with_inputs(actual, expected):
            with self.assertRaisesRegex(AssertionError, re.escape("number of specified values in sparse COO tensors")):
                fn()

    def test_mismatching_indices_msg(self):
        actual_indices = (
            (0, 1),
            (1, 0),
        )
        actual_values = (1, 2)
        actual = torch.sparse_coo_tensor(actual_indices, actual_values, size=(2, 2))

        expected_indices = (
            (0, 1),
            (1, 1),
        )
        expected_values = (1, 2)
        expected = torch.sparse_coo_tensor(expected_indices, expected_values, size=(2, 2))

        for fn in assert_close_with_inputs(actual, expected):
            with self.assertRaisesRegex(AssertionError, re.escape("Sparse COO indices")):
                fn()

    def test_mismatching_values_msg(self):
        actual_indices = (
            (0, 1),
            (1, 0),
        )
        actual_values = (1, 2)
        actual = torch.sparse_coo_tensor(actual_indices, actual_values, size=(2, 2))

        expected_indices = (
            (0, 1),
            (1, 0),
        )
        expected_values = (1, 3)
        expected = torch.sparse_coo_tensor(expected_indices, expected_values, size=(2, 2))

        for fn in assert_close_with_inputs(actual, expected):
            with self.assertRaisesRegex(AssertionError, re.escape("Sparse COO values")):
                fn()


@unittest.skipIf(IS_FBCODE or IS_SANDCASTLE, "Not all sandcastle jobs support CSR testing")
class TestAssertCloseSparseCSR(TestCase):
    def test_matching(self):
        crow_indices = (0, 1, 2)
        col_indices = (1, 0)
        values = (1, 2)
        actual = torch.sparse_csr_tensor(crow_indices, col_indices, values, size=(2, 2))
        expected = actual.clone()

        for fn in assert_close_with_inputs(actual, expected):
            fn()

    def test_mismatching_crow_indices_msg(self):
        actual_crow_indices = (0, 1, 2)
        actual_col_indices = (0, 1)
        actual_values = (1, 2)
        actual = torch.sparse_csr_tensor(actual_crow_indices, actual_col_indices, actual_values, size=(2, 2))

        expected_crow_indices = (0, 2, 2)
        expected_col_indices = actual_col_indices
        expected_values = actual_values
        expected = torch.sparse_csr_tensor(expected_crow_indices, expected_col_indices, expected_values, size=(2, 2))

        for fn in assert_close_with_inputs(actual, expected):
            with self.assertRaisesRegex(AssertionError, re.escape("Sparse CSR crow_indices")):
                fn()

    def test_mismatching_col_indices_msg(self):
        actual_crow_indices = (0, 1, 2)
        actual_col_indices = (1, 0)
        actual_values = (1, 2)
        actual = torch.sparse_csr_tensor(actual_crow_indices, actual_col_indices, actual_values, size=(2, 2))

        expected_crow_indices = actual_crow_indices
        expected_col_indices = (1, 1)
        expected_values = actual_values
        expected = torch.sparse_csr_tensor(expected_crow_indices, expected_col_indices, expected_values, size=(2, 2))

        for fn in assert_close_with_inputs(actual, expected):
            with self.assertRaisesRegex(AssertionError, re.escape("Sparse CSR col_indices")):
                fn()

    def test_mismatching_values_msg(self):
        actual_crow_indices = (0, 1, 2)
        actual_col_indices = (1, 0)
        actual_values = (1, 2)
        actual = torch.sparse_csr_tensor(actual_crow_indices, actual_col_indices, actual_values, size=(2, 2))

        expected_crow_indices = actual_crow_indices
        expected_col_indices = actual_col_indices
        expected_values = (1, 3)
        expected = torch.sparse_csr_tensor(expected_crow_indices, expected_col_indices, expected_values, size=(2, 2))

        for fn in assert_close_with_inputs(actual, expected):
            with self.assertRaisesRegex(AssertionError, re.escape("Sparse CSR values")):
                fn()


@unittest.skipIf(IS_FBCODE or IS_SANDCASTLE, "Not all sandcastle jobs support CSC testing")
class TestAssertCloseSparseCSC(TestCase):
    def test_matching(self):
        ccol_indices = (0, 1, 2)
        row_indices = (1, 0)
        values = (1, 2)
        actual = torch.sparse_csc_tensor(ccol_indices, row_indices, values, size=(2, 2))
        expected = actual.clone()

        for fn in assert_close_with_inputs(actual, expected):
            fn()

    def test_mismatching_ccol_indices_msg(self):
        actual_ccol_indices = (0, 1, 2)
        actual_row_indices = (0, 1)
        actual_values = (1, 2)
        actual = torch.sparse_csc_tensor(actual_ccol_indices, actual_row_indices, actual_values, size=(2, 2))

        expected_ccol_indices = (0, 2, 2)
        expected_row_indices = actual_row_indices
        expected_values = actual_values
        expected = torch.sparse_csc_tensor(expected_ccol_indices, expected_row_indices, expected_values, size=(2, 2))

        for fn in assert_close_with_inputs(actual, expected):
            with self.assertRaisesRegex(AssertionError, re.escape("Sparse CSC ccol_indices")):
                fn()

    def test_mismatching_row_indices_msg(self):
        actual_ccol_indices = (0, 1, 2)
        actual_row_indices = (1, 0)
        actual_values = (1, 2)
        actual = torch.sparse_csc_tensor(actual_ccol_indices, actual_row_indices, actual_values, size=(2, 2))

        expected_ccol_indices = actual_ccol_indices
        expected_row_indices = (1, 1)
        expected_values = actual_values
        expected = torch.sparse_csc_tensor(expected_ccol_indices, expected_row_indices, expected_values, size=(2, 2))

        for fn in assert_close_with_inputs(actual, expected):
            with self.assertRaisesRegex(AssertionError, re.escape("Sparse CSC row_indices")):
                fn()

    def test_mismatching_values_msg(self):
        actual_ccol_indices = (0, 1, 2)
        actual_row_indices = (1, 0)
        actual_values = (1, 2)
        actual = torch.sparse_csc_tensor(actual_ccol_indices, actual_row_indices, actual_values, size=(2, 2))

        expected_ccol_indices = actual_ccol_indices
        expected_row_indices = actual_row_indices
        expected_values = (1, 3)
        expected = torch.sparse_csc_tensor(expected_ccol_indices, expected_row_indices, expected_values, size=(2, 2))

        for fn in assert_close_with_inputs(actual, expected):
            with self.assertRaisesRegex(AssertionError, re.escape("Sparse CSC values")):
                fn()


@unittest.skipIf(IS_FBCODE or IS_SANDCASTLE, "Not all sandcastle jobs support BSR testing")
class TestAssertCloseSparseBSR(TestCase):
    def test_matching(self):
        crow_indices = (0, 1, 2)
        col_indices = (1, 0)
        values = ([[1]], [[2]])
        actual = torch.sparse_bsr_tensor(crow_indices, col_indices, values, size=(2, 2))
        expected = actual.clone()

        for fn in assert_close_with_inputs(actual, expected):
            fn()

    def test_mismatching_crow_indices_msg(self):
        actual_crow_indices = (0, 1, 2)
        actual_col_indices = (0, 1)
        actual_values = ([[1]], [[2]])
        actual = torch.sparse_bsr_tensor(actual_crow_indices, actual_col_indices, actual_values, size=(2, 2))

        expected_crow_indices = (0, 2, 2)
        expected_col_indices = actual_col_indices
        expected_values = actual_values
        expected = torch.sparse_bsr_tensor(expected_crow_indices, expected_col_indices, expected_values, size=(2, 2))

        for fn in assert_close_with_inputs(actual, expected):
            with self.assertRaisesRegex(AssertionError, re.escape("Sparse BSR crow_indices")):
                fn()

    def test_mismatching_col_indices_msg(self):
        actual_crow_indices = (0, 1, 2)
        actual_col_indices = (1, 0)
        actual_values = ([[1]], [[2]])
        actual = torch.sparse_bsr_tensor(actual_crow_indices, actual_col_indices, actual_values, size=(2, 2))

        expected_crow_indices = actual_crow_indices
        expected_col_indices = (1, 1)
        expected_values = actual_values
        expected = torch.sparse_bsr_tensor(expected_crow_indices, expected_col_indices, expected_values, size=(2, 2))

        for fn in assert_close_with_inputs(actual, expected):
            with self.assertRaisesRegex(AssertionError, re.escape("Sparse BSR col_indices")):
                fn()

    def test_mismatching_values_msg(self):
        actual_crow_indices = (0, 1, 2)
        actual_col_indices = (1, 0)
        actual_values = ([[1]], [[2]])
        actual = torch.sparse_bsr_tensor(actual_crow_indices, actual_col_indices, actual_values, size=(2, 2))

        expected_crow_indices = actual_crow_indices
        expected_col_indices = actual_col_indices
        expected_values = ([[1]], [[3]])
        expected = torch.sparse_bsr_tensor(expected_crow_indices, expected_col_indices, expected_values, size=(2, 2))

        for fn in assert_close_with_inputs(actual, expected):
            with self.assertRaisesRegex(AssertionError, re.escape("Sparse BSR values")):
                fn()


@unittest.skipIf(IS_FBCODE or IS_SANDCASTLE, "Not all sandcastle jobs support BSC testing")
class TestAssertCloseSparseBSC(TestCase):
    def test_matching(self):
        ccol_indices = (0, 1, 2)
        row_indices = (1, 0)
        values = ([[1]], [[2]])
        actual = torch.sparse_bsc_tensor(ccol_indices, row_indices, values, size=(2, 2))
        expected = actual.clone()

        for fn in assert_close_with_inputs(actual, expected):
            fn()

    def test_mismatching_ccol_indices_msg(self):
        actual_ccol_indices = (0, 1, 2)
        actual_row_indices = (0, 1)
        actual_values = ([[1]], [[2]])
        actual = torch.sparse_bsc_tensor(actual_ccol_indices, actual_row_indices, actual_values, size=(2, 2))

        expected_ccol_indices = (0, 2, 2)
        expected_row_indices = actual_row_indices
        expected_values = actual_values
        expected = torch.sparse_bsc_tensor(expected_ccol_indices, expected_row_indices, expected_values, size=(2, 2))

        for fn in assert_close_with_inputs(actual, expected):
            with self.assertRaisesRegex(AssertionError, re.escape("Sparse BSC ccol_indices")):
                fn()

    def test_mismatching_row_indices_msg(self):
        actual_ccol_indices = (0, 1, 2)
        actual_row_indices = (1, 0)
        actual_values = ([[1]], [[2]])
        actual = torch.sparse_bsc_tensor(actual_ccol_indices, actual_row_indices, actual_values, size=(2, 2))

        expected_ccol_indices = actual_ccol_indices
        expected_row_indices = (1, 1)
        expected_values = actual_values
        expected = torch.sparse_bsc_tensor(expected_ccol_indices, expected_row_indices, expected_values, size=(2, 2))

        for fn in assert_close_with_inputs(actual, expected):
            with self.assertRaisesRegex(AssertionError, re.escape("Sparse BSC row_indices")):
                fn()

    def test_mismatching_values_msg(self):
        actual_ccol_indices = (0, 1, 2)
        actual_row_indices = (1, 0)
        actual_values = ([[1]], [[2]])
        actual = torch.sparse_bsc_tensor(actual_ccol_indices, actual_row_indices, actual_values, size=(2, 2))

        expected_ccol_indices = actual_ccol_indices
        expected_row_indices = actual_row_indices
        expected_values = ([[1]], [[3]])
        expected = torch.sparse_bsc_tensor(expected_ccol_indices, expected_row_indices, expected_values, size=(2, 2))

        for fn in assert_close_with_inputs(actual, expected):
            with self.assertRaisesRegex(AssertionError, re.escape("Sparse BSC values")):
                fn()




class TestAssertCloseQuantized(TestCase):
    def test_mismatching_is_quantized(self):
        actual = torch.tensor(1.0)
        expected = torch.quantize_per_tensor(actual, scale=1.0, zero_point=0, dtype=torch.qint32)

        for fn in assert_close_with_inputs(actual, expected):
            with self.assertRaisesRegex(AssertionError, "is_quantized"):
                fn()

    def test_mismatching_qscheme(self):
        t = torch.tensor((1.0,))
        actual = torch.quantize_per_tensor(t, scale=1.0, zero_point=0, dtype=torch.qint32)
        expected = torch.quantize_per_channel(
            t,
            scales=torch.tensor((1.0,)),
            zero_points=torch.tensor((0,)),
            axis=0,
            dtype=torch.qint32,
        )

        for fn in assert_close_with_inputs(actual, expected):
            with self.assertRaisesRegex(AssertionError, "qscheme"):
                fn()

    def test_matching_per_tensor(self):
        actual = torch.quantize_per_tensor(torch.tensor(1.0), scale=1.0, zero_point=0, dtype=torch.qint32)
        expected = actual.clone()

        for fn in assert_close_with_inputs(actual, expected):
            fn()

    def test_matching_per_channel(self):
        actual = torch.quantize_per_channel(
            torch.tensor((1.0,)),
            scales=torch.tensor((1.0,)),
            zero_points=torch.tensor((0,)),
            axis=0,
            dtype=torch.qint32,
        )
        expected = actual.clone()

        for fn in assert_close_with_inputs(actual, expected):
            fn()


class TestMakeTensor(TestCase):
<<<<<<< HEAD
    @dtypes(torch.bool, torch.uint8, torch.int8, torch.int16, torch.int32, torch.int64)
    def test_low_high_bool_integral(self, dtype, device):
        shape = (100,)
        eps = 1e-4

        actual = torch.testing.make_tensor(shape, dtype=dtype, device=device, low=-(1 - eps), high=1 - eps)
        expected = torch.zeros(shape, dtype=dtype, device=device)

        torch.testing.assert_close(actual, expected)


instantiate_device_type_tests(TestMakeTensor, globals(), only_for="cpu")
=======
    supported_dtypes = dtypes(
        torch.bool,
        torch.uint8, torch.int8, torch.int16, torch.int32, torch.int64,
        torch.float16, torch.bfloat16, torch.float32, torch.float64,
        torch.complex32, torch.complex64, torch.complex128,
    )

    @supported_dtypes
    @parametrize("shape", [tuple(), (0,), (1,), (1, 1), (2,), (2, 3), (8, 16, 32)])
    @parametrize("splat_shape", [False, True])
    def test_smoke(self, dtype, device, shape, splat_shape):
        t = torch.testing.make_tensor(*shape if splat_shape else shape, dtype=dtype, device=device)

        self.assertIsInstance(t, torch.Tensor)
        self.assertEqual(t.shape, shape)
        self.assertEqual(t.dtype, dtype)
        self.assertEqual(t.device, torch.device(device))

    @supported_dtypes
    @parametrize("requires_grad", [False, True])
    def test_requires_grad(self, dtype, device, requires_grad):
        make_tensor = functools.partial(
            torch.testing.make_tensor,
            dtype=dtype,
            device=device,
            requires_grad=requires_grad,
        )

        if not requires_grad or dtype.is_floating_point or dtype.is_complex:
            t = make_tensor()
            self.assertEqual(t.requires_grad, requires_grad)
        else:
            with self.assertRaisesRegex(
                    ValueError, "`requires_grad=True` is not supported for boolean and integral dtypes"
            ):
                make_tensor()

    @supported_dtypes
    @parametrize("noncontiguous", [False, True])
    @parametrize("shape", [tuple(), (0,), (1,), (1, 1), (2,), (2, 3), (8, 16, 32)])
    def test_noncontiguous(self, dtype, device, noncontiguous, shape):
        numel = functools.reduce(lambda a, b: a * b, shape, 1)

        t = torch.testing.make_tensor(shape, dtype=dtype, device=device, noncontiguous=noncontiguous)
        self.assertEqual(t.is_contiguous(), not noncontiguous or numel < 2)

    @supported_dtypes
    @parametrize(
        "memory_format_and_shape",
        [
            (None, (2, 3, 4)),
            (torch.contiguous_format, (2, 3, 4)),
            (torch.channels_last, (2, 3, 4, 5)),
            (torch.channels_last_3d, (2, 3, 4, 5, 6)),
            (torch.preserve_format, (2, 3, 4)),
        ],
    )
    def test_memory_format(self, dtype, device, memory_format_and_shape):
        memory_format, shape = memory_format_and_shape

        t = torch.testing.make_tensor(shape, dtype=dtype, device=device, memory_format=memory_format)

        self.assertTrue(
            t.is_contiguous(memory_format=torch.contiguous_format if memory_format is None else memory_format)
        )

    @supported_dtypes
    def test_noncontiguous_memory_format(self, dtype, device):
        with self.assertRaisesRegex(ValueError, "`noncontiguous` and `memory_format` are mutually exclusive"):
            torch.testing.make_tensor(
                (2, 3, 4, 5),
                dtype=dtype,
                device=device,
                noncontiguous=True,
                memory_format=torch.channels_last,
            )

    @supported_dtypes
    def test_exclude_zero(self, dtype, device):
        t = torch.testing.make_tensor(10_000, dtype=dtype, device=device, exclude_zero=True, low=-1, high=2)

        self.assertTrue((t != 0).all())

    @supported_dtypes
    def test_low_high_smoke(self, dtype, device):
        low_inclusive, high_exclusive = 0, 2

        t = torch.testing.make_tensor(10_000, dtype=dtype, device=device, low=low_inclusive, high=high_exclusive)
        if dtype.is_complex:
            t = torch.view_as_real(t)

        self.assertTrue(((t >= low_inclusive) & (t < high_exclusive)).all())

    @supported_dtypes
    def test_low_high_default_smoke(self, dtype, device):
        low_inclusive, high_exclusive = {
            torch.bool: (0, 2),
            torch.uint8: (0, 10),
            **{
                signed_integral_dtype: (-9, 10)
                for signed_integral_dtype in [
                    torch.int8,
                    torch.int16,
                    torch.int32,
                    torch.int64,
                ]
            },
        }.get(dtype, (-9, 9))

        t = torch.testing.make_tensor(10_000, dtype=dtype, device=device, low=low_inclusive, high=high_exclusive)
        if dtype.is_complex:
            t = torch.view_as_real(t)

        self.assertTrue(((t >= low_inclusive) & (t < high_exclusive)).all())

    @parametrize("low_high", [(0, 0), (1, 0), (0, -1)])
    @parametrize("value_types", list(itertools.product([int, float], repeat=2)))
    @supported_dtypes
    def test_low_ge_high(self, dtype, device, low_high, value_types):
        low, high = [value_type(value) for value, value_type in zip(low_high, value_types)]

        if low == high and (dtype.is_floating_point or dtype.is_complex):
            # FIXME: assert that a deprecation warning is raised here
            t = torch.testing.make_tensor(10_000, dtype=dtype, device=device, low=low, high=high)
            self.assertEqual(t, torch.full_like(t, complex(low, low) if dtype.is_complex else low))
        else:
            # FIXME: use self.assertRaisesRegex with a proper message here
            try:
                torch.testing.make_tensor(dtype=dtype, device=device, low=low, high=high)
            except (RuntimeError, ValueError):
                pass

    @supported_dtypes
    @parametrize("low_high", [(None, torch.nan), (torch.nan, None), (torch.nan, torch.nan)])
    def test_low_high_nan(self, dtype, device, low_high):
        low, high = low_high

        with self.assertRaisesRegex(ValueError, "`low` and `high` cannot be NaN"):
            torch.testing.make_tensor(dtype=dtype, device=device, low=low, high=high)

    # FIXME
    @unittest.expectedFailure
    @supported_dtypes
    def test_low_high_outside_valid_range(self, dtype, device):
        make_tensor = functools.partial(torch.testing.make_tensor, dtype=dtype, device=device)

        def get_dtype_limits(dtype):
            if dtype is torch.bool:
                return 0, 1

            info = (torch.finfo if dtype.is_floating_point or dtype.is_complex else torch.iinfo)(dtype)
            # We are using integer bounds here, because otherwise it would be impossible to pass `low` and `high`
            # outside their valid range. Python uses 64bit floating point numbers and thus trying to do something like
            # `torch.ffinfo(torch.float64)max * 2` will always result in `inf`. On the flipside, Pythons `int` is
            # unbounded.
            return int(info.min), int(info.max)

        lowest_inclusive, highest_inclusive = get_dtype_limits(dtype)

        with self.assertRaisesRegex(ValueError, ""):
            low, high = (-2, -1) if lowest_inclusive == 0 else (lowest_inclusive * 4, lowest_inclusive * 2)
            make_tensor(low=low, high=high)

        with self.assertRaisesRegex(ValueError, ""):
            make_tensor(low=highest_inclusive * 2, high=highest_inclusive * 4)


instantiate_device_type_tests(TestMakeTensor, globals())
>>>>>>> a840511c


def _get_test_names_for_test_class(test_cls):
    """ Convenience function to get all test names for a given test class. """
    test_names = ['{}.{}'.format(test_cls.__name__, key) for key in test_cls.__dict__
                  if key.startswith('test_')]
    return sorted(test_names)


def _get_test_funcs_for_test_class(test_cls):
    """ Convenience function to get all (test function, parametrized_name) pairs for a given test class. """
    test_funcs = [(getattr(test_cls, key), key) for key in test_cls.__dict__ if key.startswith('test_')]
    return test_funcs


class TestTestParametrization(TestCase):
    def test_default_names(self):

        class TestParametrized(TestCase):
            @parametrize("x", range(5))
            def test_default_names(self, x):
                pass

            @parametrize("x,y", [(1, 2), (2, 3), (3, 4)])
            def test_two_things_default_names(self, x, y):
                pass

        instantiate_parametrized_tests(TestParametrized)

        expected_test_names = [
            'TestParametrized.test_default_names_x_0',
            'TestParametrized.test_default_names_x_1',
            'TestParametrized.test_default_names_x_2',
            'TestParametrized.test_default_names_x_3',
            'TestParametrized.test_default_names_x_4',
            'TestParametrized.test_two_things_default_names_x_1_y_2',
            'TestParametrized.test_two_things_default_names_x_2_y_3',
            'TestParametrized.test_two_things_default_names_x_3_y_4',
        ]
        test_names = _get_test_names_for_test_class(TestParametrized)
        self.assertEqual(expected_test_names, test_names)

    def test_name_fn(self):

        class TestParametrized(TestCase):
            @parametrize("bias", [False, True], name_fn=lambda b: 'bias' if b else 'no_bias')
            def test_custom_names(self, bias):
                pass

            @parametrize("x", [1, 2], name_fn=str)
            @parametrize("y", [3, 4], name_fn=str)
            @parametrize("z", [5, 6], name_fn=str)
            def test_three_things_composition_custom_names(self, x, y, z):
                pass

            @parametrize("x,y", [(1, 2), (1, 3), (1, 4)], name_fn=lambda x, y: '{}__{}'.format(x, y))
            def test_two_things_custom_names_alternate(self, x, y):
                pass

        instantiate_parametrized_tests(TestParametrized)

        expected_test_names = [
            'TestParametrized.test_custom_names_bias',
            'TestParametrized.test_custom_names_no_bias',
            'TestParametrized.test_three_things_composition_custom_names_1_3_5',
            'TestParametrized.test_three_things_composition_custom_names_1_3_6',
            'TestParametrized.test_three_things_composition_custom_names_1_4_5',
            'TestParametrized.test_three_things_composition_custom_names_1_4_6',
            'TestParametrized.test_three_things_composition_custom_names_2_3_5',
            'TestParametrized.test_three_things_composition_custom_names_2_3_6',
            'TestParametrized.test_three_things_composition_custom_names_2_4_5',
            'TestParametrized.test_three_things_composition_custom_names_2_4_6',
            'TestParametrized.test_two_things_custom_names_alternate_1__2',
            'TestParametrized.test_two_things_custom_names_alternate_1__3',
            'TestParametrized.test_two_things_custom_names_alternate_1__4',
        ]
        test_names = _get_test_names_for_test_class(TestParametrized)
        self.assertEqual(expected_test_names, test_names)

    def test_subtest_names(self):

        class TestParametrized(TestCase):
            @parametrize("bias", [subtest(True, name='bias'),
                                  subtest(False, name='no_bias')])
            def test_custom_names(self, bias):
                pass

            @parametrize("x,y", [subtest((1, 2), name='double'),
                                 subtest((1, 3), name='triple'),
                                 subtest((1, 4), name='quadruple')])
            def test_two_things_custom_names(self, x, y):
                pass

        instantiate_parametrized_tests(TestParametrized)

        expected_test_names = [
            'TestParametrized.test_custom_names_bias',
            'TestParametrized.test_custom_names_no_bias',
            'TestParametrized.test_two_things_custom_names_double',
            'TestParametrized.test_two_things_custom_names_quadruple',
            'TestParametrized.test_two_things_custom_names_triple',
        ]
        test_names = _get_test_names_for_test_class(TestParametrized)
        self.assertEqual(expected_test_names, test_names)

    def test_apply_param_specific_decorators(self):
        # Test that decorators can be applied on a per-param basis.

        def test_dec(func):
            func._decorator_applied = True
            return func

        class TestParametrized(TestCase):
            @parametrize("x", [subtest(1, name='one'),
                               subtest(2, name='two', decorators=[test_dec]),
                               subtest(3, name='three')])
            def test_param(self, x):
                pass

        instantiate_parametrized_tests(TestParametrized)

        for test_func, name in _get_test_funcs_for_test_class(TestParametrized):
            self.assertEqual(hasattr(test_func, '_decorator_applied'), name == 'test_param_two')

    def test_compose_param_specific_decorators(self):
        # Test that multiple per-param decorators compose correctly.

        def test_dec(func):
            func._decorator_applied = True
            return func

        class TestParametrized(TestCase):
            @parametrize("x", [subtest(1),
                               subtest(2, decorators=[test_dec]),
                               subtest(3)])
            @parametrize("y", [subtest(False, decorators=[test_dec]),
                               subtest(True)])
            def test_param(self, x, y):
                pass

        instantiate_parametrized_tests(TestParametrized)

        for test_func, name in _get_test_funcs_for_test_class(TestParametrized):
            # Decorator should be applied whenever either x == 2 or y == False.
            should_apply = ('x_2' in name) or ('y_False' in name)
            self.assertEqual(hasattr(test_func, '_decorator_applied'), should_apply)

    def test_modules_decorator_misuse_error(self):
        # Test that @modules errors out when used with instantiate_parametrized_tests().

        class TestParametrized(TestCase):
            @modules(module_db)
            def test_modules(self, module_info):
                pass

        with self.assertRaisesRegex(RuntimeError, 'intended to be used in a device-specific context'):
            instantiate_parametrized_tests(TestParametrized)

    def test_ops_decorator_misuse_error(self):
        # Test that @ops errors out when used with instantiate_parametrized_tests().

        class TestParametrized(TestCase):
            @ops(op_db)
            def test_ops(self, module_info):
                pass

        with self.assertRaisesRegex(RuntimeError, 'intended to be used in a device-specific context'):
            instantiate_parametrized_tests(TestParametrized)

    def test_multiple_handling_of_same_param_error(self):
        # Test that multiple decorators handling the same param errors out.

        class TestParametrized(TestCase):
            @parametrize("x", range(3))
            @parametrize("x", range(5))
            def test_param(self, x):
                pass

        with self.assertRaisesRegex(RuntimeError, 'multiple parametrization decorators'):
            instantiate_parametrized_tests(TestParametrized)

    @parametrize("x", [1, subtest(2, decorators=[unittest.expectedFailure]), 3])
    def test_subtest_expected_failure(self, x):
        if x == 2:
            raise RuntimeError('Boom')

    @parametrize("x", [subtest(1, decorators=[unittest.expectedFailure]), 2, 3])
    @parametrize("y", [4, 5, subtest(6, decorators=[unittest.expectedFailure])])
    def test_two_things_subtest_expected_failure(self, x, y):
        if x == 1 or y == 6:
            raise RuntimeError('Boom')


class TestTestParametrizationDeviceType(TestCase):
    def test_unparametrized_names(self, device):
        # This test exists to protect against regressions in device / dtype test naming
        # due to parametrization logic.

        device = self.device_type

        class TestParametrized(TestCase):
            def test_device_specific(self, device):
                pass

            @dtypes(torch.float32, torch.float64)
            def test_device_dtype_specific(self, device, dtype):
                pass

        instantiate_device_type_tests(TestParametrized, locals(), only_for=device)

        device_cls = locals()['TestParametrized{}'.format(device.upper())]
        expected_test_names = [name.format(device_cls.__name__, device) for name in (
            '{}.test_device_dtype_specific_{}_float32',
            '{}.test_device_dtype_specific_{}_float64',
            '{}.test_device_specific_{}')
        ]
        test_names = _get_test_names_for_test_class(device_cls)
        self.assertEqual(expected_test_names, test_names)

    def test_empty_param_names(self, device):
        # If no param names are passed, ensure things still work without parametrization.
        device = self.device_type

        class TestParametrized(TestCase):
            @parametrize("", [])
            def test_foo(self, device):
                pass

            @parametrize("", range(5))
            def test_bar(self, device):
                pass

        instantiate_device_type_tests(TestParametrized, locals(), only_for=device)

        device_cls = locals()['TestParametrized{}'.format(device.upper())]
        expected_test_names = [name.format(device_cls.__name__, device) for name in (
            '{}.test_bar_{}',
            '{}.test_foo_{}')
        ]
        test_names = _get_test_names_for_test_class(device_cls)
        self.assertEqual(expected_test_names, test_names)

    def test_empty_param_list(self, device):
        # If no param values are passed, ensure a helpful error message is thrown.
        # In the wild, this could indicate reuse of an exhausted generator.
        device = self.device_type

        generator = (a for a in range(5))

        class TestParametrized(TestCase):
            @parametrize("x", generator)
            def test_foo(self, device, x):
                pass

            # Reuse generator from first test function.
            @parametrize("y", generator)
            def test_bar(self, device, y):
                pass

        with self.assertRaisesRegex(ValueError, 'An empty arg_values was passed'):
            instantiate_device_type_tests(TestParametrized, locals(), only_for=device)

    def test_default_names(self, device):
        device = self.device_type

        class TestParametrized(TestCase):
            @parametrize("x", range(5))
            def test_default_names(self, device, x):
                pass

            @parametrize("x,y", [(1, 2), (2, 3), (3, 4)])
            def test_two_things_default_names(self, device, x, y):
                pass


        instantiate_device_type_tests(TestParametrized, locals(), only_for=device)

        device_cls = locals()['TestParametrized{}'.format(device.upper())]
        expected_test_names = [name.format(device_cls.__name__, device) for name in (
            '{}.test_default_names_x_0_{}',
            '{}.test_default_names_x_1_{}',
            '{}.test_default_names_x_2_{}',
            '{}.test_default_names_x_3_{}',
            '{}.test_default_names_x_4_{}',
            '{}.test_two_things_default_names_x_1_y_2_{}',
            '{}.test_two_things_default_names_x_2_y_3_{}',
            '{}.test_two_things_default_names_x_3_y_4_{}')
        ]
        test_names = _get_test_names_for_test_class(device_cls)
        self.assertEqual(expected_test_names, test_names)

    def test_name_fn(self, device):
        device = self.device_type

        class TestParametrized(TestCase):
            @parametrize("bias", [False, True], name_fn=lambda b: 'bias' if b else 'no_bias')
            def test_custom_names(self, device, bias):
                pass

            @parametrize("x", [1, 2], name_fn=str)
            @parametrize("y", [3, 4], name_fn=str)
            @parametrize("z", [5, 6], name_fn=str)
            def test_three_things_composition_custom_names(self, device, x, y, z):
                pass

            @parametrize("x,y", [(1, 2), (1, 3), (1, 4)], name_fn=lambda x, y: '{}__{}'.format(x, y))
            def test_two_things_custom_names_alternate(self, device, x, y):
                pass

        instantiate_device_type_tests(TestParametrized, locals(), only_for=device)

        device_cls = locals()['TestParametrized{}'.format(device.upper())]
        expected_test_names = [name.format(device_cls.__name__, device) for name in (
            '{}.test_custom_names_bias_{}',
            '{}.test_custom_names_no_bias_{}',
            '{}.test_three_things_composition_custom_names_1_3_5_{}',
            '{}.test_three_things_composition_custom_names_1_3_6_{}',
            '{}.test_three_things_composition_custom_names_1_4_5_{}',
            '{}.test_three_things_composition_custom_names_1_4_6_{}',
            '{}.test_three_things_composition_custom_names_2_3_5_{}',
            '{}.test_three_things_composition_custom_names_2_3_6_{}',
            '{}.test_three_things_composition_custom_names_2_4_5_{}',
            '{}.test_three_things_composition_custom_names_2_4_6_{}',
            '{}.test_two_things_custom_names_alternate_1__2_{}',
            '{}.test_two_things_custom_names_alternate_1__3_{}',
            '{}.test_two_things_custom_names_alternate_1__4_{}')
        ]
        test_names = _get_test_names_for_test_class(device_cls)
        self.assertEqual(expected_test_names, test_names)

    def test_subtest_names(self, device):
        device = self.device_type

        class TestParametrized(TestCase):
            @parametrize("bias", [subtest(True, name='bias'),
                                  subtest(False, name='no_bias')])
            def test_custom_names(self, device, bias):
                pass

            @parametrize("x,y", [subtest((1, 2), name='double'),
                                 subtest((1, 3), name='triple'),
                                 subtest((1, 4), name='quadruple')])
            def test_two_things_custom_names(self, device, x, y):
                pass

        instantiate_device_type_tests(TestParametrized, locals(), only_for=device)

        device_cls = locals()['TestParametrized{}'.format(device.upper())]
        expected_test_names = [name.format(device_cls.__name__, device) for name in (
            '{}.test_custom_names_bias_{}',
            '{}.test_custom_names_no_bias_{}',
            '{}.test_two_things_custom_names_double_{}',
            '{}.test_two_things_custom_names_quadruple_{}',
            '{}.test_two_things_custom_names_triple_{}')
        ]
        test_names = _get_test_names_for_test_class(device_cls)
        self.assertEqual(expected_test_names, test_names)

    def test_ops_composition_names(self, device):
        device = self.device_type

        class TestParametrized(TestCase):
            @ops(op_db)
            @parametrize("flag", [False, True], lambda f: 'flag_enabled' if f else 'flag_disabled')
            def test_op_parametrized(self, device, dtype, op, flag):
                pass

        instantiate_device_type_tests(TestParametrized, locals(), only_for=device)

        device_cls = locals()['TestParametrized{}'.format(device.upper())]
        expected_test_names = []
        for op in op_db:
            for dtype in op.supported_dtypes(torch.device(device).type):
                for flag_part in ('flag_disabled', 'flag_enabled'):
                    expected_name = '{}.test_op_parametrized_{}_{}_{}_{}'.format(
                        device_cls.__name__, op.formatted_name, flag_part, device, dtype_name(dtype))
                    expected_test_names.append(expected_name)

        test_names = _get_test_names_for_test_class(device_cls)
        self.assertEqual(sorted(expected_test_names), sorted(test_names))

    def test_modules_composition_names(self, device):
        device = self.device_type

        class TestParametrized(TestCase):
            @modules(module_db)
            @parametrize("flag", [False, True], lambda f: 'flag_enabled' if f else 'flag_disabled')
            def test_module_parametrized(self, device, dtype, module_info, training, flag):
                pass

        instantiate_device_type_tests(TestParametrized, locals(), only_for=device)

        device_cls = locals()['TestParametrized{}'.format(device.upper())]
        expected_test_names = []
        for module_info in module_db:
            for dtype in module_info.dtypes:
                for flag_part in ('flag_disabled', 'flag_enabled'):
                    expected_train_modes = (
                        ['train_mode', 'eval_mode'] if module_info.train_and_eval_differ else [''])
                    for training_part in expected_train_modes:
                        expected_name = '{}.test_module_parametrized_{}{}_{}_{}_{}'.format(
                            device_cls.__name__, module_info.formatted_name,
                            '_' + training_part if len(training_part) > 0 else '',
                            flag_part, device, dtype_name(dtype))
                        expected_test_names.append(expected_name)

        test_names = _get_test_names_for_test_class(device_cls)
        self.assertEqual(sorted(expected_test_names), sorted(test_names))

    def test_ops_decorator_applies_op_and_param_specific_decorators(self, device):
        # Test that decorators can be applied on a per-op / per-param basis.

        # Create a test op, OpInfo entry, and decorator to apply.
        def test_op(x):
            return -x

        def test_dec(func):
            func._decorator_applied = True
            return func

        test_op_info = OpInfo(
            'test_op',
            op=test_op,
            dtypes=floating_types(),
            sample_inputs_func=lambda _: [],
            decorators=[
                DecorateInfo(test_dec, 'TestParametrized', 'test_op_param',
                             device_type='cpu', dtypes=[torch.float64],
                             active_if=lambda p: p['x'] == 2)
            ])

        class TestParametrized(TestCase):
            @ops(op_db + [test_op_info])
            @parametrize("x", [2, 3])
            def test_op_param(self, device, dtype, op, x):
                pass

            @ops(op_db + [test_op_info])
            @parametrize("y", [
                subtest(4),
                subtest(5, decorators=[test_dec])])
            def test_other(self, device, dtype, op, y):
                pass

        device = self.device_type
        instantiate_device_type_tests(TestParametrized, locals(), only_for=device)
        device_cls = locals()['TestParametrized{}'.format(device.upper())]

        for test_func, name in _get_test_funcs_for_test_class(device_cls):
            should_apply = (name == 'test_op_param_test_op_x_2_cpu_float64' or
                            ('test_other' in name and 'y_5' in name))
            self.assertEqual(hasattr(test_func, '_decorator_applied'), should_apply)

    def test_modules_decorator_applies_module_and_param_specific_decorators(self, device):
        # Test that decorators can be applied on a per-module / per-param basis.

        # Create a test module, ModuleInfo entry, and decorator to apply.
        class TestModule(torch.nn.Module):
            def __init__(self):
                super().__init__()
                self.x = torch.nn.Parameter(torch.randn(3))

            def forward(self, y):
                return self.x + y

        def test_dec(func):
            func._decorator_applied = True
            return func

        test_module_info = ModuleInfo(
            TestModule,
            module_inputs_func=lambda _: [],
            decorators=[
                DecorateInfo(test_dec, 'TestParametrized', 'test_module_param',
                             device_type='cpu', dtypes=[torch.float64],
                             active_if=lambda p: p['x'] == 2)
            ])

        class TestParametrized(TestCase):
            @modules(module_db + [test_module_info])
            @parametrize("x", [2, 3])
            def test_module_param(self, device, dtype, module_info, training, x):
                pass

            @modules(module_db + [test_module_info])
            @parametrize("y", [
                subtest(4),
                subtest(5, decorators=[test_dec])])
            def test_other(self, device, dtype, module_info, training, y):
                pass

        device = self.device_type
        instantiate_device_type_tests(TestParametrized, locals(), only_for=device)
        device_cls = locals()['TestParametrized{}'.format(device.upper())]

        for test_func, name in _get_test_funcs_for_test_class(device_cls):
            should_apply = (name == 'test_module_param_TestModule_x_2_cpu_float64' or
                            ('test_other' in name and 'y_5' in name))
            self.assertEqual(hasattr(test_func, '_decorator_applied'), should_apply)

    def test_dtypes_composition_valid(self, device):
        # Test checks that @parametrize and @dtypes compose as expected when @parametrize
        # doesn't set dtype.

        device = self.device_type

        class TestParametrized(TestCase):
            @dtypes(torch.float32, torch.float64)
            @parametrize("x", range(3))
            def test_parametrized(self, x, dtype):
                pass

        instantiate_device_type_tests(TestParametrized, locals(), only_for=device)

        device_cls = locals()['TestParametrized{}'.format(device.upper())]
        expected_test_names = [name.format(device_cls.__name__, device) for name in (
            '{}.test_parametrized_x_0_{}_float32',
            '{}.test_parametrized_x_0_{}_float64',
            '{}.test_parametrized_x_1_{}_float32',
            '{}.test_parametrized_x_1_{}_float64',
            '{}.test_parametrized_x_2_{}_float32',
            '{}.test_parametrized_x_2_{}_float64')
        ]
        test_names = _get_test_names_for_test_class(device_cls)
        self.assertEqual(sorted(expected_test_names), sorted(test_names))

    def test_dtypes_composition_invalid(self, device):
        # Test checks that @dtypes cannot be composed with parametrization decorators when they
        # also try to set dtype.

        device = self.device_type

        class TestParametrized(TestCase):
            @dtypes(torch.float32, torch.float64)
            @parametrize("dtype", [torch.int32, torch.int64])
            def test_parametrized(self, dtype):
                pass

        with self.assertRaisesRegex(RuntimeError, "handled multiple times"):
            instantiate_device_type_tests(TestParametrized, locals(), only_for=device)

        # Verify proper error behavior with @ops + @dtypes, as both try to set dtype.

        class TestParametrized(TestCase):
            @dtypes(torch.float32, torch.float64)
            @ops(op_db)
            def test_parametrized(self, op, dtype):
                pass

        with self.assertRaisesRegex(RuntimeError, "handled multiple times"):
            instantiate_device_type_tests(TestParametrized, locals(), only_for=device)

    def test_multiple_handling_of_same_param_error(self, device):
        # Test that multiple decorators handling the same param errors out.
        # Both @modules and @ops handle the dtype param.

        class TestParametrized(TestCase):
            @ops(op_db)
            @modules(module_db)
            def test_param(self, device, dtype, op, module_info, training):
                pass

        with self.assertRaisesRegex(RuntimeError, "handled multiple times"):
            instantiate_device_type_tests(TestParametrized, locals(), only_for=device)

    @parametrize("x", [1, subtest(2, decorators=[unittest.expectedFailure]), 3])
    def test_subtest_expected_failure(self, device, x):
        if x == 2:
            raise RuntimeError('Boom')

    @parametrize("x", [subtest(1, decorators=[unittest.expectedFailure]), 2, 3])
    @parametrize("y", [4, 5, subtest(6, decorators=[unittest.expectedFailure])])
    def test_two_things_subtest_expected_failure(self, device, x, y):
        if x == 1 or y == 6:
            raise RuntimeError('Boom')


instantiate_parametrized_tests(TestTestParametrization)
instantiate_device_type_tests(TestTestParametrizationDeviceType, globals())


class TestImports(TestCase):
    def test_circular_dependencies(self) -> None:
        """ Checks that all modules inside torch can be imported
        Prevents regression reported in https://github.com/pytorch/pytorch/issues/77441 """
        ignored_modules = ["torch.utils.tensorboard",  # deps on tensorboard
                           "torch.distributed.elastic.rendezvous",  # depps on etcd
                           "torch.backends._coreml",  # depends on pycoreml
                           "torch.contrib.",  # something weird
                           "torch.testing._internal.distributed.",  # just fails
                           "torch.ao.pruning._experimental.",  # depends on pytorch_lightning, not user-facing
                           "torch.onnx._internal.fx",  # depends on onnx-script
                           ]
        # See https://github.com/pytorch/pytorch/issues/77801
        if not sys.version_info >= (3, 9):
            ignored_modules.append("torch.utils.benchmark")
        if IS_WINDOWS or IS_MACOS or IS_JETSON:
            # Distributed should be importable on Windows(except nn.api.), but not on Mac
            if IS_MACOS or IS_JETSON:
                ignored_modules.append("torch.distributed.")
            else:
                ignored_modules.append("torch.distributed.nn.api.")
                ignored_modules.append("torch.distributed.optim.")
                ignored_modules.append("torch.distributed.pipeline.")
                ignored_modules.append("torch.distributed.rpc.")
            ignored_modules.append("torch.testing._internal.dist_utils")
            # And these both end up with transitive dependencies on distributed
            ignored_modules.append("torch.nn.parallel._replicated_tensor_ddp_interop")
            ignored_modules.append("torch.testing._internal.common_fsdp")
            ignored_modules.append("torch.testing._internal.common_distributed")

        torch_dir = os.path.dirname(torch.__file__)
        for base, folders, files in os.walk(torch_dir):
            prefix = os.path.relpath(base, os.path.dirname(torch_dir)).replace(os.path.sep, ".")
            for f in files:
                if not f.endswith(".py"):
                    continue
                mod_name = f"{prefix}.{f[:-3]}" if f != "__init__.py" else prefix
                # Do not attempt to import executable modules
                if f == "__main__.py":
                    continue
                if any(mod_name.startswith(x) for x in ignored_modules):
                    continue
                try:
                    mod = importlib.import_module(mod_name)
                except Exception as e:
                    raise RuntimeError(f"Failed to import {mod_name}: {e}") from e
                self.assertTrue(inspect.ismodule(mod))

    @unittest.skipIf(IS_WINDOWS, "importing torch+CUDA on CPU results in warning")
    def test_no_warning_on_import(self) -> None:
        out = subprocess.check_output(
            [sys.executable, "-W", "all", "-c", "import torch"],
            stderr=subprocess.STDOUT,
            # On Windows, opening the subprocess with the default CWD makes `import torch`
            # fail, so just set CWD to this script's directory
            cwd=os.path.dirname(os.path.realpath(__file__)),).decode("utf-8")
        self.assertEqual(out, "")

    @unittest.skipIf(IS_WINDOWS, "importing torch+CUDA on CPU results in warning")
    @parametrize('path', ['torch', 'functorch'])
    def test_no_mutate_global_logging_on_import(self, path) -> None:
        # Calling logging.basicConfig, among other things, modifies the global
        # logging state. It is not OK to modify the global logging state on
        # `import torch` (or other submodules we own) because users do not expect it.
        expected = 'abcdefghijklmnopqrstuvwxyz'
        commands = [
            'import logging',
            f'import {path}',
            '_logger = logging.getLogger("torch_test_testing")',
            'logging.root.addHandler(logging.StreamHandler())',
            'logging.root.setLevel(logging.INFO)',
            f'_logger.info("{expected}")'
        ]
        out = subprocess.check_output(
            [sys.executable, "-W", "all", "-c", "; ".join(commands)],
            stderr=subprocess.STDOUT,
        ).decode("utf-8")
        self.assertEqual(out.strip(), expected)

class TestOpInfos(TestCase):
    def test_sample_input(self) -> None:
        a, b, c, d, e = [object() for _ in range(5)]

        # Construction with natural syntax
        s = SampleInput(a, b, c, d=d, e=e)
        assert s.input is a
        assert s.args == (b, c)
        assert s.kwargs == dict(d=d, e=e)

        # Construction with explicit args and kwargs
        s = SampleInput(a, args=(b,), kwargs=dict(c=c, d=d, e=e))
        assert s.input is a
        assert s.args == (b,)
        assert s.kwargs == dict(c=c, d=d, e=e)

        # Construction with a mixed form will error
        with self.assertRaises(AssertionError):
            s = SampleInput(a, b, c, args=(d, e))

        with self.assertRaises(AssertionError):
            s = SampleInput(a, b, c, kwargs=dict(d=d, e=e))

        with self.assertRaises(AssertionError):
            s = SampleInput(a, args=(b, c), d=d, e=e)

        with self.assertRaises(AssertionError):
            s = SampleInput(a, b, c=c, kwargs=dict(d=d, e=e))

        # Mixing metadata into "natural" construction will error
        with self.assertRaises(AssertionError):
            s = SampleInput(a, b, name="foo")

        with self.assertRaises(AssertionError):
            s = SampleInput(a, b, output_process_fn_grad=lambda x: x)

        with self.assertRaises(AssertionError):
            s = SampleInput(a, b, broadcasts_input=True)

        # But when only input is given, metadata is allowed for backward
        # compatibility
        s = SampleInput(a, broadcasts_input=True)
        assert s.input is a
        assert s.broadcasts_input

    def test_sample_input_metadata(self) -> None:
        a, b = [object() for _ in range(2)]
        s1 = SampleInput(a, b=b)
        self.assertIs(s1.output_process_fn_grad(None), None)
        self.assertFalse(s1.broadcasts_input)
        self.assertEqual(s1.name, "")

        s2 = s1.with_metadata(
            output_process_fn_grad=lambda x: a,
            broadcasts_input=True,
            name="foo",
        )
        self.assertIs(s1, s2)
        self.assertIs(s2.output_process_fn_grad(None), a)
        self.assertTrue(s2.broadcasts_input)
        self.assertEqual(s2.name, "foo")


# Tests that validate the various sample generating functions on each OpInfo.
class TestOpInfoSampleFunctions(TestCase):

    @ops(op_db, dtypes=OpDTypes.any_one)
    def test_opinfo_sample_generators(self, device, dtype, op):
        # Test op.sample_inputs doesn't generate multiple samples when called
        samples = op.sample_inputs(device, dtype)
        self.assertIsInstance(samples, Generator)

    @ops([op for op in op_db if op.reference_inputs_func is not None], dtypes=OpDTypes.any_one)
    def test_opinfo_reference_generators(self, device, dtype, op):
        # Test op.reference_inputs doesn't generate multiple samples when called
        samples = op.reference_inputs(device, dtype)
        self.assertIsInstance(samples, Generator)

    @ops([op for op in op_db if op.error_inputs_func is not None], dtypes=OpDTypes.none)
    def test_opinfo_error_generators(self, device, op):
        # Test op.error_inputs doesn't generate multiple inputs when called
        samples = op.error_inputs(device)
        self.assertIsInstance(samples, Generator)


instantiate_device_type_tests(TestOpInfoSampleFunctions, globals())
instantiate_parametrized_tests(TestImports)


if __name__ == '__main__':
    run_tests()<|MERGE_RESOLUTION|>--- conflicted
+++ resolved
@@ -1367,20 +1367,6 @@
 
 
 class TestMakeTensor(TestCase):
-<<<<<<< HEAD
-    @dtypes(torch.bool, torch.uint8, torch.int8, torch.int16, torch.int32, torch.int64)
-    def test_low_high_bool_integral(self, dtype, device):
-        shape = (100,)
-        eps = 1e-4
-
-        actual = torch.testing.make_tensor(shape, dtype=dtype, device=device, low=-(1 - eps), high=1 - eps)
-        expected = torch.zeros(shape, dtype=dtype, device=device)
-
-        torch.testing.assert_close(actual, expected)
-
-
-instantiate_device_type_tests(TestMakeTensor, globals(), only_for="cpu")
-=======
     supported_dtypes = dtypes(
         torch.bool,
         torch.uint8, torch.int8, torch.int16, torch.int32, torch.int64,
@@ -1547,9 +1533,35 @@
         with self.assertRaisesRegex(ValueError, ""):
             make_tensor(low=highest_inclusive * 2, high=highest_inclusive * 4)
 
+    @dtypes(torch.bool, torch.uint8, torch.int8, torch.int16, torch.int32, torch.int64)
+    def test_low_high_boolean_integral1(self, dtype, device):
+        shape = (10_000,)
+        eps = 1e-4
+
+        actual = torch.testing.make_tensor(shape, dtype=dtype, device=device, low=-(1 - eps), high=1 - eps)
+        expected = torch.zeros(shape, dtype=dtype, device=device)
+
+        torch.testing.assert_close(actual, expected)
+
+    @dtypes(torch.bool, torch.uint8, torch.int8, torch.int16, torch.int32, torch.int64)
+    def test_low_high_boolean_integral2(self, dtype, device):
+        shape = (10_000,)
+        if dtype is torch.bool:
+            low = 1
+        elif dtype is torch.int64:
+            # Due to its internals, `make_tensor` is not able to sample `torch.iinfo(torch.int64).max`
+            low = torch.iinfo(dtype).max - 1
+        else:
+            low = torch.iinfo(dtype).max
+        high = low + 1
+
+        actual = torch.testing.make_tensor(shape, dtype=dtype, device=device, low=low, high=high)
+        expected = torch.full(shape, low, dtype=dtype, device=device)
+
+        torch.testing.assert_close(actual, expected)
+
 
 instantiate_device_type_tests(TestMakeTensor, globals())
->>>>>>> a840511c
 
 
 def _get_test_names_for_test_class(test_cls):

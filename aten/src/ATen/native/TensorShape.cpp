#define TORCH_ASSERT_ONLY_METHOD_OPERATORS
#include <ATen/core/Tensor.h>
#include <ATen/core/DimVector.h>
#include <ATen/core/functional.h>
#include <ATen/core/IListRef.h>
#include <ATen/TensorSubclassLikeUtils.h>
#include <ATen/AccumulateType.h>
#include <ATen/Dispatch.h>
#include <ATen/ExpandUtils.h>
#include <ATen/InferSize.h>
#include <ATen/MemoryOverlap.h>
#include <ATen/NamedTensorUtils.h>
#include <ATen/SparseCsrTensorUtils.h>
#include <ATen/SparseTensorUtils.h>
#include <ATen/TensorOperators.h>
#include <ATen/WrapDimUtils.h>
#include <ATen/core/DimVector.h>
#include <ATen/core/IListRef.h>
#include <ATen/native/Copy.h>
#include <ATen/native/NonSymbolicBC.h>
#include <ATen/native/Resize.h>
#include <ATen/native/TensorIterator.h>
#include <ATen/native/TensorShape.h>
#include <ATen/native/TypeProperties.h>
#include <ATen/native/cpu/CatKernel.h>
#include <ATen/native/cpu/SerialStackImpl.h>
#include <ATen/native/cpu/StackKernel.h>
#include <ATen/quantized/QTensorImpl.h>
#include <c10/util/Exception.h>
#include <c10/util/Optional.h>
#include <c10/util/SmallVector.h>
#include <c10/util/accumulate.h>
#include <c10/util/irange.h>

#ifndef AT_PER_OPERATOR_HEADERS
#include <ATen/Functions.h>
#include <ATen/NativeFunctions.h>
#else
#include <ATen/ops/_conj_copy_native.h>
#include <ATen/ops/_convert_indices_from_coo_to_csr.h>
#include <ATen/ops/_convert_indices_from_csr_to_coo.h>
#include <ATen/ops/_fw_primal_copy_native.h>
#include <ATen/ops/_indices_copy_native.h>
#include <ATen/ops/_make_dual.h>
#include <ATen/ops/_make_dual_copy_native.h>
#include <ATen/ops/_mkldnn_reshape.h>
#include <ATen/ops/_mkldnn_transpose.h>
#include <ATen/ops/_neg_view_copy_native.h>
#include <ATen/ops/_reshape_alias_copy_native.h>
#include <ATen/ops/_reshape_alias_native.h>
#include <ATen/ops/_reshape_from_tensor_native.h>
#include <ATen/ops/_shape_as_tensor_native.h>
#include <ATen/ops/_sparse_broadcast_to.h>
#include <ATen/ops/_sparse_broadcast_to_copy_native.h>
#include <ATen/ops/_sparse_broadcast_to_native.h>
#include <ATen/ops/_sparse_compressed_tensor_unsafe_native.h>
#include <ATen/ops/_sparse_coo_tensor_with_dims_and_tensors.h>
#include <ATen/ops/_sparse_csc_tensor_unsafe_native.h>
#include <ATen/ops/_sparse_csr_tensor_unsafe.h>
#include <ATen/ops/_sparse_csr_tensor_unsafe_native.h>
#include <ATen/ops/_stack_native.h>
#include <ATen/ops/_unsafe_view.h>
#include <ATen/ops/_unsafe_view_native.h>
#include <ATen/ops/_values_copy_native.h>
#include <ATen/ops/adjoint_native.h>
#include <ATen/ops/alias.h>
#include <ATen/ops/alias_copy_native.h>
#include <ATen/ops/alias_native.h>
#include <ATen/ops/arange.h>
#include <ATen/ops/arange_native.h>
#include <ATen/ops/as_strided_copy_native.h>
#include <ATen/ops/as_strided_native.h>
#include <ATen/ops/as_strided_scatter_native.h>
#include <ATen/ops/atleast_1d.h>
#include <ATen/ops/atleast_2d.h>
#include <ATen/ops/atleast_3d.h>
#include <ATen/ops/block_diag_native.h>
#include <ATen/ops/broadcast_tensors_native.h>
#include <ATen/ops/broadcast_to_native.h>
#include <ATen/ops/cat.h>
#include <ATen/ops/cat_meta.h>
#include <ATen/ops/cat_native.h>
#include <ATen/ops/chunk_native.h>
#include <ATen/ops/col_indices_copy_native.h>
#include <ATen/ops/column_stack_native.h>
#include <ATen/ops/concat_native.h>
#include <ATen/ops/concatenate_native.h>
#include <ATen/ops/crow_indices_copy_native.h>
#include <ATen/ops/dense_dim_native.h>
#include <ATen/ops/detach_copy_native.h>
#include <ATen/ops/detach_native.h>
#include <ATen/ops/diag.h>
#include <ATen/ops/diag_embed.h>
#include <ATen/ops/diag_embed_native.h>
#include <ATen/ops/diag_native.h>
#include <ATen/ops/diagflat_native.h>
#include <ATen/ops/diagonal.h>
#include <ATen/ops/diagonal_backward.h>
#include <ATen/ops/diagonal_backward_native.h>
#include <ATen/ops/diagonal_copy.h>
#include <ATen/ops/diagonal_copy_native.h>
#include <ATen/ops/diagonal_native.h>
#include <ATen/ops/diagonal_scatter_native.h>
#include <ATen/ops/dsplit_native.h>
#include <ATen/ops/dstack_native.h>
#include <ATen/ops/empty.h>
#include <ATen/ops/empty_like.h>
#include <ATen/ops/empty_quantized.h>
#include <ATen/ops/expand_as_native.h>
#include <ATen/ops/expand_copy_native.h>
#include <ATen/ops/expand_native.h>
#include <ATen/ops/flatten_dense_tensors_native.h>
#include <ATen/ops/flatten_native.h>
#include <ATen/ops/from_blob.h>
#include <ATen/ops/hsplit_native.h>
#include <ATen/ops/hstack.h>
#include <ATen/ops/hstack_native.h>
#include <ATen/ops/index_select_native.h>
#include <ATen/ops/indices_copy_native.h>
#include <ATen/ops/lift_fresh_native.h>
#include <ATen/ops/lift_native.h>
#include <ATen/ops/mH_native.h>
#include <ATen/ops/mT_native.h>
#include <ATen/ops/matrix_H_native.h>
#include <ATen/ops/meshgrid_native.h>
#include <ATen/ops/moveaxis_native.h>
#include <ATen/ops/movedim.h>
#include <ATen/ops/movedim_native.h>
#include <ATen/ops/narrow.h>
#include <ATen/ops/narrow_copy.h>
#include <ATen/ops/narrow_copy_native.h>
#include <ATen/ops/narrow_native.h>
#include <ATen/ops/new_empty_native.h>
#include <ATen/ops/new_ones_native.h>
#include <ATen/ops/numpy_T_native.h>
#include <ATen/ops/permute_copy_native.h>
#include <ATen/ops/permute_native.h>
#include <ATen/ops/ravel_native.h>
#include <ATen/ops/repeat_native.h>
#include <ATen/ops/reshape_as_native.h>
#include <ATen/ops/reshape_native.h>
#include <ATen/ops/resize_native.h>
#include <ATen/ops/row_stack_native.h>
#include <ATen/ops/select.h>
#include <ATen/ops/select_backward_native.h>
#include <ATen/ops/select_copy_native.h>
#include <ATen/ops/select_native.h>
#include <ATen/ops/select_scatter_native.h>
#include <ATen/ops/set_native.h>
#include <ATen/ops/slice.h>
#include <ATen/ops/slice_backward_native.h>
#include <ATen/ops/slice_copy_native.h>
#include <ATen/ops/slice_native.h>
#include <ATen/ops/slice_scatter_native.h>
#include <ATen/ops/sparse_coo_tensor.h>
#include <ATen/ops/sparse_coo_tensor_native.h>
#include <ATen/ops/sparse_dim_native.h>
#include <ATen/ops/split_copy_native.h>
#include <ATen/ops/split_native.h>
#include <ATen/ops/split_with_sizes.h>
#include <ATen/ops/split_with_sizes_copy_native.h>
#include <ATen/ops/split_with_sizes_native.h>
#include <ATen/ops/squeeze_copy_native.h>
#include <ATen/ops/squeeze_native.h>
#include <ATen/ops/stack_native.h>
#include <ATen/ops/sub.h>
#include <ATen/ops/sum.h>
#include <ATen/ops/sum_to_size_native.h>
#include <ATen/ops/swapaxes_native.h>
#include <ATen/ops/swapdims_native.h>
#include <ATen/ops/t_copy_native.h>
#include <ATen/ops/t_native.h>
#include <ATen/ops/tensor.h>
#include <ATen/ops/tensor_split.h>
#include <ATen/ops/tensor_split_native.h>
#include <ATen/ops/tile_native.h>
#include <ATen/ops/transpose.h>
#include <ATen/ops/transpose_copy_native.h>
#include <ATen/ops/transpose_native.h>
#include <ATen/ops/unbind.h>
#include <ATen/ops/unbind_copy_native.h>
#include <ATen/ops/unbind_native.h>
#include <ATen/ops/unflatten_dense_tensors_native.h>
#include <ATen/ops/unflatten_native.h>
#include <ATen/ops/unfold_copy_native.h>
#include <ATen/ops/unfold_native.h>
#include <ATen/ops/unsafe_chunk_native.h>
#include <ATen/ops/unsafe_split_native.h>
#include <ATen/ops/unsafe_split_with_sizes_native.h>
#include <ATen/ops/unsqueeze_copy_native.h>
#include <ATen/ops/unsqueeze_native.h>
#include <ATen/ops/values_copy_native.h>
#include <ATen/ops/view_as_complex.h>
#include <ATen/ops/view_as_complex_copy_native.h>
#include <ATen/ops/view_as_native.h>
#include <ATen/ops/view_as_real.h>
#include <ATen/ops/view_as_real_copy_native.h>
#include <ATen/ops/view_copy_native.h>
#include <ATen/ops/view_native.h>
#include <ATen/ops/vsplit_native.h>
#include <ATen/ops/vstack.h>
#include <ATen/ops/vstack_native.h>
#include <ATen/ops/zeros.h>
#include <ATen/ops/zeros_like.h>
#include <ATen/ops/zeros_native.h>
#endif

#include <c10/util/StringUtil.h>
#include <algorithm>
#include <cstdint>
#include <utility>
#include <vector>

namespace at {
namespace meta {
inline void cat_check_no_zero_dim(const MaterializedITensorListRef& tensors) {
  size_t i = 0;
  for (const Tensor& t : tensors) {
    TORCH_CHECK(
        t.dim() > 0,
        "zero-dimensional tensor (at position ", i, ") cannot be concatenated");
    i++;
  }
}

inline c10::MemoryFormat cat_compute_output_memory_format(const MaterializedITensorListRef& inputs) {
  c10::optional<c10::MemoryFormat> format = c10::nullopt;
  for (const Tensor& t : inputs) {
    auto f = t.suggest_memory_format();
    if (f == c10::MemoryFormat::Contiguous) {
        return f;
    }
    if (format.has_value() && format.value() != f) {
        return c10::MemoryFormat::Contiguous;
    }
    format = f;
  }
  return format.value();
}

TORCH_PRECOMPUTE_META_FUNC(cat)(const ITensorListRef& tensors, int64_t dim) {
  // previously, size [0] tensors were the only possible empty tensors; thus, it wasn't possible
  // to cat empty tensors unless all the other tensors were 1-dimensional, so we allowed these tensors
  // to be "skipped".  We maintain this behavior for backwards compatibility, but only for this specific
  // size (i.e. other empty sizes are not skipped).
  auto materialized = tensors.materialize();

  cat_check_no_zero_dim(materialized);
  dim = at::legacy_cat_wrap_dim(dim, materialized);

  // Checking names before the actual dimensions.
  auto maybe_outnames = namedinference::compute_cat_outnames(materialized);

  TORCH_CHECK(
      materialized.size() > 0, "torch.cat(): expected a non-empty list of Tensors");

  // Look for the first valid tensor.
  size_t valid = materialized.size();
  for (const auto i : c10::irange(materialized.size())) {
    if (!at::native::cat_should_skip_tensor(materialized[i].get())) {
      valid = i;
      break;
    }
  }

  bool all_contiguous = true;
  bool all_same_dtype = true;
  bool all_same_sizes_and_stride = true;
  auto memory_format = cat_compute_output_memory_format(materialized);

  // Compute what the output dtype should be:
  const auto& result = maybe_get_output();
  auto is_out_defined = result.defined();
  auto out_dtype = at::native::result_type(tensors);

  // If the output tensor is defined, we need to take it into account
  // when computing the actual output dtype and the flags.
  if (is_out_defined) {
    // Check for type promotion, if the output tensor is defined.
    TORCH_CHECK(
        canCast(out_dtype, result.scalar_type()),
        "torch.cat(): input types can't be cast to the desired output type ",
        result.scalar_type());
    out_dtype = result.scalar_type();
    all_contiguous = result.is_contiguous(memory_format);
  }

  // Fallback 'set_output' parameters.
  // (in case we don't find a valid tensor)
  DimVector sizes {0};
  TensorOptions options = materialized[0].get().options()
      .dtype(out_dtype)
      .memory_format(memory_format);

  // If we found a valid tensor, check whether the input tensors
  // are compatible, i.e. we can execute `cat` on them.
  bool found_valid_tensor = valid < materialized.size();
  if (found_valid_tensor) {
    TORCH_CHECK(
        dim <= materialized[valid].get().dim(), "torch.cat(): dimension ", dim, "out of range");

    // Compute the output tensor size.
    // It should have the same shape as any other valid tensor,
    // except in the dimension 'dim'.
    size_t size_at_dim = 0;
    for (const auto i : c10::irange(materialized.size())) {
      const Tensor& t = materialized[i];
      all_same_dtype = all_same_dtype && out_dtype == t.scalar_type();
      if (!at::native::cat_should_skip_tensor(t)) {
        at::native::check_cat_shape_except_dim(materialized[valid], t, dim, i);
        size_at_dim += t.size(dim);
        all_contiguous = all_contiguous && t.is_contiguous(memory_format);
        all_same_sizes_and_stride = all_same_sizes_and_stride &&
            t.sizes() == materialized[valid].get().sizes() &&
            t.strides() == materialized[valid].get().strides();
      } else {
        all_contiguous = false;
      }
    }

    // Actually set the output.
    sizes = materialized[valid].get().sizes().vec();
    sizes[dim] = size_at_dim;
    options = materialized[valid].get().options()
        .dtype(out_dtype)
        .memory_format(memory_format);
  }

  set_output_raw_strided(0, sizes, {}, options, maybe_outnames);
  // Checks for overlaps between the inputs and the output tensor.
  if (is_out_defined && found_valid_tensor) {
    at::assert_no_internal_overlap(result);
    for (const Tensor& t : materialized) {
      at::assert_no_overlap(result, t);
    }
  }

  return TORCH_PRECOMPUTE_STRUCT(cat)()
      .set_dim(dim)
      .set_valid(valid)
      .set_all_contiguous(all_contiguous)
      .set_all_same_dtype(all_same_dtype)
      .set_all_same_sizes_and_stride(all_same_sizes_and_stride)
      .set_memory_format(memory_format);
}
} // namespace meta

namespace native {

DEFINE_DISPATCH(cat_serial_stub);
DEFINE_DISPATCH(stack_serial_stub);

Tensor _reshape_from_tensor(const Tensor& self, const Tensor& shape_tensor) {
  TORCH_CHECK(shape_tensor.dim() == 1);
  std::vector<int64_t> shape;
  auto accessor = shape_tensor.accessor<int64_t, 1>();
  for (const auto i : c10::irange(shape_tensor.numel())) {
    shape.push_back(accessor[i]);
  }
  return self.reshape(IntArrayRef(shape));
}

Tensor _shape_as_tensor(const Tensor& self) {
  auto options = TensorOptions(at::kLong);
  return at::tensor(self.sizes(), options);
}

Tensor& set_(Tensor& result, Storage source) {
  int64_t new_size =
      static_cast<int64_t>(source.nbytes() / result.dtype().itemsize());
  return result.set_(source, 0, new_size, {});
}

// unify with cuda implementation?  This is not done to avoid a dispatch in resize_impl_cpu_
Tensor& set_storage_cpu_(Tensor& result, Storage storage, int64_t storage_offset, IntArrayRef size, IntArrayRef stride) {
  checkSetStorage(result, storage, storage_offset, size, stride);

  result.unsafeGetTensorImpl()->set_storage_offset(storage_offset);
  at::OptionalIntArrayRef stride_opt = stride.data() != nullptr ?
                                          at::OptionalIntArrayRef(stride) : c10::nullopt;
  // We can re-use this kernel for the meta device.
  // We just need to make sure we don't actually try to resize the (null) storage.
  at::native::resize_impl_cpu_(result.unsafeGetTensorImpl(), size, stride_opt, /*resize_storage=*/!result.is_meta());
  return result;
}

Tensor& set_storage_meta__symint(Tensor& result, Storage storage, c10::SymInt storage_offset, c10::SymIntArrayRef size, c10::SymIntArrayRef stride) {
  checkSetStorage(result, storage, storage_offset, size, stride);

  c10::SymDimVector contiguous_strides;
  if (stride.data() == nullptr) {
    // TODO: dedupe this with empty() symbolic logic
    int64_t dim = size.size();
    contiguous_strides.resize(dim);
    if (dim > 0) {
      const auto last_idx = dim - 1;
      contiguous_strides.at(last_idx) = 1;
      for (auto i = last_idx - 1; i >= 0; --i) {
        // TODO: max with 1
        contiguous_strides.at(i) = contiguous_strides.at(i+1) * size.at(i+1);
      }
    }
    stride = contiguous_strides;
  }

  // Run this before storage setting so we can access numel
  result.unsafeGetTensorImpl()->set_sizes_and_strides(size, stride, storage_offset);

  // Matches maybe_resize_storage_cpu no-numel behavior
  if (result.sym_numel() != 0) {
    // maybe_resize_storage_cpu can handle no storage exists at all but
    // that should never be the case here
    TORCH_INTERNAL_ASSERT(storage);
    TORCH_CHECK(storage.resizable(), "Trying to resize storage that is not resizable");
    // All meta data pointers are the same, so we don't have to "re" allocate
    // it.  TODO: Actually this might not quite be correct if we use special
    // pointers to track whether or not fake cuda tensors are pinned or not
    const auto itemsize = result.dtype().itemsize();
    c10::SymInt size_bytes = at::detail::computeStorageNbytes(
        size, stride, itemsize, storage_offset);
    storage.set_nbytes(std::move(size_bytes));
  }
  return result;
}

Tensor& set__symint(Tensor& result, const Tensor& storage, c10::SymInt storage_offset, c10::SymIntArrayRef size, c10::SymIntArrayRef stride) {
  TORCH_CHECK(storage.is_contiguous(), "passed in tensor to be used as storage must be contiguous");
  return result.set__symint(storage.storage(), storage_offset + storage.sym_storage_offset(), size, stride);
}

Tensor& set_tensor_(Tensor& result, const Tensor& source) {
  if (result.unsafeGetTensorImpl() != source.unsafeGetTensorImpl()) {
    return result.set_(source.storage(), source.storage_offset(), source.sizes(), source.strides());
  }
  return result;
}

// this needs to be split along CPU/CUDA lines because we don't have a consistent
// way of getting the allocator to use for a device (c10::GetAllocator is not
// the same as at::cuda::getCUDADeviceAllocator().
Tensor& set_cpu_(Tensor& result) {
  caffe2::TypeMeta dtype = result.dtype();
  Storage storage(
      Storage::use_byte_size_t(),
      0,
      c10::GetAllocator(kCPU),
      true);
  result.set_(storage, 0, {0}, {});
  TORCH_INTERNAL_ASSERT(dtype == result.dtype());
  return result;
}

// We can't re-use the cpu kernel here because we don't want to use the cpu allocator.
Tensor& set_meta_(Tensor& result) {
  caffe2::TypeMeta dtype = result.dtype();
  Storage storage(
      Storage::use_byte_size_t(),
      0,
      c10::GetAllocator(kMeta),
      true);
  result.set_(storage, 0, {0}, {});
  TORCH_INTERNAL_ASSERT(dtype == result.dtype());
  return result;
}

Tensor sparse_broadcast_to(const Tensor& self, IntArrayRef size) {
  TORCH_CHECK(self.is_sparse(), "input must be sparse tensor");
  int64_t sparse_extra_ndim = size.size() - self.dim();
  int64_t sparse_ndim = size.size() - self.dense_dim();
  TORCH_CHECK(sparse_extra_ndim >= 0, "input not broadcastable to size with smaller dimensionality");
  Tensor indices = self._indices();
  Tensor values = self._values();
  auto nnz = values.size(0);

  std::vector<int64_t> broadcast_sizes;
  std::vector<int64_t> broadcast_dense_sizes;
  std::vector<int64_t> broadcast_dims;
  std::vector<int64_t> unchanged_dims;
  broadcast_sizes.reserve(sparse_ndim);
  broadcast_dense_sizes.reserve(self.dense_dim() + 1);
  broadcast_dims.reserve(self.sparse_dim());
  unchanged_dims.reserve(self.sparse_dim());
  int64_t nnz_factor = 1;
  int64_t min_broadcast_dim = (sparse_extra_ndim > 0 ? 0: -1);
  int64_t max_unchanged_dim = -1;
  for (int64_t i=0; i<sparse_extra_ndim; i++) {
    auto d = size[i];
    nnz_factor *= d;
    broadcast_sizes.emplace_back(d);
  }
  for (int64_t i=0; i<self.sparse_dim(); i++) {
    auto d = size[sparse_extra_ndim + i];
    if (self.size(i) != d) {
      TORCH_CHECK(self.size(i) == 1,
                  "The expanded size of the tensor (",size[sparse_extra_ndim + i],") ",
                  "must match the existing size (",self.size(i),")");
      nnz_factor *= d;
      broadcast_sizes.emplace_back(d);
      if (min_broadcast_dim == -1) {
        min_broadcast_dim = sparse_extra_ndim + i;
      }
      broadcast_dims.emplace_back(i);
    } else {
      unchanged_dims.emplace_back(i);
      max_unchanged_dim = sparse_extra_ndim + i;
    }
  }
  // to_broadcast conserves is_coalesced property iff only the last
  // sparse dimensions are expaned. Possible expansion of dense
  // dimensions can be discarded as it does not affect the is_coalesce
  // property.
  bool is_coalesced = self.dim()==0 || (self.is_coalesced() && (max_unchanged_dim < min_broadcast_dim || min_broadcast_dim == -1));

  broadcast_dense_sizes.emplace_back(nnz);
  for (int64_t i=0; i<self.dense_dim(); i++) {
    broadcast_dense_sizes.emplace_back(size[sparse_extra_ndim + self.sparse_dim() + i]);
  }

  std::vector<int64_t> new_indices_size{sparse_ndim, nnz * nnz_factor};
  std::vector<int64_t> new_values_size(values.sizes().vec());
  new_values_size[0] = new_indices_size[1];

  Tensor new_values = values.expand(broadcast_dense_sizes).repeat_interleave(nnz_factor, 0);
  Tensor new_indices = indices.new_empty(new_indices_size);
  if (broadcast_sizes.size()>0) {
    // ones(broadcast_sizes).nonzero() is equivalent to
    // product(map(arange, broadcast_sizes)) but avoids creating
    // auxilary arange tensors
    Tensor broadcast_indices = at::native::new_ones(indices, broadcast_sizes).nonzero().transpose(0, 1).tile(nnz);
    new_indices.narrow(0, 0, sparse_extra_ndim).copy_(broadcast_indices.narrow(0, 0, sparse_extra_ndim));
    for (size_t i=0; i<broadcast_dims.size(); i++) {
      int64_t j=broadcast_dims[i];
      new_indices.select(0, sparse_extra_ndim + j).copy_(broadcast_indices.select(0, sparse_extra_ndim + i));
    }
  }
  for (int64_t j:unchanged_dims) {
    new_indices.select(0, sparse_extra_ndim + j).copy_(indices.select(0, j).repeat_interleave(nnz_factor));
  }
  return at::sparse_coo_tensor(new_indices, new_values, size)._coalesced_(is_coalesced);
}

Tensor broadcast_to_symint(const Tensor& self, SymIntArrayRef size) {
  return self.expand_symint(size);
}

std::vector<Tensor> broadcast_tensors(TensorList tensors) {
  return expand_outplace(tensors);
}

TORCH_IMPL_FUNC(cat_out_cpu)
(const ITensorListRef& tensors,
 int64_t dim,
 int64_t valid,
 bool all_contiguous,
 bool all_same_dtype,
 bool all_same_sizes_and_stride,
 MemoryFormat memory_format,
 const Tensor& result) {
  if (result.numel() == 0) {
    return;
  }

  auto materialized = tensors.materialize();

  // fast path for single thread when both inputs and result are contiguous and not empty
  bool use_serial_kernel = result.numel() < at::internal::GRAIN_SIZE || at::get_num_threads() == 1;
  ScalarType dtype = materialized[valid].get().scalar_type();
  bool serial_dtype = (dtype == ScalarType::Double || dtype == ScalarType::Float || dtype == ScalarType::BFloat16);
  if (use_serial_kernel && all_contiguous && all_same_dtype && serial_dtype) {
    cat_serial_stub(kCPU, result, materialized, dim);
    return;
  }

  int64_t offset = 0;
  if (all_same_sizes_and_stride && result.is_contiguous(memory_format) &&
      all_same_dtype) {
    const Tensor& source_slice = materialized[valid];
    auto slice_dim_size = source_slice.sizes()[dim];
    auto result_slice = result.narrow(dim, 0, slice_dim_size);
    auto result_slice_data = result_slice.data_ptr();
    auto result_stride_bytes = result.stride(dim) * elementSize(result.scalar_type());

    auto iter = TensorIteratorConfig()
      .set_check_mem_overlap(false)
      .resize_outputs(false)
      .add_output(result_slice)
      .add_input(source_slice)
      .enforce_safe_casting_to_output(true)
      .build();

    for (const Tensor& tensor : materialized) {
      if (cat_should_skip_tensor(tensor)) {
        continue;
      }
      auto source_data = static_cast<char*>(tensor.data_ptr());
      auto result_data = static_cast<char*>(result_slice_data) + offset * result_stride_bytes;
      iter.unsafe_replace_operand(0, result_data);
      iter.unsafe_replace_operand(1, source_data);
      copy_stub(iter.device_type(), iter, false);
      offset += slice_dim_size;
    }
  } else {
    for (const Tensor& tensor: materialized) {
      if (cat_should_skip_tensor(tensor)) {
        continue;
      }
      auto slice_dim_size = tensor.sizes()[dim];
      auto result_slice = result.narrow(dim, offset, slice_dim_size);

      auto iter = TensorIteratorConfig()
        .set_check_mem_overlap(false)  // Already checked above
        .resize_outputs(false)
        .add_output(result_slice)
        .add_input(tensor)
        .promote_inputs_to_common_dtype(true)
        .cast_common_dtype_to_outputs(true)
        .enforce_safe_casting_to_output(true)
        .build();
      copy_stub(iter.device_type(), iter, false);
      offset += slice_dim_size;
    }
  }
}

Tensor& cat_out(TensorList tensors, Dimname dim, Tensor& result) {
  TORCH_CHECK(!tensors.empty(), "expected a non-empty list of Tensors");
  return at::cat_out(result, tensors, dimname_to_position(tensors[0], dim));
}

Tensor cat(TensorList tensors, Dimname dim) {
  TORCH_CHECK(!tensors.empty(), "expected a non-empty list of Tensors");
  return at::cat(tensors, dimname_to_position(tensors[0], dim));
}

// torch.concat, alias for torch.cat
Tensor& concat_out(TensorList tensors, Dimname dim, Tensor& result) {
  return at::cat_out(result, tensors, dimname_to_position(tensors[0], dim));
}

Tensor concat(TensorList tensors, Dimname dim) {
  return at::cat(tensors, dimname_to_position(tensors[0], dim));
}

Tensor & concat_out(TensorList tensors, int64_t dim, Tensor & result) {
  return at::cat_out(result, tensors, dim);
}

Tensor concat(TensorList tensors, int64_t dim) {
  return at::cat(tensors, dim);
}

// torch.concatenate, alias for torch.cat
Tensor& concatenate_out(TensorList tensors, Dimname dim, Tensor& result) {
  return at::cat_out(result, tensors, dimname_to_position(tensors[0], dim));
}

Tensor concatenate(TensorList tensors, Dimname dim) {
  return at::cat(tensors, dimname_to_position(tensors[0], dim));
}

Tensor& concatenate_out(TensorList tensors, int64_t dim, Tensor & result) {
  return at::cat_out(result, tensors, dim);
}

Tensor concatenate(TensorList tensors, int64_t dim) {
  return at::cat(tensors, dim);
}

static bool sizes_match_except(IntArrayRef s1, IntArrayRef s2, int64_t dim_except /* should already be wrapped */) {
  if (s1.size() != s2.size()) {
    return false;
  }
  for (const auto i : c10::irange(static_cast<int64_t>(s1.size()))) {
    if (i != dim_except && s1[i] != s2[i]) {
      return false;
    }
  }
  return true;
}

// Check to see if the shape of tensors is compatible
// for being concatenated along a given dimension.
static void check_cat_sparse_dims(Tensor const &t,
  int64_t pos /* used only for debug messages */,
  IntArrayRef sizes,
  int64_t wrapped,
  int64_t sparse_dim,
  int64_t dense_dim) {
    TORCH_CHECK(t.is_sparse(),
            "Concatenating sparse tensors, but a dense tensor was found at position ", pos, ".");
    TORCH_CHECK(sizes_match_except(sizes, t.sizes(), wrapped),
            "All tensors must have the same shape: ", sizes, " (except in the concatenating dimension),"
            " but found shape: ", t.sizes(), " at position ", pos, ".");
    TORCH_CHECK(t.sparse_dim() == sparse_dim && t.dense_dim() == dense_dim,
            "All tensors must have the same sparse_dim and dense_dim: ", sparse_dim, ", ", dense_dim,
            ", but tensor at position ", pos, " has ", t.sparse_dim(), ", ", t.dense_dim(), ".");
}

static Tensor cat_sparse_impl(const MaterializedITensorListRef& tensors, int64_t dim) {
  std::vector<Tensor> indices;
  std::vector<Tensor> values;
  int64_t wrapped = maybe_wrap_dim(dim, tensors[0].get().dim());
  int64_t sparse_dim = tensors[0].get().sparse_dim();
  int64_t dense_dim = tensors[0].get().dense_dim();
  IntArrayRef sizes = tensors[0].get().sizes();
  if (wrapped < sparse_dim) {
    for (const auto i : c10::irange(tensors.size())) {
      const Tensor& t = tensors[i];
      check_cat_sparse_dims(t, i, sizes, wrapped, sparse_dim, dense_dim);
      indices.push_back(t._indices());
      values.push_back(t._values());
    }
    Tensor idxs = at::cat(indices, 1);
    Tensor vals = at::cat(values, 0);

    // We now need to move the indices of each
    // input tensor up along `dim` by an appropriate amount.
    // E.g., if t1 has indices [[2,3,4],[5,6,7]],
    // and sizes [10, 7]
    // then torch.cat((t1,t1,t1),1) should have indices
    // [[2,3,4,2,3,4,2,3,4],[5,6,7,12,13,14,19,20,21]],
    // so we need to increase idxs[1][3:6] by 7
    // and idxs[1][6:9] by 14.
    int64_t col = 0;
    int64_t cumulative_offset = 0;
    for (const auto i : c10::irange(tensors.size())) {
      const Tensor& t = tensors[i];
      int64_t this_piece_size = t._nnz();
      // cumulative_offset is zero for the first piece, so
      // don't waste time doing this operation unless i > 0.
      if (i > 0) {
        idxs[wrapped].narrow(0, col, this_piece_size) += cumulative_offset;
      }
      cumulative_offset += t.size(wrapped);
      col += this_piece_size;
    }
    auto sizes_copy = sizes.vec();
    sizes_copy[wrapped] = cumulative_offset;
    return native::sparse_coo_tensor(
        idxs,
        vals,
        sizes_copy,
        optTypeMetaToScalarType(tensors[0].get().options().dtype_opt()),
        tensors[0].get().options().layout_opt(),
        tensors[0].get().options().device_opt(),
        tensors[0].get().options().pinned_memory_opt());
  }
  else {
    // Catting along a dense dimension requires us to create new values.
    // For illustration, consider the sparse 3d tensors t1 and t2,
    // given by t1 = [[[1,2],[3,4]], ... (zeros) ..., [[5,6],[7,8]]]
    // and t2 = [... (zeros) ..., [[9, 10], [11,12]], ... (zeros) ...],
    // Their concatenation along dimension 2 is:
    // [[[1,2,0,0],[3,4,0,0]], ... (zeros) ..., [[0,0,9,10],[0,0,11,12]], ... (zeros) ..., [[5,6,0,0],[7,8,0,0]]]
    //
    // Their values tensors are, respectively,
    // [[[1,2],[3,4]],[[5,6],[7,8]]] and [[[9,10],[11,12]]].
    //
    // and so the values tensor of their concatenation along dim 2 will be:
    // [[[1,2,0,0],[3,4,0,0]],[[5,6,0,0],[7,8,0,0]],[[0,0,9,10],[0,0,11,12]]]
    //
    // which we can get by taking the values tensor of each tensor, catting it with zeros of the appropriate size on the left and right,
    // and then catting all those results together.

    // The dimension in each tensor's values object that corresponds to the overall dimension along which we're catting.
    int64_t values_dim = wrapped - sparse_dim + 1;
    // The final size along the catted dimension.
    const int64_t total_size = std::accumulate(
        tensors.begin(),
        tensors.end(),
        static_cast<int64_t>(0),
        [values_dim](int64_t l, const Tensor& r) {
          return l + r._values().size(values_dim);
        });
    auto zeros_sizes = tensors[0].get()._values().sizes().vec();
    int64_t cumulative_size = 0;
    std::vector<Tensor> vals_pieces;
    std::vector<Tensor> idxs_pieces;
    for (const auto i : c10::irange(tensors.size())) {
      const Tensor& t = tensors[i];
      check_cat_sparse_dims(t, i, sizes, wrapped, sparse_dim, dense_dim);
      // dimension 0 of values corresponds to the number of values,
      // rather than to any logical dimension of the sparse tensor.
      zeros_sizes[0] = t._values().size(0);
      zeros_sizes[values_dim] = cumulative_size;
      cumulative_size += t._values().size(values_dim);
      auto z1 = at::zeros(
          zeros_sizes,
          optTypeMetaToScalarType(t._values().options().dtype_opt()),
          t._values().options().layout_opt(),
          t._values().options().device_opt(),
          t._values().options().pinned_memory_opt());
      zeros_sizes[values_dim] = total_size - cumulative_size;
      auto z2 = at::zeros(
          zeros_sizes,
          optTypeMetaToScalarType(t._values().options().dtype_opt()),
          t._values().options().layout_opt(),
          t._values().options().device_opt(),
          t._values().options().pinned_memory_opt());
      vals_pieces.push_back(at::cat({z1, t._values(), z2}, values_dim));
      idxs_pieces.push_back(t._indices());
    }
    auto sizes_copy = sizes.vec();
    sizes_copy[wrapped] = total_size;
    // This can create an uncoalesced tensor
    return native::sparse_coo_tensor(
        at::cat(idxs_pieces, 1),
        at::cat(vals_pieces),
        sizes_copy,
        optTypeMetaToScalarType(tensors[0].get().options().dtype_opt()),
        tensors[0].get().options().layout_opt(),
        tensors[0].get().options().device_opt(),
        tensors[0].get().options().pinned_memory_opt());
  }
}

Tensor cat_sparse(const ITensorListRef& tensors, int64_t dim) {
  auto materialized = tensors.materialize();
  auto maybe_outnames = namedinference::compute_cat_outnames(materialized);
  auto result = cat_sparse_impl(materialized, at::legacy_cat_wrap_dim(dim, materialized));
  namedinference::propagate_names_if_nonempty(result, maybe_outnames);
  return result;
}

Tensor block_diag(TensorList tensors) {
  Tensor result;
  if (tensors.size() == 0) {
    result = at::empty({1, 0});
    return result;
  }

  const Device& device = tensors[0].device();
  for (const auto tensor_idx : c10::irange(tensors.size())) {
    const Tensor& tensor = tensors[tensor_idx];

    TORCH_CHECK(
      tensor.device() == device,
      "torch.block_diag: input tensors must all be on the same device.",
      " Input 0 is on device ", device,
      " and input ", tensor_idx, " is on device ", tensor.device()
    );
  }

  ScalarType output_scalar_type = native::result_type(tensors);
  int64_t result_dim0 = 0;
  int64_t result_dim1 = 0;
  std::vector<Tensor> tensors_2D(tensors.size());

  // Sum the dimensions of the tensors, check tensor sizes,
  // and expand all 0-D and 1-D tensors so that everything
  // is 2-D
  for (const auto tensor_idx : c10::irange(tensors.size())) {
    const Tensor& tensor = tensors[tensor_idx];
    int64_t ndims = tensor.dim();
    TORCH_CHECK(
      ndims <= 2,
      "torch.block_diag: Input tensors must have 2 or fewer dimensions. Input ",
      tensor_idx, " has ", ndims, " dimensions"
    );

    int64_t dim0 = 1;
    int64_t dim1 = 1;

    if (ndims == 2) {
      dim0 = tensor.size(0);
      dim1 = tensor.size(1);
      tensors_2D[tensor_idx] = tensor;
    } else if (ndims == 1) {
      // Switching dim 0 to dim 1 is intentional
      dim1 = tensor.size(0);
      tensors_2D[tensor_idx] = tensor.expand({dim0, dim1});
    } else {
      tensors_2D[tensor_idx] = tensor.expand({dim0, dim1});
    }
    result_dim0 += dim0;
    result_dim1 += dim1;
  }

  result = at::zeros(
    {result_dim0, result_dim1},
    tensors[0].options().dtype(output_scalar_type)
  );

  int64_t cur_dim0 = 0;
  int64_t cur_dim1 = 0;

  // Copy each tensor into the appropriate location in the result matrix
  for (const auto& tensor : tensors_2D) {
    int64_t dim0 = tensor.size(0);
    int64_t dim1 = tensor.size(1);
    result.slice(0, cur_dim0, cur_dim0+dim0).slice(1, cur_dim1, cur_dim1+dim1).copy_(tensor);

    cur_dim0 += dim0;
    cur_dim1 += dim1;
  }

  return result;
}

std::vector<Tensor> chunk(const Tensor& self, int64_t chunks, int64_t dim) {
  TORCH_CHECK(self.dim() > 0,
           "chunk expects at least a 1-dimensional tensor");
  TORCH_CHECK(chunks > 0,
           "chunk expects `chunks` to be greater than 0, got: ", chunks);

  const auto dim_size = self.sym_size(dim);
  auto split_size = (dim_size + chunks - 1) / chunks;

  // We need to call split_with_sizes in the case where split_size and dimension size are 0, because
  // a call to split would discard the number of chunks (because we can have an arbitrary number of
  // 0-sized chunks adding up to 0).  So, call split_with_sizes with the correct number of chunks,
  // eventually we will do this for all cases.
  if (split_size == 0 && dim_size == 0) {
    std::vector<c10::SymInt> split_sizes(chunks, split_size);
    split_sizes[chunks - 1] = split_size - (split_size * chunks - dim_size);
    return self.split_with_sizes_symint(split_sizes, dim);
  } else {
    return self.split_symint(split_size, dim);
  }
}

std::vector<Tensor> tensor_split_sections_symint(const Tensor& self, c10::SymInt sym_sections, int64_t dim) {
  TORCH_CHECK(self.dim() > 0, "tensor_split expected at least a 1-dimensional tensor, but got a tensor with ", self.dim()," dims");
  int64_t dim_ = maybe_wrap_dim(dim, self.dim());
  // NB: intentional, sections specifies number of output tensors, which
  // cannot be polymorphic
  int64_t sections = sym_sections.guard_int(__FILE__, __LINE__);
  TORCH_CHECK(sections > 0, "number of sections must be larger than 0, got ", sections);
  const auto dim_size = self.sym_size(dim_);
  std::vector<Tensor> splits(sections);
  auto min_split_size = dim_size / sections;
  auto num_splits_one_extra = dim_size % sections;
  c10::SymInt start_idx = 0;
  for (const auto split_idx : c10::irange(sections)) {
    auto split_size = (num_splits_one_extra > split_idx) ? (min_split_size + 1) : min_split_size;
    splits[split_idx] = at::slice_symint(self, dim_, start_idx, start_idx + split_size);
    start_idx += split_size;
  }
  return splits;
}

template <typename T>
std::vector<Tensor> _tensor_split_indices(const Tensor& self, ArrayRef<T> indices, int64_t dim) {
  TORCH_CHECK(self.dim() > 0, "tensor_split expected at least a 1-dimensional tensor, but got a tensor with ", self.dim()," dims");
  int64_t dim_ = maybe_wrap_dim(dim, self.dim());
  int64_t num_indices = indices.size();
  std::vector<Tensor> splits(num_indices + 1);
  T start_idx(0);
  for (const auto split_idx : c10::irange(num_indices)) {
    auto end_idx = indices[split_idx];
    splits[split_idx] = at::symint::slice<T>(self, dim_, start_idx, end_idx);
    start_idx = end_idx;
  }
  splits[num_indices] = at::symint::slice<T>(self, dim_, start_idx, at::symint::size<T>(self, dim_));
  return splits;
}

std::vector<Tensor> tensor_split(const Tensor& self, IntArrayRef indices, int64_t dim) {
  return _tensor_split_indices(self, indices, dim);
}

std::vector<Tensor> tensor_split_indices_symint(const Tensor& self, SymIntArrayRef indices, int64_t dim) {
  return _tensor_split_indices(self, indices, dim);
}

std::vector<Tensor> tensor_split(const Tensor& self, const Tensor& tensor_indices_or_sections, int64_t dim) {
  TORCH_CHECK(self.dim() > 0, "tensor_split expected at least a 1-dimensional tensor, but got a tensor with ", self.dim()," dims");
  auto split_device = tensor_indices_or_sections.device();
  TORCH_CHECK(split_device == kCPU,
    "tensor_split expected tensor_indices_or_sections to be on cpu, but it's on ", split_device);
  auto split_dtype = tensor_indices_or_sections.scalar_type();
  TORCH_CHECK(split_dtype == at::kLong,
    "tensor_split expected tensor_indices_or_sections to have dtype of long, but got ", split_dtype);
  auto split_dim = tensor_indices_or_sections.dim();
  TORCH_CHECK(split_dim == 1 || split_dim == 0,
    "tensor_split expected tensor_indices_or_sections to be a zero-dimensional or one-dimensional tensor, but got a tensor with ", split_dim, " dims");

  if (split_dim == 0) {
    int64_t sections = tensor_indices_or_sections.item<int64_t>();
    return self.tensor_split(sections, dim);
  } else {
    auto indices_data = tensor_indices_or_sections.data_ptr<int64_t>();
    auto stride = tensor_indices_or_sections.stride(0);
    auto numel = tensor_indices_or_sections.numel();
    std::vector<int64_t> indices(numel);
    for (const auto offset : c10::irange(numel)) {
      // indices tensor could be non-contiguous
      indices[offset] = *(indices_data + offset * stride);
    }
    return self.tensor_split(indices, dim);
  }
}

std::vector<Tensor> unsafe_chunk(const Tensor& self, int64_t chunks, int64_t dim) {
  TORCH_CHECK(self.dim() > 0,
           "chunk expects at least a 1-dimensional tensor");
  TORCH_CHECK(chunks > 0,
           "chunk expects `chunks` to be greater than 0, got: ", chunks);

  const auto dim_size = self.size(dim);
  int64_t split_size = (dim_size + chunks - 1) / chunks;

  // See the comment above in chunk(...)
  if (split_size == 0 && dim_size == 0) {
    std::vector<int64_t> split_sizes(chunks, split_size);
    split_sizes[chunks - 1] = split_size - (split_size * chunks - dim_size);
    return self.unsafe_split_with_sizes(split_sizes, dim);
  } else {
    return self.unsafe_split(split_size, dim);
  }
}

Tensor diagflat(const Tensor& self, int64_t offset) {
  return self.contiguous().view(-1).diag(offset);
}

Tensor diagonal(const Tensor& self, int64_t offset, int64_t dim1_, int64_t dim2_) {
  int64_t nDims = self.dim();
  int64_t dim1 = maybe_wrap_dim(dim1_, nDims);
  int64_t dim2 = maybe_wrap_dim(dim2_, nDims);
  TORCH_CHECK(dim1 != dim2, "diagonal dimensions cannot be identical ", dim1_, ", ", dim2_);
  auto outnames = namedinference::compute_diagonal_outnames(self, dim1, dim2);
  NoNamesGuard no_names_guard;

  // NOLINTNEXTLINE(cppcoreguidelines-init-variables)
  int64_t diag_size;
  int64_t storage_offset = self.storage_offset();
  // compute storage offset and size for the diagonal
  // for positive values of offset (above the main diagonal)
  // "leftmost columns" (along dim2) are dropped
  // for negative values of offset (below the main diagonal)
  // "topmost rows" (along dim1) are dropped.
  // Note that we invert +/- in the second to absorb the negative
  // sign in the offset.
  if (offset >= 0) {
    diag_size = std::max<int64_t>(std::min(self.size(dim1), self.size(dim2)-offset), 0);
  } else {
    diag_size = std::max<int64_t>(std::min(self.size(dim1)+offset, self.size(dim2)), 0);
  }

  // NumPy allows you to specify offsets "off the end"; let's just be careful not to
  // set a ridiculous storage_offset in that case (technically it shouldn't matter
  // because there are no elements in the tensor, but let's be kosher).
  if (diag_size == 0) {
    // skip
  } else if (offset >= 0) {
    storage_offset += offset * self.stride(dim2);
  } else {
    storage_offset -= offset * self.stride(dim1);
  }

  // construct new size and stride: we drop dim1 and dim2 (maximum first for not changing the index of the minimum)
  // the new ("joint") dimension is appended to the end of the shape / stride to match numpy semantics
  DimVector sizes(self.sizes().begin(), self.sizes().end());
  DimVector strides(self.strides().begin(), self.strides().end());
  sizes.erase(sizes.begin() + std::max(dim1, dim2));
  strides.erase(strides.begin() + std::max(dim1, dim2));
  sizes.erase(sizes.begin() + std::min(dim1, dim2));
  strides.erase(strides.begin() + std::min(dim1, dim2));
  sizes.push_back(diag_size);
  strides.push_back(self.stride(dim1)+self.stride(dim2));

  // return view with new parameters
  auto result = self.as_strided(sizes, strides, storage_offset);

  no_names_guard.reset();
  namedinference::propagate_names_if_nonempty(result, outnames);
  return result;
}

Tensor diagonal(const Tensor& self, Dimname outdim, Dimname dim1, Dimname dim2, int64_t offset) {
  auto result = at::diagonal(
      self,
      offset,
      dimname_to_position(self, dim1),
      dimname_to_position(self, dim2));
  // This is slower than it needs to be because there is no way to modify
  // the names of a tensor in-place right now. In the future we should consider
  // offering that functionality.
  std::vector<Dimname> new_names = result.names().vec();
  new_names[new_names.size() - 1] = outdim;
  return result.refine_names(new_names);
}

Tensor diag_embed(const Tensor& self, int64_t offset, int64_t dim1_, int64_t dim2_) {
  int64_t nDims = self.dim() + 1;
  int64_t dim1 = maybe_wrap_dim(dim1_, nDims);
  int64_t dim2 = maybe_wrap_dim(dim2_, nDims);
  TORCH_CHECK(dim1 != dim2, "diagonal dimensions cannot be identical ", dim1_, ", ", dim2_);
  int64_t new_dim_len = std::abs(offset) + self.size(-1);
  auto sizes = self.sizes().vec();
  sizes.pop_back();
  sizes.insert(sizes.begin() + std::min(dim1, dim2), new_dim_len);
  sizes.insert(sizes.begin() + std::max(dim1, dim2), new_dim_len);
  auto result = at::zeros(sizes, self.options());
  auto diag = result.diagonal(offset, dim1, dim2);
  diag.copy_(self);
  return result;
}

Tensor expand(const Tensor& self, c10::IntArrayRef size, bool /*unused*/) {
  TORCH_CHECK(size.size() >= (size_t)self.dim(),
           "expand(", self.toString(), "{", self.sizes(), "}, size=", size,
           "): the number of sizes provided (", size.size(), ") ",
           "must be greater or equal to the number of dimensions in the tensor (",
           self.dim(), ")");

  auto expandedSizesAndStrides = inferExpandGeometry_dimvector(self.sizes(), self.strides(), size);

  auto result = self.as_strided(
      expandedSizesAndStrides.sizes, expandedSizesAndStrides.strides);
  namedinference::propagate_names_for_expand(result, self);
  return result;
}

Tensor expand_as(const Tensor& self, const Tensor& other) {
  return self.expand_symint(other.sym_sizes());
}

Tensor sum_to_size(const Tensor& self, IntArrayRef size) {
  TORCH_CHECK(is_expandable_to(size, self.sizes()),
           "size {", size, "} is not expandable to size {", self.sizes(), "}.");

  return sum_to(self, size);
}

// We currently do not support per-channel quant for unfold, diagonal, expand, permute.
// TODO: Make this an aten function and replace as_strided_qtensorimpl once that is done.
Tensor make_qtensor(const Tensor& self, IntArrayRef size, IntArrayRef stride, QuantizerPtr quantizer) {
  auto result = at::detail::make_tensor<QTensorImpl>(
      c10::TensorImpl::VIEW, Storage(self.storage()), self.key_set(), self.dtype(), quantizer);
  setStrided(result, size, stride, self.storage_offset());
  return result;
}

Tensor as_strided_tensorimpl(const Tensor& self, IntArrayRef size, IntArrayRef stride, optional<int64_t> storage_offset_) {
  TORCH_INTERNAL_ASSERT(!self.is_mps(), "as_strided_tensorimpl does not work with MPS; call self.as_strided(...) instead");
  auto storage_offset = storage_offset_.value_or(self.storage_offset());
  auto result = at::detail::make_tensor<TensorImpl>(
      c10::TensorImpl::VIEW, Storage(self.storage()), self.key_set(), self.dtype());
  setStrided(result, size, stride, storage_offset);
  return result;
}

Tensor as_strided_tensorimpl_meta(const Tensor& self, IntArrayRef size, IntArrayRef stride, optional<int64_t> storage_offset_) {
  auto storage_offset = storage_offset_.value_or(self.storage_offset());
  auto result = at::detail::make_tensor<TensorImpl>(
      c10::TensorImpl::VIEW, Storage(self.storage()), self.key_set(), self.dtype());
  setStrided(result, size, stride, storage_offset);
  return result;
}

Tensor as_strided_tensorimpl_meta_symint(const Tensor& self, SymIntArrayRef sym_size, SymIntArrayRef sym_stride, optional<c10::SymInt> sym_storage_offset_) {
  auto sym_storage_offset = sym_storage_offset_.value_or(self.sym_storage_offset());
  auto result = at::detail::make_tensor<TensorImpl>(
      c10::TensorImpl::VIEW, Storage(self.storage()), self.key_set(), self.dtype());
  setStrided(result, sym_size, sym_stride, sym_storage_offset);
  return result;
}

Tensor as_strided_qtensorimpl(const Tensor& self, IntArrayRef size, IntArrayRef stride, optional<int64_t> storage_offset_) {
  auto storage_offset = storage_offset_.value_or(self.storage_offset());
  auto quantizer = get_qtensorimpl(self)->quantizer();
  TORCH_CHECK(
      quantizer->qscheme() == QScheme::PER_TENSOR_AFFINE,
      "Setting strides is possible only on uniformly quantized tensor");
  auto result = at::detail::make_tensor<QTensorImpl>(
      c10::TensorImpl::VIEW, Storage(self.storage()), self.key_set(), self.dtype(), quantizer);
  setStrided(result, size, stride, storage_offset);
  return result;
}

// This is an overloaded function similar to
// Tensor as_strided_qtensorimpl(const Tensor& self, IntArrayRef size, IntArrayRef stride, optional<int64_t> storage_offset_)
// and is currently not available through the dispatcher. The additional
// input, quantizer, is called by the select & slice methods.
// TODO: Make this function compatible with the dispatcher
Tensor as_strided_qtensorimpl(const Tensor& self, IntArrayRef size, IntArrayRef stride, optional<int64_t> storage_offset_,
  QuantizerPtr quantizer) {
  auto storage_offset = storage_offset_.value_or(self.storage_offset());
  TORCH_CHECK(
      (quantizer->qscheme() == QScheme::PER_TENSOR_AFFINE) ||
      (quantizer->qscheme() == QScheme::PER_CHANNEL_AFFINE),
      "Setting strides is possible only on uniformly or per channel quantized tensors");
  auto result = at::detail::make_tensor<QTensorImpl>(
      c10::TensorImpl::VIEW, Storage(self.storage()), self.key_set(), self.dtype(), quantizer);
  setStrided(result, size, stride, storage_offset);
  return result;
}

const Tensor &as_strided__symint(const Tensor& self, SymIntArrayRef size, SymIntArrayRef stride, optional<c10::SymInt> storage_offset_) {
  auto storage_offset = storage_offset_.value_or(self.sym_storage_offset());
  setStrided(self, size, stride, storage_offset);
  return self;
}

Tensor narrow_copy_dense(const Tensor& self, int64_t dim, int64_t start, int64_t length) {
  return self.narrow(dim, start, length).clone(at::MemoryFormat::Contiguous);
}

// Should just use narrow_copy_out, but this API is used internally at Meta:
// https://github.com/pytorch/pytorch/pull/87045#issuecomment-1309353561
Tensor narrow_copy_dense_cpu(const Tensor& self, int64_t dim, int64_t start, int64_t length){
  auto output = at::empty_like(self);
  return narrow_copy_dense_cpu_out(self, dim, start, length, output);
}

Tensor narrow_copy_sparse(const Tensor& self, int64_t dim, int64_t start, int64_t length) {
  int64_t allDim = self.dim();
  int64_t end = start+length;
  TORCH_CHECK(allDim > 0, "narrow() cannot be applied to a 0-dim tensor.");
  TORCH_CHECK(length >= 0, "narrow(): length must be non-negative.");
  TORCH_CHECK(dim >= 0 && dim < allDim,
    "Dimension ", dim, " out of range. Expecting 0 <= dim < ", allDim, ".");
  TORCH_CHECK(start >= 0 && end <= self.size(dim),
    "Invalid range to narrow. range(start, start+length) must be a subset of range(0, ", self.size(dim), ").")
  Tensor indices = self._indices();
  int64_t sparse_dim = self.sparse_dim();

  std::vector<int64_t> new_sizes = self.sizes().vec();
  new_sizes[dim] = length;

  Tensor new_values;
  Tensor new_indices;
  if (dim < sparse_dim) {
    Tensor mask = (indices[dim] >= start).__and__((indices[dim] < end));
    new_indices = indices.masked_select(mask).view({sparse_dim, -1});
    new_indices[dim].sub_(start);
    Tensor nzIndices = mask.nonzero().view(-1);
    new_values = self._values().index_select(0, nzIndices);
  } else {
    /* This means we are narrowing on a dense dim, which is in effect just a
        regular narrow on _values() */
    new_indices = indices;
    int64_t dense_dim = dim - sparse_dim + 1;
    new_values = self._values().narrow_copy(dense_dim, start, length);
  }

  auto newTensor = at::sparse_coo_tensor(new_indices, new_values, new_sizes);
  return newTensor._coalesced_(self.is_coalesced());
}

// Should just use narrow_copy_out, but this API is used internally at Meta:
// https://github.com/pytorch/pytorch/pull/87045#issuecomment-1309353561
Tensor& narrow_copy_dense_cpu_out(
  const Tensor& self, int64_t dim, int64_t start, int64_t length, Tensor& output
) {

  TORCH_CHECK(self.dim() > 0, "narrow() cannot be applied to a 0-dim tensor.");
  TORCH_CHECK(self.dtype() == output.dtype());

  auto self_contig = self.expect_contiguous();
  const auto self_sizes = self_contig->sizes();

  // wrap dim if negative and do bound check
  if (dim < 0) {
    dim = at::maybe_wrap_dim(dim, self_sizes.size());
  } else {
    TORCH_CHECK(dim < static_cast<int64_t>(self_sizes.size()));
  }

  // wrap start and do bound check
  const auto cur_size = self_sizes[dim];
  if (start != cur_size && start < 0) { // start being the end is valid, but
                                        // not a valid dim specification.
    start = at::maybe_wrap_dim(start, cur_size);
  }
  TORCH_CHECK(
      length >= 0 && start <= cur_size - length,
      "start (",
      start,
      ") + length (",
      length,
      ") exceeds dimension size (",
      cur_size,
      ").");

  // resize output
  auto output_sizes = self_sizes.vec();
  output_sizes[dim] = length;
  at::native::resize_(output, output_sizes);

  // NOLINTNEXTLINE(bugprone-narrowing-conversions,cppcoreguidelines-narrowing-conversions)
  const int64_t unit = c10::size_from_dim_(dim + 1, self_sizes);
  const int64_t num_blocks = c10::size_to_dim_(dim, self_sizes);

  const auto itemsize = self_contig->dtype().itemsize();
  // NOLINTNEXTLINE(clang-analyzer-deadcode.DeadStores)
  size_t src_nbytes = itemsize * self_contig->numel();
  // NOLINTNEXTLINE(clang-analyzer-deadcode.DeadStores)
  size_t dst_nbytes = itemsize * output.numel();

  size_t src_block_size = unit * self_sizes[dim];
  size_t dst_block_size = unit * length;

  if (num_blocks == 0 || dst_block_size == 0) {
    return output;
  }

  char* src_bytes = static_cast<char*>(self_contig->data_ptr());
  char* dst_bytes = static_cast<char*>(output.data_ptr());

  size_t src_block_size_bytes = itemsize * src_block_size;
  size_t dst_block_size_bytes = itemsize * dst_block_size;
  size_t src_offset = unit * start;

  char* src_offset_bytes = src_bytes + itemsize * src_offset;
  char* dst_offset_bytes = dst_bytes;

  for (const auto i : c10::irange(num_blocks)) {
    char* local_src_offset_bytes = src_offset_bytes + i * src_block_size_bytes;
    char* local_dst_offset_bytes = dst_offset_bytes + i * dst_block_size_bytes;
    TORCH_INTERNAL_ASSERT_DEBUG_ONLY(
        static_cast<void*>(local_src_offset_bytes + dst_block_size_bytes) <=
        static_cast<void*>(src_bytes + src_nbytes));
    TORCH_INTERNAL_ASSERT_DEBUG_ONLY(
        static_cast<void*>(local_dst_offset_bytes + dst_block_size_bytes) <=
        static_cast<void*>(dst_bytes + dst_nbytes));

    memcpy(
        local_dst_offset_bytes, local_src_offset_bytes, dst_block_size_bytes);
  }
  return output;
}

Tensor narrow(const Tensor& self, int64_t dim, int64_t start, int64_t length) {
  TORCH_CHECK(self.dim() > 0, "narrow() cannot be applied to a 0-dim tensor.");
  TORCH_CHECK(length >= 0, "narrow(): length must be non-negative.");
  auto cur_size = self.size(dim);
  if (start != cur_size) {  // start being the end is valid, but not a valid dim specification.
    start = maybe_wrap_dim(start, cur_size);
  }
  TORCH_CHECK(start <= cur_size - length,
           "start (", start, ") + length (", length, ") exceeds dimension size (", cur_size, ").");
  return at::slice(self, dim, start, start + length, 1);
}

Tensor narrow_symint(const Tensor& self, int64_t dim, SymInt start, SymInt length) {
  TORCH_CHECK(self.dim() > 0, "narrow() cannot be applied to a 0-dim tensor.");
  TORCH_CHECK(length >= 0, "narrow(): length must be non-negative.");
  auto cur_size = self.sym_size(dim);
  if (start != cur_size) {  // start being the end is valid, but not a valid dim specification.
    start = maybe_wrap_dim(start, cur_size);
  }
  TORCH_CHECK(start <= cur_size - length,
           "start (", start, ") + length (", length, ") exceeds dimension size (", cur_size, ").");
  return at::slice_symint(self, dim, start, start + length, 1);
}

// This overload exists purely for XLA, because they wanted to pass in "symbolic"
// start via Tensor.
Tensor narrow_tensor_symint(const Tensor& self, int64_t dim, const Tensor& start, SymInt length) {
  TORCH_CHECK(start.dim() == 0 && isIntegralType(start.scalar_type(), /*includeBool=*/false),
              "start must be an 0-dim integral Tensor.");
  int64_t st = start.item<int64_t>();
  return at::narrow_symint(self, dim, c10::SymInt(st), length);
}

std::tuple<DimVector, DimVector, std::vector<int64_t>>
_permute_size_stride_estimation(const Tensor& self, IntArrayRef dims) {
  const auto ndim = self.dim();
  TORCH_CHECK(ndim == static_cast<int64_t>(dims.size()),
      "permute(sparse_coo): number of dimensions in the tensor input ",
      "does not match the length of the desired ordering of dimensions ",
      "i.e. input.dim() = ", ndim, " is not equal to len(dims) = ", dims.size());

  const auto is_strided_layout = self.options().layout() == at::kStrided;
  const auto old_sizes = self.sizes();
  const auto old_strides = is_strided_layout ? self.strides() : IntArrayRef{};

  auto new_sizes = DimVector(ndim);
  auto new_strides = DimVector(is_strided_layout ? ndim : 0);
  auto wrapped_dims = std::vector<int64_t>(ndim);
  std::vector<bool> seen_dims(ndim);

  for (const auto i : c10::irange(ndim)) {
    const auto d = maybe_wrap_dim(dims[i], ndim);
    TORCH_CHECK(!seen_dims[d],
        "permute(): duplicate dims are not allowed.");
    seen_dims[d] = true;
    wrapped_dims[i] = d;
    new_sizes[i] = old_sizes[d];
    if (is_strided_layout) {
      new_strides[i] = old_strides[d];
    }
  }

  return std::make_tuple(new_sizes, new_strides, wrapped_dims);
}

Tensor permute(const Tensor& self, IntArrayRef dims) {
  DimVector new_sizes, new_strides;
  std::vector<int64_t> _;
  std::tie(new_sizes, new_strides, _) = _permute_size_stride_estimation(self, dims);
  return self.as_strided(new_sizes, new_strides);
}

Tensor permute_sparse_coo(const Tensor& self, IntArrayRef dims) {
  DimVector new_sizes, _;
  std::vector<int64_t> wrapped_dims;
  std::tie(new_sizes, _, wrapped_dims) = _permute_size_stride_estimation(self, dims);

  const auto ndim = self.dim();
  const auto sparse_ndim = self.sparse_dim();
  const auto dense_ndim = self.dense_dim();

  auto dims_id_perm = std::vector<int64_t>(ndim);
  auto dims_sparse_dense_id_perm = std::vector<int64_t>(ndim);
  for (const auto i : c10::irange(ndim)) {
    dims_id_perm[i] = i;
    dims_sparse_dense_id_perm[i] = wrapped_dims[i];
  }
  std::sort(dims_sparse_dense_id_perm.begin(), dims_sparse_dense_id_perm.begin() + sparse_ndim);
  std::sort(dims_sparse_dense_id_perm.begin() + sparse_ndim, dims_sparse_dense_id_perm.end());
  TORCH_CHECK(dims_sparse_dense_id_perm == dims_id_perm,
      "permute(sparse_coo): transpositions between sparse and dense dimensions are not allowed.",
      "Only transpositions within sparse and dense dimensions are supported.");

  const auto slice = [](std::vector<int64_t> v, size_t begin, size_t len) -> decltype(v) {
    return std::vector<int64_t>{v.begin() + begin, v.begin() + begin + len};
  };

  auto old_sparse_dims = slice(dims_id_perm, 0, sparse_ndim);
  auto old_dense_dims = slice(dims_id_perm, sparse_ndim, ndim - sparse_ndim);
  auto new_sparse_dims = slice(wrapped_dims, 0, sparse_ndim);
  auto new_dense_dims = slice(wrapped_dims, sparse_ndim, ndim - sparse_ndim);

  auto old_indices = self._indices();
  auto old_values = self._values();

  const auto new_indices = (new_sparse_dims == old_sparse_dims)
    ? old_indices
    : [&]() -> Tensor {
      auto sparse_perm_tensor = at::from_blob(reinterpret_cast<void*>(new_sparse_dims.data()),
          {sparse_ndim}, old_indices.options().device(at::kCPU));
      // creates new indices. It is possible to avoid that if COO
      // is allowed to store a permutation vector.
      return old_indices.index_select(0, sparse_perm_tensor.to(self.device().type()));
    }();
  const auto new_values = (new_dense_dims == old_dense_dims)
    ? old_values
    : [&]() -> Tensor {
      auto values_perm = std::vector<int64_t>(dense_ndim + 1);
      for (const auto i : c10::irange(dense_ndim)) {
        values_perm[i + 1] = new_dense_dims[i] - sparse_ndim + 1;
      }
      return old_values.permute(values_perm);
    }();

  const auto is_coalesced = self.is_coalesced() && (dims[0] == 0);
  return _sparse_coo_tensor_with_dims_and_tensors(
      sparse_ndim, dense_ndim, new_sizes, new_indices, new_values, self.options())
    ._coalesced_(is_coalesced);
}

Tensor repeat(const Tensor& self, IntArrayRef repeats) {
  TORCH_CHECK(repeats.size() >= (size_t)self.dim(),
           "Number of dimensions of repeat dims can not be smaller than number of dimensions of tensor");

  // Add new leading dimensions to the tensor if the
  // number of target dimensions is larger than the
  // number of source dimensions.
  int64_t num_new_dimensions = repeats.size() - self.dim();
  DimVector padded_size(num_new_dimensions, 1);
  padded_size.insert(padded_size.end(), self.sizes().begin(), self.sizes().end());
  DimVector target_size(repeats.size());
  bool zero_tensor = false;
  for(const auto idx : c10::irange(repeats.size())) {
    if (repeats[idx] == 0) {
      zero_tensor = true;
    }
    target_size[idx] = padded_size[idx] * repeats[idx];
  }

  Tensor xtensor = self.expand(padded_size);

  Tensor result;
  if (self.is_quantized()) {
    result = at::empty_quantized(target_size, self);
  } else {
    result = at::empty(target_size, self.options());
  }

  // return an empty tensor if one of the repeat dimensions is zero
  if (zero_tensor) {
    return result;
  }

  Tensor urtensor = at::alias(result);
  for (const auto i : c10::irange(xtensor.dim())) {
    // can't unfold with step 0, so make sure step is at least 1
    // (it doesn't matter what it is in that case, because the size is 0).
    auto size_i = xtensor.sizes()[i];
    urtensor = urtensor.unfold(i, size_i, std::max<int64_t>(size_i, 1));
  }

  urtensor.copy_(xtensor.expand_as(urtensor));

  return result;
}

Tensor tile(const Tensor& self, IntArrayRef reps){
  // If self.size() > len(reps), reps is promoted to self.size() by pre-pending
  // 1’s to it to keep the same behaviour as `numpy.tile`.
  // Thus for a tensor of shape (2, 3, 4, 5), a dims of (2, 2) is treated
  // as (1, 1, 2, 2).
  const int64_t size_diff = self.dim() - static_cast<int64_t>(reps.size());
  if (size_diff > 0){
    std::vector<int64_t> new_reps(size_diff, 1);
    for (const auto i : c10::irange(reps.size())) {
      new_reps.emplace_back(reps[i]);
    }
    return self.repeat(IntArrayRef(new_reps));
  }
  // `torch.tile` is equivalent to the already implemented `torch.Tensor.repeat`
  return self.repeat(reps);
}

//
// templated for ArrayRef<int64_t> and SmallVector<int64_t> use cases
//
template <typename Vec>
Tensor alias_with_sizes_and_strides(
    const Tensor& self,
    const Vec& sizes,
    const Vec& strides) {
  //caller should make sure that sizes and strides are valid for self
  //(storage is sufficient, strides are non-negative, strides and sizes array size is the same)
  Tensor self_;
  if (self.is_quantized()) {
    self_ = at::detail::make_tensor<QTensorImpl>(
      c10::TensorImpl::VIEW, Storage(self.storage()), self.key_set(), self.dtype(), get_qtensorimpl(self)->quantizer());
    auto* self_tmp_ = self_.unsafeGetTensorImpl();
    self_tmp_->set_storage_offset(self.storage_offset());
    self_tmp_->set_sizes_and_strides(sizes, strides);
  } else {
    self_ = at::detail::make_tensor<TensorImpl>(
      c10::TensorImpl::VIEW, Storage(self.storage()), self.key_set(), self.dtype());
    auto* self_tmp_ = self_.unsafeGetTensorImpl();
    self_tmp_->set_storage_offset(self.storage_offset());
    self_tmp_->set_sizes_and_strides(sizes, strides);
  }
  namedinference::propagate_names(self_, self);
  return self_;
}

Tensor reshape_symint(const Tensor& self, c10::SymIntArrayRef proposed_shape) {
  if (self.is_sparse()) {
    AT_ERROR("reshape is not implemented for sparse tensors");
  }
  c10::SymDimVector shape = infer_size_dv(proposed_shape, self.sym_numel());

  if (self.is_mkldnn()) {
    return at::_mkldnn_reshape(self, c10::asIntArrayRefSlow(shape));
  }

  // `computeStride` returns the proper strides to use if this
  // `reshape` can be just a view.
  auto stride = at::detail::computeStride(self.sym_sizes(), self.sym_strides(), shape);

  // NB: Even though we have viewable geometry and the target strides here,
  //     we do not just call `as_strided` on `self` because the backward
  //     for `as_strided` is not as efficient as that of `view` (since the
  //     former is meant to handle general cases).
  //
  //     Similarly we don't call `view` because it duplicates some of the work
  //     we've already done, and instead call our internal/private operator
  //     `_reshape_alias` that essentially does the same thing as `view` and
  //     `as_strided` without any of the extra overhead.
  if (stride.has_value()) {
    // Temporary check to revert to the old behavior/view in cases where the
    // device is not supported (e.g. for XLA the operation is not supported
    // so we use `view` instead).
    //
    // We need to do the checks here instead of in `native_functions.yaml`
    // to preserve backwards compatibility.
    if (!self.is_xla() && !self.is_lazy() && !self.is_ipu() && !at::isTensorSubclassLike(self)) {
      return self._reshape_alias_symint(shape, stride.value());
    } else {
      return self.view_symint(shape);
    }
  }
  return at::_unsafe_view_symint(self.clone(at::MemoryFormat::Contiguous), shape);
}

Tensor _reshape_copy_symint(const Tensor& self, c10::SymIntArrayRef proposed_shape) {
  if (self.is_sparse()) {
    TORCH_CHECK(0, "_reshape_copy is not implemented for sparse tensors");
  }
  c10::SymDimVector shape = infer_size_dv(proposed_shape, self.sym_numel());

  if (self.is_mkldnn()) {
    TORCH_CHECK(0, "_reshape_copy not implemented for mkldnn tensors");
  }

  if (self.is_contiguous()) {
    return self.view_symint(shape).clone(at::MemoryFormat::Contiguous);
  } else {
    return at::_unsafe_view_symint(self.clone(at::MemoryFormat::Contiguous), shape);
  }
}

// Duplicate of above code for non-symbolic ints. Kept for BC purposes and to
// minimize breakages.
Tensor reshape(const Tensor& self, IntArrayRef proposed_shape) {
  if (self.is_sparse()) {
    AT_ERROR("reshape is not implemented for sparse tensors");
  }
  DimVector shape = infer_size_dv(proposed_shape, self.numel());

  if (self.is_mkldnn()) {
    return at::_mkldnn_reshape(self, shape);
  }

  // `computeStride` returns the proper strides to use if this
  // `reshape` can be just a view.
  auto stride = at::detail::computeStride(self.sizes(), self.strides(), shape);

  // NB: Even though we have viewable geometry and the target strides here,
  //     we do not just call `as_strided` on `self` because the backward
  //     for `as_strided` is not as efficient as that of `view` (since the
  //     former is meant to handle general cases).
  //
  //     Similarly we don't call `view` because it duplicates some of the work
  //     we've already done, and instead call our internal/private operator
  //     `_reshape_alias` that essentially does the same thing as `view` and
  //     `as_strided` without any of the extra overhead.
  if (stride.has_value()) {
    // Temporary check to revert to the old behavior/view in cases where the
    // device is not supported (e.g. for XLA the operation is not supported
    // so we use `view` instead).
    //
    // We need to do the checks here instead of in `native_functions.yaml`
    // to preserve backwards compatibility.
    if (!self.is_xla() && !self.is_lazy() && !self.is_ipu()) {
      return self._reshape_alias(shape, stride.value());
    } else {
      return self.view(shape);
    }
  }
  return at::_unsafe_view(self.clone(at::MemoryFormat::Contiguous), shape);
}

Tensor _reshape_alias(const Tensor& self, IntArrayRef sizes, IntArrayRef strides) {
  // This is only used by `reshape` in cases where it would otherwise have dispatched
  // to `view`. This removes the overhead of calling `view` which duplicates some of
  // the work that's already been done (`infer_size_dv` and `computeStride`).

  return alias_with_sizes_and_strides(self, sizes, strides);
}

Tensor reshape_as(const Tensor& self, const Tensor& other) {
  return self.reshape_symint(other.sym_sizes());
}

static Tensor select_sparse(const Tensor& self, int64_t dim, int64_t index) {
  int64_t sparse_dim = self.sparse_dim();
  int64_t dense_dim = self.dense_dim();
  TORCH_INTERNAL_ASSERT(dim >= 0 && dim < sparse_dim + dense_dim);

  auto indices = self._indices();
  auto values = self._values();
  auto new_sizes = self.sizes().vec();
  new_sizes.erase(new_sizes.begin() + dim);

  if (dim < sparse_dim) {
    auto nzIndices = (indices[dim] == index).nonzero().view(-1);
    auto new_values = values.index_select(0, nzIndices);
    if (sparse_dim == 1) {
      // return dense part:
      if (new_values.size(0) == 1) {
        return new_values[0];
      } else {
        // sum promotes integral type to int64 when dtype is not specified.
        return at::sum(new_values, 0, false, new_values.scalar_type());
      }
    } else {
      auto dimIndices = (arange(
                             0,
                             sparse_dim,
                             c10::nullopt /* dtype */,
                             c10::nullopt /* layout */,
                             self.device(),
                             c10::nullopt /* pin_memory */) != dim)
                            .nonzero()
                            .view(-1);
      auto new_indices = indices.index_select(1, nzIndices).index_select(0, dimIndices);
      return _sparse_coo_tensor_with_dims_and_tensors(
            sparse_dim - 1, dense_dim, new_sizes, new_indices, new_values, self.options());
    }
  } else {
    auto new_values = values.select(dim - sparse_dim + 1, index);
    return _sparse_coo_tensor_with_dims_and_tensors(
         sparse_dim, dense_dim - 1, new_sizes, indices, new_values, self.options());
  }
}

// this is an auxiliary function, called by the select&slice methods, that
// creates a new quantizer from the given input
// is_select is true if calling function is select()
QuantizerPtr create_subtensor_quantizer(const Tensor& self, bool is_select, int64_t start,
  int64_t end, int64_t dim, int64_t step) {
  auto quantizer_prev = get_qtensorimpl(self)->quantizer();
  if (quantizer_prev->qscheme() == QScheme::PER_TENSOR_AFFINE) {
    return quantizer_prev;
  }
  QuantizerPtr quantizer;
  auto temp = static_cast<PerChannelAffineQuantizer*>(quantizer_prev.get());
  auto axis = temp->axis();
  auto scales = temp->scales();
  auto zero_points = temp->zero_points();
  if (dim == axis) {
    // Compute scales&zps for sub-tensor
    // *.select(0, start) could alternatively be replaced with *.slice(0, start, end, step), but
    // select has less overhead
    scales = is_select ? scales.select(0, start) : scales.slice(0, start, end, step);
    zero_points = is_select ? zero_points.select(0, start) : zero_points.slice(0, start, end, step);
  }
  if (scales.numel() > 1) {
    // Axis only needs to be adjusted if the calling function is select(), since select() reduces
    // the number of dimensions of the tensor by 1, and remains unchanged if calling function is slice()
    quantizer = make_per_channel_affine_quantizer(scales, zero_points, (is_select ? axis - 1 : axis),
                                                  quantizer_prev->scalar_type());
  } else {
    quantizer = make_per_tensor_affine_quantizer(scales.item().to<double>(), zero_points.item().to<int64_t>(),
                                                 quantizer_prev->scalar_type());
  }
  return quantizer;
}

Tensor select(const Tensor& self, int64_t dim, int64_t index) {
  return at::select_symint(self, dim, c10::SymInt{index});
}

Tensor select(const Tensor& self, Dimname dim, int64_t index) {
  return at::select_symint(self, dimname_to_position(self, dim), c10::SymInt{index});
}

Tensor select_symint(const Tensor& self, int64_t dim, c10::SymInt index) {
  int64_t ndim = self.dim();
  if (ndim == 0) {
    TORCH_CHECK_INDEX(false, "select() cannot be applied to a 0-dim tensor.");
  }
  dim = maybe_wrap_dim(dim, ndim);
  auto size = self.sym_sizes()[dim];
  if (size < -index || size <= index) {
    if (self.has_names() && self.names()[dim] != Dimname::wildcard()) {
      TORCH_CHECK_INDEX(false, "select(): index ", index, " out of range for tensor of size ",
                     self.sizes(), " at dimension ", self.names()[dim]);
    }
    TORCH_CHECK_INDEX(false, "select(): index ", index, " out of range for tensor of size ",
                   self.sizes(), " at dimension ", dim);
  }
  if (index < 0) {
    index += size;
  }
  if (self.is_sparse()) {
    return select_sparse(self, dim, index.guard_int(__FILE__, __LINE__));
  }

  Tensor result;
  if (self.is_quantized()) {
    auto local_index = index.guard_int(__FILE__, __LINE__);

    DimVector sizes(self.sizes().begin(), self.sizes().end());
    DimVector strides(self.strides().begin(), self.strides().end());
    auto storage_offset = self.storage_offset() + local_index * strides[dim];
    sizes.erase(sizes.begin() + dim);
    strides.erase(strides.begin() + dim);

    auto quantizer = create_subtensor_quantizer(self, true, local_index, local_index + 1, dim, 1);
    result = as_strided_qtensorimpl(self, sizes, strides, storage_offset, quantizer);
  } else {
    std::vector<c10::SymInt> sizes(self.sym_sizes().begin(), self.sym_sizes().end());
    std::vector<c10::SymInt> strides(self.sym_strides().begin(), self.sym_strides().end());
    auto storage_offset = self.sym_storage_offset() + index * strides[dim];
    sizes.erase(sizes.begin() + dim);
    strides.erase(strides.begin() + dim);

    result = self.as_strided_symint(sizes, strides, storage_offset);
  }
  namedinference::propagate_names_except(result, self, {dim});
  return result;
}

Tensor select_backward_symint(const Tensor& grad, c10::SymIntArrayRef input_sizes, int64_t dim, c10::SymInt index) {
  auto grad_input = at::zeros_symint(input_sizes, grad.options());
  grad_input.select_symint(dim, index).copy_(grad);
  return grad_input;
}

Tensor index_select_sparse_cpu(const Tensor& self, int64_t dim, const Tensor& index) {
  /*
    Algorithm:
    index - a 1-D tensor of indicies with shape (n,)
    self - sparse tensor, its shape is sizes = sparse_shape + dense_shape
      indices - 2-D tensor of indices, shape is (sparse_dims, nnz)
      values - (1+len(dense_shape))-D tensor of values, shape is (nnz,) + dense_shape
    index_select(dim, index) returns a sparse tensor with the following data
      new_sizes = sizes[:dim] + (n,) + sizes[dim+1:]
      new_indices - shape is (sparse_dims, new_nnz)
      new_values - shape is (new_nnz,) + dense_shape

      if dim < len(sparse_shape):
          # Find new_indices[dim] of the output sparse tensor and
          # indices at which to select values/indices.
          # The CPP code uses (binary/in a count table) search to find matches and may
          # swap the loop order for better algorithmic complexity.
          new_dim_indices = []
          selected_dim_indices = []
          # This is a brute-force algorithms to convey the main idea.
          # The CPP code below is more efficient but more complicated.
          for i, i_idx in enumerate(indices[dim]):
              for j, j_idx in enumerate(index):
                  if i_idx == j_idx:
                      new_dim_indices.append(j)
                      selected_dim_indices.append(i)
          new_indices = indices.index_select(1, selected_dim_indices)
          new_values = values.index_select(0, selected_dim_indices)
          new_indices[dim] = new_dim_indices
      else:
          new_indices = indices
          new_values = values.index_select(dim - sparse_dim + 1, index);
    */
  const auto ndim = self.dim();
  TORCH_CHECK_INDEX(ndim, "index_select() cannot be applied to a 0-dim tensor.");
  TORCH_CHECK_INDEX(
      index.dim() == 1 && index.dtype() == at::kLong && index.options().layout() == at::kStrided,
      "index_select() argument index must be 1-D strided (non-sparse) long-tensor.");
  dim = maybe_wrap_dim(dim, ndim);
  const auto size = self.size(dim);
  const auto sparse_dim = self.sparse_dim();
  const auto dense_dim = self.dense_dim();
  const auto indices = self._indices();
  const auto values = self._values();
  const auto nnz = values.size(0);
  const auto index_len = index.size(0);
  auto res_sizes = self.sizes().vec();
  res_sizes[dim] = index_len;

  // Equivalent to t.index_select(dim, idx), but vanilla index_select is not parallel,
  // so we use gather instead.
  // We use this method to select relevant indices/values
  // from the intersection between indices[dim] and the index.
  const auto index_select = [](const Tensor& t, int64_t dim, const Tensor& idx) -> Tensor {
    const auto idx_len = idx.numel();
    auto out_shape = t.sizes().vec();
    out_shape[dim] = idx_len;
    auto idx_shape = std::vector<int64_t>(t.dim(), 1);
    idx_shape[dim] = idx_len;
    return t.gather(dim, idx.view(idx_shape).expand(out_shape));
  };

  // If indexing into sparse dimensions
  if (dim < sparse_dim) {
    // short-circuit if index is empty
    if (!index_len) {
      auto res_indices = index_select(indices, 1, index);
      res_indices[dim] = index;
      const auto res_values = index_select(values, 0, index);

      return _sparse_coo_tensor_with_dims_and_tensors(
          sparse_dim, dense_dim, res_sizes, res_indices, res_values, self.options());
    }

    const auto nneg_index = [&index, index_len, &self, size, dim]() -> Tensor {
      const auto index_contiguous = index.contiguous();
      auto nneg_index = at::empty_like(index_contiguous);
      // nneg_index = (index < 0) * (index + size) + (index >= 0) * index
      auto* ptr_index = index_contiguous.data_ptr<int64_t>();
      auto* ptr_nneg_index = nneg_index.data_ptr<int64_t>();
      at::parallel_for(0, index_len, at::internal::GRAIN_SIZE, [&](int64_t start, int64_t end) {
          const auto* src = ptr_index + start;
          auto* dst = ptr_nneg_index + start;
          for (C10_UNUSED const auto _ : c10::irange(start, end)) {
            auto idx = *src++;
            if (idx < -size || idx >= size) {
               // Mark self and dim as used if code is compiled with STRIP_ERROR_MESSAGES
              (void)dim;
              (void)self;
              TORCH_CHECK_INDEX(false,
                  "index_select(): index contains ", idx, " that is out of range for tensor of size ",
                  self.sizes(), " at dimension ", dim
              );
            }
            if (idx < 0) {
              idx += size;
            }
            *dst++ = idx;
          }
      });

      return nneg_index;
    }();

    const auto dim_indices = indices[dim].contiguous();

    // If nnz is smaller than size, then either indices[dim] or index gets sorted,
    // then this is followed by a binary search to find interesections.
    const auto get_selected_indices_small_nnz_large_size = [&]() -> std::tuple<Tensor, Tensor> {
      const auto grain_size = at::internal::GRAIN_SIZE;
      const auto n_threads_nnz = std::max<int64_t>(
          1, std::min<int64_t>((nnz + grain_size - 1) / grain_size, at::get_num_threads())
      );
      const auto n_threads_index = std::max<int64_t>(
          1, std::min<int64_t>((index_len + grain_size - 1) / grain_size, at::get_num_threads())
      );
      const auto search_in_dim_indices
        // if either dim_indices or index requires sorting, we compare
        // the cost of sort + binary search, which is comparing
        // (len(dim_indices) + len(index)) * log(len(index)) to
        // (len(dim_indices) + len(index)) * log(len(dim_indices)).
        // That simplifies to comparing len(dim_indices) to len(index).
        // Additionally, we take into consideration potential parallel
        // speedup.
        = (nnz / n_threads_nnz <= index_len / n_threads_index)
        // if self is coalesced and dim is 0, then we compare
        // index_len * log(len(dim_indices)), which is binary search into dim_indices,
        // to (len(index_len) + len(dim_indices)) * log(index_len).
        // Additionally, we take into consideration potential parallel
        // speedup.
          || (self.is_coalesced() && dim == 0
          && (index_len * std::log2(nnz) / n_threads_index
            <= (nnz / n_threads_nnz + index_len) * std::log2(index_len)))
        ? true : false;

      // src is a source of indices to binary search in sorted
      Tensor sorted, sorted_idx, src;
      std::tie(sorted, sorted_idx, src) = [
        &dim_indices, &nneg_index, &self,
        search_in_dim_indices, dim, nnz
      ](void) -> std::tuple<Tensor, Tensor, Tensor> {
        // sort dim_indices to binary search into it
        if (search_in_dim_indices) {
          // dim_indices is already sorted if self is coalesced and dim == 0
          if (self.is_coalesced() && dim == 0) {
            return std::make_tuple(dim_indices, at::arange(nnz, dim_indices.options()), nneg_index);
          }
          else {
            Tensor sorted_dim_indices, sorted_dim_indices_idx;
            std::tie(sorted_dim_indices, sorted_dim_indices_idx) = dim_indices.sort();
            return std::make_tuple(sorted_dim_indices, sorted_dim_indices_idx, nneg_index);
          }
        }
        // sort nneg_index to binary search into it
        else {
          Tensor sorted_nneg_index, sorted_nneg_index_idx;
          std::tie(sorted_nneg_index, sorted_nneg_index_idx) = nneg_index.sort();
          return std::make_tuple(sorted_nneg_index, sorted_nneg_index_idx, dim_indices);
        }
      }();

      const auto src_grain_size = at::internal::GRAIN_SIZE;
      const auto src_len = src.numel();
      const auto n_threads_src = std::max<int64_t>(
          // 1 <= n_threads_src <= std::min(ceil(src.numel() / src_grain_size), max_threads)
          1, std::min<int64_t>((src_len + src_grain_size - 1) / src_grain_size, at::get_num_threads())
      );
      const auto chunk_size_src = (src_len + n_threads_src - 1) / n_threads_src;

      const std::vector<int64_t> src_n_threads_shape = {
        n_threads_src, (src_len + n_threads_src - 1) / n_threads_src
      };

      // src_int_idx and sorted_int_idx store "i" and "j" indices indicating
      // intersections such that src_int_idx[i] == sorted_int_idx[j].
      // These intersections are found with binary search and in parallel.
      auto src_int_idx = at::empty(src_n_threads_shape, src.options());
      auto sorted_int_idx = at::empty_like(src_int_idx);
      // For each element "i" from src, int_counts define how many
      // elements there are in sorted, i.e. "j" indices, corresponding
      // to "i", i.e.:
      // |{j : src_int_idx[i] == sorted_int_idx[j]}| for each i in src_int_idx.
      auto int_counts = at::zeros_like(src_int_idx);

      // fill in src_int_idx, sorted_int_idx, int_counts
      {
        const auto sorted_len = sorted.numel();
        const auto* ptr_sorted = sorted.data_ptr<int64_t>();
        const auto* ptr_sorted_start = ptr_sorted;
        const auto* ptr_sorted_end = ptr_sorted + sorted_len;

        at::parallel_for(0, n_threads_src, 1, [&](int64_t tid, C10_UNUSED int64_t _) {
            const auto start = tid * chunk_size_src;
            const auto end = std::min(start + chunk_size_src, src_len);
            auto* ptr_tid_src_int_idx = src_int_idx.select(0, tid).data_ptr<int64_t>();
            auto* ptr_tid_sorted_int_idx = sorted_int_idx.select(0, tid).data_ptr<int64_t>();
            auto* ptr_tid_int_counts = int_counts.select(0, tid).data_ptr<int64_t>();
            const auto* ptr_src = src.data_ptr<int64_t>() + start;

            for (const auto i : c10::irange(start, end)) {
              const auto src_val = *ptr_src++;
              const auto src_val_lb = std::lower_bound(ptr_sorted_start, ptr_sorted_end, src_val);
              // We cannot just use *src_val_lb != src_val because when
              // src_val_lb == ptr_sorted_end, dereferencing past-the-end value
              // is not well-defined.
              if (src_val_lb == ptr_sorted_end || *src_val_lb != src_val) {
                ++ptr_tid_src_int_idx;
                ++ptr_tid_sorted_int_idx;
                ++ptr_tid_int_counts;
                continue;
              }
              const auto src_val_ub = std::upper_bound(ptr_sorted_start, ptr_sorted_end, src_val);

              const int64_t count = src_val_ub - src_val_lb;
              const int64_t j = src_val_lb - ptr_sorted_start;

              *ptr_tid_src_int_idx++ = i;
              *ptr_tid_sorted_int_idx++ = j;
              *ptr_tid_int_counts++ = count;
            }
        });
      }

      const auto compressed_int_counts = int_counts.sum(-1);
      const auto res_len = compressed_int_counts.sum().item<int64_t>();

      // Short-circuit if empty intersection
      if (!res_len) {
        auto empty_idx = at::empty({0}, src.options());
        return std::make_tuple(empty_idx, empty_idx);
      }

      // Now that we know "i", "j" and the counts, we "unflatten"
      // them into two arrays of intersection indices such that
      // selected_src = repeat_interleave(src_int_idx, int_counts),
      // and selected_sorted is obtained as follows:
      // offsets = int_counts.cumsum(0).sub_(int_counts)
      // for ii, (j, c) in enumerate(zip(sorted_int_idx, int_counts)):
      //     out_slice = slice(offsets[ii], offsets[ii] + c)
      //     src_slice = slice(j, j + c)
      //     selected_sorted[out_slice] = sorted_int_idx[src_slice]
      auto selected_sorted = at::empty({res_len}, sorted.options());
      auto selected_src = at::empty({res_len}, src.options());

      // fill in selected_sorted, selected_src
      {
        auto* ptr_selected_sorted = selected_sorted.data_ptr<int64_t>();
        auto* ptr_selected_src = selected_src.data_ptr<int64_t>();

        const auto thread_offsets = compressed_int_counts.cumsum(0).sub_(compressed_int_counts);
        const auto* ptr_sorted_idx = sorted_idx.data_ptr<int64_t>();
        at::parallel_for(0, n_threads_src, 1, [&](int64_t tid, C10_UNUSED int64_t _) {
            const auto start = tid * chunk_size_src;
            const auto end = std::min(start + chunk_size_src, src_len);
            const auto tid_offset = thread_offsets.data_ptr<int64_t>()[tid];
            const auto* ptr_tid_src_int_idx = src_int_idx.select(0, tid).data_ptr<int64_t>();
            const auto* ptr_tid_sorted_int_idx = sorted_int_idx.select(0, tid).data_ptr<int64_t>();
            const auto* ptr_tid_int_counts = int_counts.select(0, tid).data_ptr<int64_t>();
            auto* ptr_tid_selected_sorted = ptr_selected_sorted + tid_offset;
            auto* ptr_tid_selected_src = ptr_selected_src + tid_offset;

            for (C10_UNUSED const auto _ : c10::irange(start, end)) {
              const auto count = *ptr_tid_int_counts++;
              const auto i = *ptr_tid_src_int_idx++;
              const auto j = *ptr_tid_sorted_int_idx++;
              if (!count) continue;

              std::fill_n(ptr_tid_selected_src, count, i);
              std::copy_n(ptr_sorted_idx + j, count, ptr_tid_selected_sorted);

              ptr_tid_selected_sorted += count;
              ptr_tid_selected_src += count;
            }
        });
      }

      return search_in_dim_indices
        ? std::make_tuple(selected_sorted, selected_src)
        : std::make_tuple(selected_src, selected_sorted);
    };

    // Converts a 1d sorted idx to a compressed 1d compressed idx,
    // aka crow in the CSR format. Useful to get a count table in
    // a parallelized and no-sync manner.
    // TODO: this function is equivalent to _convert_indices_from_coo_to_csr.
    // The mentioned function is not public yet.
    const auto sorted_idx_to_cidx = [](
        const Tensor& idx,
        int64_t len,
        bool run_in_parallel = true) -> Tensor {
      auto cidx = at::empty({len + 1}, idx.options());

      const auto* ptr_idx = idx.data_ptr<int64_t>();
      auto* ptr_cidx = cidx.data_ptr<int64_t>();

      const auto idx_len = idx.numel();

      std::fill_n(ptr_cidx, ptr_idx[0] + 1, 0);
      std::fill_n(ptr_cidx + ptr_idx[idx_len - 1] + 1, len - ptr_idx[idx_len - 1], idx_len);

      const auto grain_size = run_in_parallel ? at::internal::GRAIN_SIZE : idx_len;
      at::parallel_for(0, idx_len, grain_size, [&](int64_t start, int64_t end) {
          auto* ptr_curr_cidx = ptr_cidx + ptr_idx[start] + 1;
          for (int64_t i = start; i < std::min(end, idx_len - 1); ++i) {
            const auto diff = ptr_idx[i + 1] - ptr_idx[i];
            std::fill_n(ptr_curr_cidx, diff, i + 1);
            ptr_curr_cidx += diff;
          }
      });

      return cidx;
    };

    // If nnz is (much) larger than size, then both indices[dim] and index get sorted
    // with a count sort (faster, and no huge nnz-sized chunk memory allocations).
    // The element-wise product between the count tables gives us all the intersections.
    const auto get_selected_indices_large_nnz_small_size = [&]() -> std::tuple<Tensor, Tensor> {
      const auto get_counts = [&sorted_idx_to_cidx](
          // Writes into counts (must be preallocated and zero)
          // and allows to use external buffers.
          Tensor& counts,
          const Tensor& t,
          int64_t bins,
          bool is_sorted = false,
          bool run_in_parallel = true) -> void {
        if (is_sorted) {
          const auto cidx = sorted_idx_to_cidx(t, bins, run_in_parallel);
          at::sub_out(counts, cidx.slice(0, 1, bins + 1), cidx.slice(0, 0, bins));
        }
        else {
          auto* ptr_counts = counts.data_ptr<int64_t>();
          const auto* ptr_vals = t.data_ptr<int64_t>();
          for (C10_UNUSED const auto _ : c10::irange(t.numel())) {
            ++ptr_counts[*ptr_vals++];
          }
        }
      };

      const auto counts_per_thread = [&get_counts, size](
          const Tensor& idx,
          bool is_sorted = false,
          int64_t grain_size = at::internal::GRAIN_SIZE
      ) -> Tensor {
        const auto idx_len = idx.numel();
        // 1 <= n_threads <= min(ceil(len / grain_size), max_threads)
        const auto n_threads = std::max<int64_t>(
            1, std::min<int64_t>((idx_len + grain_size - 1) / grain_size, at::get_num_threads())
        );
        const auto chunk_size = (idx_len + n_threads - 1) / n_threads;
        const auto run_in_parallel = (n_threads == 1);

        auto counts_per_thread = at::zeros({n_threads, size}, idx.options());
        at::parallel_for(0, n_threads, 1, [&](int64_t tid, C10_UNUSED int64_t _) {
          const auto start = tid * chunk_size;
          const auto end = std::min(start + chunk_size, idx_len);
          const auto tid_idx = idx.slice(0, start, end);
          auto tid_counts = counts_per_thread.select(0, tid);
          get_counts(tid_counts, tid_idx, /*bins=*/size,
              /*is_sorted=*/is_sorted, /*run_in_parallel=*/run_in_parallel);
        });

        return counts_per_thread;
      };

      auto dim_indices_counts_per_thread = counts_per_thread(
          dim_indices,
          /*is_sorted=*/self.is_coalesced() && dim == 0
          /*grain_size = at::internal::GRAIN_SIZE*/
      );
      auto dim_indices_offset_counts_per_thread = dim_indices_counts_per_thread.cumsum(0);

      auto index_counts_per_thread = counts_per_thread(
          nneg_index,
          /*is_sorted=*/false
          /*grain_size = at::internal::GRAIN_SIZE*/
      );
      auto index_offset_counts_per_thread = index_counts_per_thread.cumsum(0);

      const auto index_counts = index_offset_counts_per_thread.select(0, -1);
      const auto dim_indices_counts = dim_indices_offset_counts_per_thread.select(0, -1);
      const auto intersection_counts = index_counts.mul(dim_indices_counts);
      const auto res_len = intersection_counts.sum().item<int64_t>();
      // Short-circuit if empty intersection
      if (!res_len) {
        auto empty_idx = at::empty({0}, index.options());
        return std::make_tuple(empty_idx, empty_idx);
      }
      const auto intersection_offsets = intersection_counts.cumsum(0);

      const auto search_in_dim_indices = [&]() -> bool {
        const auto grain_size = at::internal::GRAIN_SIZE;
        const auto n_threads_index = std::max<int64_t>(
            1, std::min<int64_t>((index_len + grain_size - 1) / grain_size, at::get_num_threads())
        );
        const auto n_threads_dim_indices = std::max<int64_t>(
            1, std::min<int64_t>((nnz + grain_size - 1) / grain_size, at::get_num_threads())
        );

        const auto index_max_copy_work_per_thread =
          index_counts_per_thread.mul(dim_indices_counts).sum(-1).max().item<int64_t>();
        const auto dim_indices_max_copy_work_per_thread
          = dim_indices_counts_per_thread.mul(index_counts).sum(-1).max().item<int64_t>();

        const auto index_max_work_per_thread = index_max_copy_work_per_thread * index_len / n_threads_index;
        const auto dim_indices_max_work_per_thread = dim_indices_max_copy_work_per_thread * nnz / n_threads_dim_indices;
        return index_max_work_per_thread <= dim_indices_max_work_per_thread
          ? true
          : false;
      }();

      Tensor idx, idx_counts_per_thread, idx_offset_counts_per_thread;
      Tensor src, src_counts_per_thread, src_offset_counts_per_thread;
      std::tie(
          idx, idx_counts_per_thread, idx_offset_counts_per_thread,
          src, src_counts_per_thread, src_offset_counts_per_thread
      ) = [&]() {
        return search_in_dim_indices
          ? std::make_tuple(
              nneg_index, index_counts_per_thread, index_offset_counts_per_thread,
              dim_indices, dim_indices_counts_per_thread, dim_indices_offset_counts_per_thread
            )
          : std::make_tuple(
              dim_indices, dim_indices_counts_per_thread, dim_indices_counts_per_thread.cumsum(0),
              nneg_index, index_counts_per_thread, index_counts_per_thread.cumsum(0)
            );
      }();

      const auto idx_counts = idx_offset_counts_per_thread.select(0, -1);
      const auto src_counts = src_offset_counts_per_thread.select(0, -1);

      Tensor src_idx, src_idx_offsets;
      std::tie(src_idx, src_idx_offsets) = [&](
          int64_t grain_size = at::internal::GRAIN_SIZE
      ) -> std::tuple<Tensor, Tensor> {
        const auto src_intersection_counts = src_counts.mul(idx_counts > 0);
        const auto src_intersection_offsets = src_intersection_counts.cumsum(0);
        const auto src_idx_len = src_intersection_offsets.data_ptr<int64_t>()[size - 1];
        auto src_idx = at::empty({src_idx_len}, src.options());

        const auto* ptr_src = src.data_ptr<int64_t>();
        const auto* ptr_intersection_counts = intersection_counts.data_ptr<int64_t>();
        const auto* ptr_src_intersection_counts = src_intersection_counts.data_ptr<int64_t>();
        const auto* ptr_src_intersection_offsets = src_intersection_offsets.data_ptr<int64_t>();
        auto* ptr_src_idx = src_idx.data_ptr<int64_t>();

        const auto src_len = src.numel();
        const auto n_threads_src = std::max<int64_t>(
            1, std::min<int64_t>((src_len + grain_size - 1) / grain_size, at::get_num_threads())
        );
        const auto chunk_size = (src_len + n_threads_src - 1) / n_threads_src;
        at::parallel_for(0, n_threads_src, 1, [&](int64_t tid, C10_UNUSED int64_t _) {
            const auto start = tid * chunk_size;
            const auto end = std::min(start + chunk_size, src_len);
            auto* ptr_src_tid = ptr_src + start;
            const auto* ptr_src_counts_per_thread
              = src_counts_per_thread.select(0, tid).data_ptr<int64_t>();
            const auto* ptr_src_offset_counts_per_thread
              = src_offset_counts_per_thread.select(0, tid).data_ptr<int64_t>();
            auto tid_counts = at::zeros({size}, src.options());
            auto* ptr_tid_counts = tid_counts.data_ptr<int64_t>();

            for (const auto i : c10::irange(start, end)) {
              const auto idx_val = *ptr_src_tid++;
              // skip idx value if not in the intersection
              if (!ptr_intersection_counts[idx_val]) continue;
              const auto idx_val_offset
                = ptr_src_intersection_offsets[idx_val]
                - ptr_src_intersection_counts[idx_val];
              const auto idx_val_tid_offset
                = ptr_src_offset_counts_per_thread[idx_val]
                - ptr_src_counts_per_thread[idx_val];
              auto& idx_val_local_tid_count = ptr_tid_counts[idx_val];
              ptr_src_idx[idx_val_offset + idx_val_tid_offset + idx_val_local_tid_count] = i;
              ++idx_val_local_tid_count;
            }
        });

        const auto src_idx_offsets = src_intersection_offsets.sub_(src_intersection_counts);

        return std::make_tuple(src_idx, src_idx_offsets);
      }();

      Tensor idx_selected, src_selected;
      std::tie(idx_selected, src_selected) = [&](
          int64_t grain_size = at::internal::GRAIN_SIZE
      ) -> std::tuple<Tensor, Tensor> {
        const auto thread_offset = [&]() {
          // we do not need idx_counts_per_thread anymore,
          // so it is safe to do in-place intersection.
          auto counts_per_thread = idx_counts_per_thread.mul_(src_counts).sum(-1);
          return counts_per_thread.cumsum(0).sub_(counts_per_thread);
        }();
        const auto* ptr_thread_offset = thread_offset.data_ptr<int64_t>();

        auto idx_selected = at::empty({res_len}, idx.options());
        auto src_selected = at::empty({res_len}, src.options());

        const auto* ptr_idx = idx.data_ptr<int64_t>();
        const auto* ptr_src_counts = src_counts.data_ptr<int64_t>();
        const auto* ptr_intersection_counts = intersection_counts.data_ptr<int64_t>();
        const auto* ptr_src_idx = src_idx.data_ptr<int64_t>();
        const auto* ptr_src_idx_offsets = src_idx_offsets.data_ptr<int64_t>();
        auto* ptr_idx_selected = idx_selected.data_ptr<int64_t>();
        auto* ptr_src_selected = src_selected.data_ptr<int64_t>();

        const auto idx_len = idx.numel();
        const auto n_threads_idx = std::max<int64_t>(
            1, std::min<int64_t>((idx_len + grain_size - 1) / grain_size, at::get_num_threads())
        );
        const auto chunk_size = (idx_len + n_threads_idx - 1) / n_threads_idx;
        at::parallel_for(0, n_threads_idx, 1, [&](int64_t tid, C10_UNUSED int64_t _) {
            const auto start = tid * chunk_size;
            const auto end = std::min(start + chunk_size, idx_len);
            const auto tid_offset = ptr_thread_offset[tid];
            const auto* ptr_idx_tid = ptr_idx + start;
            auto* ptr_idx_selected_tid = ptr_idx_selected + tid_offset;
            auto* ptr_src_selected_tid = ptr_src_selected + tid_offset;

            for (const auto i : c10::irange(start, end)) {
              const auto idx_val = *ptr_idx_tid++;
              // skip if idx_val is not in the intersection
              if (!ptr_intersection_counts[idx_val]) continue;
              const auto count = ptr_src_counts[idx_val];
              const auto j = ptr_src_idx_offsets[idx_val];
              std::fill_n(ptr_idx_selected_tid, count, i);
              std::copy_n(ptr_src_idx + j, count, ptr_src_selected_tid);
              ptr_idx_selected_tid += count;
              ptr_src_selected_tid += count;
            }
        });

        return std::make_tuple(idx_selected, src_selected);
      }();

      return search_in_dim_indices
        ? std::make_tuple(src_selected, idx_selected)
        : std::make_tuple(idx_selected, src_selected);
    };

    const auto make_output = [&](
        const Tensor& selected_dim_indices,
        const Tensor& res_dim_indices) -> Tensor {
      auto res_indices = index_select(indices, 1, selected_dim_indices);
      res_indices[dim] = res_dim_indices;
      const auto res_values = index_select(values, 0, selected_dim_indices);

      return _sparse_coo_tensor_with_dims_and_tensors(
          sparse_dim, dense_dim, res_sizes, res_indices, res_values, self.options());
    };

    // Brute-force solution for small values of nnz and index_len
    const auto get_result_small_nnz_small_index = [&]()
      -> Tensor {
      const auto dim_indices_in_inner_loop = nnz >= index_len;
      Tensor outer, inner;
      std::tie(outer, inner) = [&]() -> std::tuple<Tensor, Tensor> {
        if (dim_indices_in_inner_loop) {
          return std::make_tuple(nneg_index, dim_indices);
        }
        else {
          return std::make_tuple(dim_indices, nneg_index);
        }
      }();

      const auto* ptr_outer = outer.data_ptr<int64_t>();
      const auto* ptr_inner = inner.data_ptr<int64_t>();
      // NOTE: if very critical, replace std::vector with
      // a data structure that operates on stack up to some limit.
      auto outer_selected_idx = std::vector<int64_t>();
      auto inner_selected_idx = std::vector<int64_t>();
      int64_t res_len = 0;
      for (const auto i : c10::irange(outer.numel())) {
        for (const auto j : c10::irange(inner.numel())) {
          if (ptr_outer[i] == ptr_inner[j]) {
            ++res_len;
            outer_selected_idx.push_back(i);
            inner_selected_idx.push_back(j);
          }
        }
      }

      const auto outer_selected_idx_tensor = at::from_blob(
          outer_selected_idx.data(), {res_len}, at::kLong
      );
      const auto inner_selected_idx_tensor = at::from_blob(
          inner_selected_idx.data(), {res_len}, at::kLong
      );

      return dim_indices_in_inner_loop
        ? make_output(inner_selected_idx_tensor, outer_selected_idx_tensor)
        : make_output(outer_selected_idx_tensor, inner_selected_idx_tensor);
    };

    constexpr int64_t BRUTE_FORCE_SIZE_LIMIT = 2 << 14; // 16384
    // NOTE: such a condition to avoid overflows in (nnz * index_len)
    if (nnz <= BRUTE_FORCE_SIZE_LIMIT && index_len <= BRUTE_FORCE_SIZE_LIMIT
        && (nnz * index_len) <= BRUTE_FORCE_SIZE_LIMIT) {
      return get_result_small_nnz_small_index();
    }
    else {
      Tensor selected_dim_indices;
      Tensor res_dim_indices;

      // A more precise decision could be of the form:
      // `nnz < C(nnz, size) * size`, but it requires heavy benchmarking.
      // We choose `nnz < size`, which measures theoretical complexity
      // and does not rely on runtime performance.
      // TODO: perform this analysis and find better C(nnz, size).
      if (nnz <= size) {
        std::tie(selected_dim_indices, res_dim_indices) = get_selected_indices_small_nnz_large_size();
      }
      else {
        std::tie(selected_dim_indices, res_dim_indices) = get_selected_indices_large_nnz_small_size();
      }

      return make_output(selected_dim_indices, res_dim_indices);
    }
  }
  // If indexing into dense dimensions
  else {
    // It is sufficient to just perform `index_select` on values
    // if `dim` refers to dense dimensions.
    const auto res_values = index_select(values, dim - sparse_dim + 1, index);

    return _sparse_coo_tensor_with_dims_and_tensors(
        sparse_dim, dense_dim, res_sizes, indices, res_values, self.options());
  }
}

Tensor slice(
    const Tensor& self,
    int64_t dim,
    c10::optional<int64_t> start,
    c10::optional<int64_t> end,
    int64_t step) {
  int64_t ndim = self.dim();
  if (ndim == 0) {
    TORCH_CHECK_INDEX(false, "slice() cannot be applied to a 0-dim tensor.");
  }
  dim = maybe_wrap_dim(dim, ndim);
  DimVector sizes(self.sizes().begin(), self.sizes().end());
  DimVector strides(self.strides().begin(), self.strides().end());
  // handle optional parameters
  int64_t start_val = start.has_value() ? start.value() : 0;
  int64_t end_val = end.has_value() ? end.value() : INT64_MAX;

  // TODO: support negative strides
  TORCH_CHECK(step > 0, "slice step must be positive");

  if (start_val < 0) {
    start_val += sizes[dim];
  }
  if (end_val < 0) {
    end_val += sizes[dim];
  }
  if (start_val < 0) {
    start_val = 0;
  } else if (start_val >= sizes[dim]) {
    start_val = sizes[dim];
  }
  if (end_val < start_val) {
    end_val = start_val;
  } else if (end_val >= sizes[dim]) {
    end_val = sizes[dim];
  }
  auto storage_offset = self.storage_offset() + start_val * strides[dim];
  auto len = end_val - start_val;
  sizes[dim] = (len + step - 1) / step; // round-up
  strides[dim] *= step;

  Tensor result;
  if (self.is_quantized()) {
    auto quantizer = create_subtensor_quantizer(self, false, start_val, end_val, dim, step);
    result = as_strided_qtensorimpl(self, sizes, strides, storage_offset, quantizer);
  } else {
    // NB: it is extremely important to perform a redispatch here for
    // the MPS backend; if you call directly to as_strided_tensorimpl,
    // the necessary metadata for MPS will not get setup and you will
    // get silently wrong results
    result = self.as_strided(sizes, strides, storage_offset);
  }
  namedinference::propagate_names(result, self);
  return result;
}

Tensor slice_backward(const Tensor& grad, IntArrayRef input_sizes, int64_t dim, int64_t start, int64_t end, int64_t step) {
  auto grad_input = at::zeros(input_sizes, grad.options());
  grad_input.slice(dim, start, end, step).copy_(grad);
  return grad_input;
}

std::vector<Tensor> split(const Tensor& self, int64_t split_size, int64_t dim) {
  const auto num_splits = get_num_splits(self, split_size, dim);
  std::vector<Tensor> splits(num_splits);
  int64_t last_split_size = split_size - (split_size * num_splits - self.size(dim));

  for (const auto i : c10::irange(num_splits)) {
    auto length = i < num_splits - 1 ? split_size : last_split_size;
    splits[i] = self.narrow(dim, i * split_size, length);
  }
  return splits;
}

std::vector<Tensor> split_symint(const Tensor& self, c10::SymIntArrayRef sizes, int64_t dim) {
  return at::split_with_sizes_symint(self, sizes, dim);
}

std::vector<Tensor> unsafe_split(const Tensor& self, int64_t split_size, int64_t dim) {
  auto result = at::native::split(self, split_size, dim);
  for (auto& t : result) {
    // TODO(Ailing): do we need to set version_counter here?
    if (!t.is_inference()) {
      t.unsafeGetTensorImpl()->set_version_counter(c10::VariableVersion(/*version=*/0));
    }
  }
  return result;
}

std::vector<Tensor> hsplit(const Tensor& self, int64_t split_size) {
  TORCH_CHECK(self.dim() >= 1, "torch.hsplit requires a tensor with at least 1 dimension, but got a tensor with ", self.dim(), " dimensions!")
  int64_t dim = (self.dim() == 1) ? 0 : 1;
  TORCH_CHECK(split_size != 0 && self.sizes()[dim] % split_size == 0,
    "torch.hsplit attempted to split along dimension ", dim,", but the size of the dimension ", self.sizes()[dim], " is not divisible by the split_size ", split_size, "!");
  return at::tensor_split(self, split_size, dim);
}

std::vector<Tensor> vsplit(const Tensor& self, int64_t split_size) {
  TORCH_CHECK(self.dim() >= 2, "torch.vsplit requires a tensor with at least 2 dimension, but got a tensor with ", self.dim(), " dimensions!")
  TORCH_CHECK(split_size != 0 && self.sizes()[0] % split_size == 0,
    "torch.vsplit attempted to split along dimension ", 0,", but the size of the dimension ", self.sizes()[0], " is not divisible by the split_size ", split_size, "!");
  return at::tensor_split(self, split_size, 0);
}

std::vector<Tensor> dsplit(const Tensor& self, int64_t split_size) {
  TORCH_CHECK(self.dim() >= 3, "torch.dsplit requires a tensor with at least 3 dimension, but got a tensor with ", self.dim(), " dimensions!")
  TORCH_CHECK(split_size != 0 && self.sizes()[2] % split_size == 0,
    "torch.dsplit attempted to split along dimension ", 2,", but the size of the dimension ", self.sizes()[2], " is not divisible by the split_size ", split_size, "!");
  return at::tensor_split(self, split_size, 2);
}

std::vector<Tensor> split_with_sizes(const Tensor& self, IntArrayRef split_sizes, int64_t dim) {
  TORCH_CHECK(self.dim() != 0, "split expects at least a 1-dimensional tensor");
  const int64_t dim_size = self.size(dim);
  const int64_t num_splits = split_sizes.size();
  int64_t start_idx = 0;

  std::vector<Tensor> splits;
  splits.reserve(num_splits);
  for (const auto i : c10::irange(num_splits)) {
    auto length = split_sizes[i];
    TORCH_CHECK(length >= 0,
             "split_with_sizes expects split_sizes have only non-negative ",
             "entries, but got split_sizes=", split_sizes);
    splits.push_back(at::native::slice(self, dim, start_idx, start_idx + length, 1));
    start_idx += length;
  }
  TORCH_CHECK(start_idx == dim_size,
           "split_with_sizes expects split_sizes to sum exactly to ", dim_size,
           " (input tensor's size at dimension ", dim, "), ", "but got split_sizes=", split_sizes);
  return splits;
}

std::vector<Tensor> unsafe_split_with_sizes(const Tensor& self, IntArrayRef split_sizes, int64_t dim) {
  auto result = at::native::split_with_sizes(self, split_sizes, dim);
  for (auto& t : result) {
    // TODO(Ailing): do we need to set version_counter here?
    if (!t.is_inference()) {
      t.unsafeGetTensorImpl()->set_version_counter(c10::VariableVersion(/*version=*/0));
    }
  }
  return result;
}

std::vector<Tensor> hsplit(const Tensor& self, IntArrayRef split_sizes) {
  TORCH_CHECK(self.dim() >= 1, "torch.hsplit requires a tensor with at least 1 dimension, but got a tensor with ", self.dim(), " dimensions!")
  return at::tensor_split(self, split_sizes, (self.dim() == 1) ? 0 : 1);
}

std::vector<Tensor> vsplit(const Tensor& self, IntArrayRef split_sizes) {
  TORCH_CHECK(self.dim() >= 2, "torch.vsplit requires a tensor with at least 2 dimension, but got a tensor with ", self.dim(), " dimensions!")
  return at::tensor_split(self, split_sizes, 0);
}

std::vector<Tensor> dsplit(const Tensor& self, IntArrayRef split_sizes) {
  TORCH_CHECK(self.dim() >= 3, "torch.dsplit requires a tensor with at least 3 dimension, but got a tensor with ", self.dim(), " dimensions!")
  return at::tensor_split(self, split_sizes, 2);
}

// Precondition: tensors is non-empty
static inline std::vector<Tensor> get_stack_inputs(TensorList tensors, int64_t dim) {
  std::vector<Tensor> inputs(tensors.size());
  at::IntArrayRef entry_shape = tensors[0].sizes();
  inputs[0] = tensors[0].unsqueeze(dim);
  for (const auto i : c10::irange(1, tensors.size())) {
    TORCH_CHECK(tensors[i].sizes() == entry_shape,
      "stack expects each tensor to be equal size, but got ", entry_shape,
      " at entry 0 and ", tensors[i].sizes(), " at entry ", i);
    inputs[i] = tensors[i].unsqueeze(dim);
  }
  return inputs;
}

bool inline maybe_native_stack(Tensor& result, TensorList tensors, int64_t dim) {
  dim = maybe_wrap_dim(dim, tensors[0].dim() + 1);
  if (detail::CanUseNativeSerialStack<TensorList, /*skip_overlap_check*/ false>::call(result, tensors, dim)) {
    // compute the size of the result
    auto result_sizes = tensors[0].sizes().vec();
    result_sizes.insert(result_sizes.begin() + dim, tensors.size());

    // skip resizing if size of result is same as expected
    // raise a warning while resizing if output has one or more elements
    // at::native::resize_output(result, result_sizes);
    // TODO: restore the above, see https://github.com/pytorch/pytorch/issues/64709

    if (result.sizes() != result_sizes) {
      result.resize_(result_sizes);
    }

    stack_serial_stub(kCPU, result, tensors, dim);
    return true;
  }
  return false;
}

Tensor _stack(TensorList tensors, int64_t dim) {
  ScalarType high_type = result_type(tensors);
  Tensor result = at::empty({0}, tensors[0].options().dtype(high_type));
  return at::native::_stack_out(get_stack_inputs(tensors, dim), dim, result);
}

Tensor _stack_cpu(TensorList tensors, int64_t dim) {
  ScalarType high_type = result_type(tensors);
  Tensor result = at::empty({0}, tensors[0].options().dtype(high_type));
  return at::native::_stack_out_cpu(tensors, dim, result);
}

void check_stack_inputs(TensorList tensors, int64_t dim) {
  at::IntArrayRef entry_shape = tensors[0].sizes();
  for (const auto i : c10::irange(1, tensors.size())) {
    TORCH_CHECK(tensors[i].sizes() == entry_shape,
      "stack expects each tensor to be equal size, but got ", entry_shape,
      " at entry 0 and ", tensors[i].sizes(), " at entry ", i);
  }
}

// TODO(msubkhankulov): refactor to use _stack
Tensor stack(TensorList tensors, int64_t dim) {
  TORCH_CHECK(tensors.size() > 0,
           "stack expects a non-empty TensorList");
  auto wrapped_dim = maybe_wrap_dim(dim, tensors[0].ndimension()+1);
  if (wrapped_dim < tensors[0].ndimension() && !tensors[0].is_sparse()) {
    check_stack_inputs(tensors, wrapped_dim);
    auto result_sizes = tensors[0].sizes().vec();
    result_sizes.insert(result_sizes.begin() + wrapped_dim, tensors.size());
    auto out = at::cat(tensors, wrapped_dim);
    return out.view(result_sizes); // one can always split a dimension with view
  } else { //dim = tensors[0].ndimension() cannot be efficiently handled by view
    return at::cat(get_stack_inputs(tensors, dim), dim);
  }
}

// CPU specific implementation
Tensor& _stack_out_cpu(TensorList tensors, int64_t dim, Tensor& result) {
  if (maybe_native_stack(result, tensors, dim)) {
    return result;
  } else {
    return at::cat_out(result, get_stack_inputs(tensors, dim), dim);
  }
}

// default backend
Tensor& _stack_out(TensorList tensors, int64_t dim, Tensor& result) {
  return at::cat_out(result, tensors, dim);
}

// TODO(msubkhankulov): refactor to use _stack_out
Tensor& stack_out(TensorList tensors, int64_t dim, Tensor& result) {
  TORCH_CHECK(tensors.size() > 0,
           "stack expects a non-empty TensorList");
  auto wrapped_dim = maybe_wrap_dim(dim, tensors[0].ndimension()+1);
  if (wrapped_dim < tensors[0].ndimension() && !tensors[0].is_sparse()) {
    check_stack_inputs(tensors, wrapped_dim);
    auto result_sizes = tensors[0].sizes().vec();
    result_sizes.insert(result_sizes.begin() + wrapped_dim, tensors.size());
    at::native::resize_output(result, result_sizes);
    auto cat_sizes = tensors[0].sizes().vec();
    cat_sizes[wrapped_dim] *= tensors.size();
    auto strides = at::detail::computeStride(result.sizes(), result.strides(), cat_sizes);
    if (strides.has_value()) {
      //can take fast cat path
      auto result_view = result.view(cat_sizes);
      at::cat_out(result_view, tensors, wrapped_dim);
      return result;
    }
  }
  return at::cat_out(result, get_stack_inputs(tensors, dim), dim);

}

Tensor hstack(TensorList tensors) {
  TORCH_CHECK(tensors.size() > 0,
           "hstack expects a non-empty TensorList");
  auto rep = at::atleast_1d(tensors);
  if (rep[0].dim() == 1) {
    return at::cat(rep, 0);
  }
  return at::cat(rep, 1);
}

Tensor& hstack_out(TensorList tensors, Tensor& result) {
  TORCH_CHECK(tensors.size() > 0,
           "hstack expects a non-empty TensorList");
  auto rep = at::atleast_1d(tensors);
  if (rep[0].dim() == 1) {
    return at::cat_out(result, rep, 0);
  }
  return at::cat_out(result, rep, 1);
}

Tensor vstack(TensorList tensors) {
  TORCH_CHECK(tensors.size() > 0,
           "vstack expects a non-empty TensorList");
  auto rep = at::atleast_2d(tensors);
  return at::cat(rep, 0);
}

Tensor& vstack_out(TensorList tensors, Tensor& result) {
  TORCH_CHECK(tensors.size() > 0,
           "vstack expects a non-empty TensorList");
  auto rep = at::atleast_2d(tensors);
  return at::cat_out(result, rep, 0);
}

Tensor dstack(TensorList tensors) {
  TORCH_CHECK(tensors.size() > 0,
           "dstack expects a non-empty TensorList");
  auto rep = at::atleast_3d(tensors);
  return at::cat(rep, 2);
}
Tensor& dstack_out(TensorList tensors, Tensor& result) {
  TORCH_CHECK(tensors.size() > 0,
           "dstack expects a non-empty TensorList");
  auto rep = at::atleast_3d(tensors);
  return at::cat_out(result, rep, 2);
}

static inline Tensor & sparse_transpose_(Tensor & self, int64_t dim0, int64_t dim1) {
  int64_t nsparse_dim = self.sparse_dim();
  TORCH_CHECK(dim0 < nsparse_dim && dim1 < nsparse_dim,
           "sparse transpose: transposed dimensions must be sparse ",
           "Got sparse_dim: ", nsparse_dim, ", d0: ", dim0, ", d1: ", dim1);

  if (self._indices().numel() == 0 && self._values().numel() == 0) {
    auto sizes = self.sizes().vec();
    std::swap(sizes[dim0], sizes[dim1]);

    at::sparse::get_sparse_impl(self)->raw_resize_(self.sparse_dim(), self.dense_dim(), sizes);
  } else {
    auto indices = self._indices();
    auto row0 = indices.select(0, dim0);
    auto row1 = indices.select(0, dim1);

    // swap row0 and row1
    auto tmp = at::zeros_like(row0, LEGACY_CONTIGUOUS_MEMORY_FORMAT);
    tmp.copy_(row0);
    row0.copy_(row1);
    row1.copy_(tmp);

    self._coalesced_(false);

    auto sizes = self.sizes().vec();
    std::swap(sizes[dim0], sizes[dim1]);

    at::sparse::get_sparse_impl(self)->raw_resize_(self._indices().size(0), self._values().dim() - 1, sizes);
  }
  return self;
}

// torch.row_stack, alias for torch.vstack
Tensor& row_stack_out(TensorList tensors, Tensor& result) {
  return at::vstack_out(result, tensors);
}

Tensor row_stack(TensorList tensors) {
  return at::vstack(tensors);
}

static std::vector<Tensor> reshape_input_for_column_stack(TensorList tensors) {
  std::vector<Tensor> result(tensors.size());
  auto transform_lambda = [](const Tensor& input) -> Tensor {
    // reshape 0D or 1D tensor t into (t.numel(), 1)
    if (input.dim() <= 1) {
      return input.reshape({input.numel(), 1});
    }
    return input;
  };
  std::transform(tensors.cbegin(),
                 tensors.cend(),
                 result.begin(),
                 transform_lambda);
  return result;
}

Tensor& column_stack_out(TensorList tensors, Tensor& result) {
  TORCH_CHECK(tensors.size() > 0,
              "column_stack expects a non-empty TensorList");

  auto reshaped_tensors = reshape_input_for_column_stack(tensors);
  return at::hstack_out(result, reshaped_tensors);
}

Tensor column_stack(TensorList tensors) {
  TORCH_CHECK(tensors.size() > 0,
              "column_stack expects a non-empty TensorList");

  auto reshaped_tensors = reshape_input_for_column_stack(tensors);
  return at::hstack(reshaped_tensors);
}

static Tensor& propagate_transposed_names(
    Tensor& result,
    const Tensor& other,
    int64_t dim0,
    int64_t dim1) {
  if (other.has_names()) {
    auto names = other.names().vec();
    std::swap(names[dim0], names[dim1]);
    namedinference::propagate_names_if_nonempty(result, names);
  }
  return result;
}

Tensor transpose(const Tensor& self, Dimname dim0, Dimname dim1) {
  return at::transpose(
      self, dimname_to_position(self, dim0), dimname_to_position(self, dim1));
}


Tensor & transpose_(Tensor & self, int64_t dim0, int64_t dim1) {
  TORCH_CHECK(
      !(self.layout() == kSparseCsr || self.layout() == kSparseCsc ||
        self.layout() == kSparseBsr || self.layout() == kSparseBsc),
      "torch.transpose_: in-place transposition is not supported for ",
      self.layout(),
      " layout");

  auto ndims = self.dim();
  dim0 = maybe_wrap_dim(dim0, ndims);
  dim1 = maybe_wrap_dim(dim1, ndims);
  if (dim0 == dim1) {
    return self;
  }

  // Sparse COO is an exceptional sparse format as it allows transpose
  // to be a view operation which is a convinient property for
  // in-place operations. For other sparse formats, the in-place
  // transpose would not be possible without shuffling the specified
  // values. So we don't support this as it would defeat the purpose
  // of in-place opeations of being memory-efficient.
  if (self.is_sparse()) {
    return sparse_transpose_(self, dim0, dim1);
  }

  if (self.is_mkldnn()) {
    return at::_mkldnn_transpose_(self, dim0, dim1);
  }

  DimVector sizes(self.sizes().begin(), self.sizes().end());
  DimVector strides(self.strides().begin(), self.strides().end());
  std::swap(strides[dim0], strides[dim1]);
  std::swap(sizes[dim0], sizes[dim1]);
  self.as_strided_(sizes, strides);
  return self;
}

namespace {
// Transpose implementation for sparse compressed layouts
// NB: We assume that dim1,dim0 have already been wrapped
static inline Tensor sparse_compressed_transpose(
    const Tensor& self,
    int64_t dim0,
    int64_t dim1) {
  auto compressed_inds = AT_DISPATCH_ROW_SPARSE_COMPRESSED_LAYOUTS(
      self.layout(),
      "compressed_inds",
      [&self]() { return self.crow_indices(); },
      [&self]() { return self.ccol_indices(); });

  auto plain_inds = AT_DISPATCH_ROW_SPARSE_COMPRESSED_LAYOUTS(
      self.layout(),
      "plain_inds",
      [&self]() { return self.col_indices(); },
      [&self]() { return self.row_indices(); });

  const auto n_batch_dim = compressed_inds.dim() - 1;
  const auto n_dense_dim = self.dim() - n_batch_dim - 2;

  // In theory it works, but missing to_dense coverage to test
  TORCH_CHECK(
      n_dense_dim == 0,
      "transpose(): hybrid sparse compressed tensors with dense dimensions are not supported");

  // Classify transpose "type"
  enum class TransposeDim : uint8_t { Batch, Sparse, Dense };
  auto classify_dim = [&n_batch_dim](const int64_t dim) {
    if (dim < n_batch_dim) {
      return TransposeDim::Batch;
    } else if (dim > n_batch_dim + 1) {
      return TransposeDim::Dense;
    } else {
      return TransposeDim::Sparse;
    }
  };

  const auto transpose_type = classify_dim(dim0);
  {
    auto dim_type_name = [](const TransposeDim dim) {
      switch (dim) {
        case TransposeDim::Batch:
          return "Batch";
        case TransposeDim::Dense:
          return "Dense";
        case TransposeDim::Sparse:
          return "Sparse";
        default:
          TORCH_INTERNAL_ASSERT(
              false,
              "Impossible TransposeDim value: ",
              static_cast<std::underlying_type_t<TransposeDim>>(dim));
      }
    };
    const auto dim1_type = classify_dim(dim1);
    TORCH_CHECK(
        dim1_type == transpose_type,
        "transpose(): can only transpose dimensions of the same type (Batch, Sparse, Dense), got ",
        dim0,
        "(",
        dim_type_name(transpose_type),
        ")",
        " and ",
        dim1,
        "(",
        dim_type_name(dim1_type),
        ")");
  }

  // We have validated everything, early exit for equal dims (no effect)
  if (dim0 == dim1) {
    return self.clone();
  }

  auto result_sizes = DimVector(self.sizes());
  std::swap(result_sizes[dim0], result_sizes[dim1]);
  Tensor result_vals;
  auto result_layout = self.layout();

  if (transpose_type == TransposeDim::Batch) {
    compressed_inds = compressed_inds.transpose(dim0, dim1).contiguous();
    plain_inds = plain_inds.transpose(dim0, dim1).contiguous();
    result_vals = self.values().transpose(dim0, dim1).contiguous();

  } else if (transpose_type == TransposeDim::Dense) {
    // NB: This code should work, but is untestable due to lack of support for
    // dense dimensions in to_dense. The Debug assert is present to emphasize
    // the fact that the block should not be possible to hit this code block
    TORCH_INTERNAL_ASSERT(
        false, "transpose(): Shouldn't have reached this point");
    result_vals = AT_DISPATCH_PLAIN_SPARSE_COMPRESSED_LAYOUTS(
        self.layout(),
        "sparse_transpose",
        // un-blocked: 2 sparse dims map to single nnz dim, so dense dim0/1 are
        // one position left
        [&]() { return self.values().transpose(dim0 - 1, dim1 - 1); },
        // blocked: 2 sparse dims map to 3 (nnz, ) + blocksize dims, so dense
        // dim0/1 are one position right
        [&]() { return self.values().transpose(dim0 + 1, dim1 + 1); });
  } else /*if (transpose_type == TransposeDim::Sparse) */ {
    // Flip the layout
    result_layout = sparse_csr::flip_compressed_layout(self.layout());
    result_vals = AT_DISPATCH_PLAIN_SPARSE_COMPRESSED_LAYOUTS(
        self.layout(),
        "sparse_transpose",
        // un-blocked: no change to values, layout is flipped.
        [&]() { return self.values(); },
        // blocked: the blocks are nested under the sparse dims so they must be
        // transposed as well.
        [&]() {
          return self.values().transpose(-2 - n_dense_dim, -1 - n_dense_dim);
        });
  }
  return at::native::_sparse_compressed_tensor_unsafe(
      compressed_inds,
      plain_inds,
      result_vals,
      result_sizes,
      self.scalar_type(),
      result_layout,
      self.device());
}
} // namespace

Tensor transpose(const Tensor & self, int64_t dim0, int64_t dim1) {
  auto ndims = self.dim();
  dim0 = maybe_wrap_dim(dim0, ndims);
  dim1 = maybe_wrap_dim(dim1, ndims);

  if (self.is_sparse()) {
    if (dim0 == dim1) {
      return self.clone();
    }
    Tensor self_clone = self.clone();
    return sparse_transpose_(self_clone, dim0, dim1);
  }
  if (self.layout() == kSparseBsr || self.layout() == kSparseCsr ||
      self.layout() == kSparseBsc || self.layout() == kSparseCsc) {
    return sparse_compressed_transpose(self, dim0, dim1);
  }

  if (self.is_mkldnn()) {
    return at::_mkldnn_transpose(self, dim0, dim1);
  }

  // Transpose of a tensor is a view operation.
  if (dim0 == dim1) {
    return self.alias();
  }

  SymDimVector sizes(self.sym_sizes().begin(), self.sym_sizes().end());
  std::swap(sizes[dim0], sizes[dim1]);
  SymDimVector strides(self.sym_strides().begin(), self.sym_strides().end());
  std::swap(strides[dim0], strides[dim1]);
  auto result = self.as_strided_symint(sizes, strides);
  propagate_transposed_names(result, self, dim0, dim1);
  return result;
}

static void check_t(const Tensor& self, const char *fn) {
  if (self.is_sparse()) {
    int64_t sparse_dim = self.sparse_dim();
    int64_t dense_dim = self.dense_dim();
    TORCH_CHECK(sparse_dim <= 2 && dense_dim == 0,
             fn, " expects a tensor with <= 2 sparse and 0 dense dimensions, but got ",
             sparse_dim, " sparse and ", dense_dim, " dense dimensions");
  } else {
    TORCH_CHECK(self.dim() <= 2,
             fn, " expects a tensor with <= 2 dimensions, but self is ", self.dim(), "D");
  }
}

Tensor t(const Tensor & self) {
  check_t(self, "t()");
  return self.transpose(0, self.dim() < 2 ? 0 : 1);
}

Tensor & t_(Tensor & self) {
  check_t(self, "t_()");
  return self.transpose_(0, self.dim() < 2 ? 0 : 1);
}

std::tuple<SymDimVector, SymDimVector>
inferSqueezeGeometry(const Tensor &tensor) {
  SymDimVector sizes;
  SymDimVector strides;

  for(const auto d : c10::irange(tensor.dim())) {
    if(tensor.sym_sizes()[d] != 1) {
      sizes.push_back(tensor.sym_sizes()[d]);
      strides.push_back(tensor.sym_strides()[d]);
    }
  }

  return std::make_tuple(std::move(sizes), std::move(strides));
}

std::tuple<SymDimVector, SymDimVector>
inferSqueezeGeometry(const Tensor& tensor, int64_t dim) {
  SymDimVector sizes;
  SymDimVector strides;

  for(const auto d : c10::irange(tensor.dim())) {
    if(d != dim || tensor.sym_sizes()[dim] != 1) {
      sizes.push_back(tensor.sym_sizes()[d]);
      strides.push_back(tensor.sym_strides()[d]);
    }
  }
  return std::make_tuple(std::move(sizes), std::move(strides));
}

namespace {
// Named type instead of a pair/tuple so that we can be sure to
// construct the vectors in place and get NRVO.
struct InferUnsqueezeGeometryResult {
  DimVector sizes;
  DimVector strides;
  InferUnsqueezeGeometryResult(IntArrayRef tensor_sizes, IntArrayRef tensor_strides)
      : sizes(tensor_sizes.begin(), tensor_sizes.end())
      , strides(tensor_strides.begin(), tensor_strides.end()) {}
};
}
InferUnsqueezeGeometryResult
inferUnsqueezeGeometry(const Tensor& tensor, int64_t dim) {
  InferUnsqueezeGeometryResult result(tensor.sizes(), tensor.strides());
  int64_t new_stride = dim >= tensor.dim() ? 1 : result.sizes[dim] * result.strides[dim];
  result.sizes.insert(result.sizes.begin() + dim, 1);
  result.strides.insert(result.strides.begin() + dim, new_stride);

  return result;
}

// dim is present if squeezing a single dimension and absent if squeezing all dimensions
Tensor squeeze_qtensor(const Tensor& self, c10::optional<int64_t> dim) {
  auto quantizer = get_qtensorimpl(self)->quantizer();
  SymDimVector sizes;
  SymDimVector strides;
  std::tie(sizes, strides) = dim.has_value() ? inferSqueezeGeometry(self, dim.value()) : inferSqueezeGeometry(self);
  if (quantizer->qscheme() == QScheme::PER_CHANNEL_AFFINE) {
    const auto* per_channel_quantizer = static_cast<at::PerChannelAffineQuantizer*>(quantizer.get());
    auto axis = per_channel_quantizer->axis();
    int64_t shift = 0;
    integer_range<int64_t> dims = dim.has_value() ? integer_range<int64_t>{dim.value(), dim.value() + 1} : c10::irange(0, self.dim());
    for (const auto d : dims) {
      if (self.sizes()[d] == 1) {
        TORCH_CHECK(axis != d, "Squeeze is only possible on non-axis dimension for Per-Channel Quantized Tensors.");
        if (d < axis) {
          ++shift;
        }
      }
    }
    axis -= shift;
    quantizer = make_per_channel_affine_quantizer(per_channel_quantizer->scales(),
                                                  per_channel_quantizer->zero_points(),
                                                  axis,
                                                  quantizer->scalar_type());
  }
  // TODO: quantized Tensor support for SymInt needs to be added but basic building blocs
  // are missing for now.
  auto result = make_qtensor(self, c10::asIntArrayRefSlow(sizes), c10::asIntArrayRefSlow(strides), quantizer);
  if (dim.has_value()) {
    namedinference::propagate_names_except(result, self, {dim.value()});
  } else {
    auto maybe_outnames = namedinference::compute_squeeze_outnames(self);
    namedinference::propagate_names_if_nonempty(result, maybe_outnames);
  }

  return result;
}

Tensor squeeze(const Tensor& self) {
  auto g = inferSqueezeGeometry(self);
  at::Tensor result = self.as_strided_symint(std::get<0>(g), std::get<1>(g));
  auto maybe_outnames = namedinference::compute_squeeze_outnames(self);
  namedinference::propagate_names_if_nonempty(result, maybe_outnames);
  return result;
}

Tensor squeeze_quantized(const Tensor& self) {
  at::Tensor result = squeeze_qtensor(self, c10::nullopt);
  auto maybe_outnames = namedinference::compute_squeeze_outnames(self);
  namedinference::propagate_names_if_nonempty(result, maybe_outnames);
  return result;
}

Tensor squeeze(const Tensor& self, int64_t dim) {
  int64_t dims = self.dim();
  dim = maybe_wrap_dim(dim, dims);
  if (dims == 0 || self.sym_sizes()[dim] != 1) {
    return self.as_strided_symint(self.sym_sizes(), self.sym_strides());
  }
  auto g = inferSqueezeGeometry(self, dim);
  auto result = self.as_strided_symint(std::get<0>(g), std::get<1>(g));
  namedinference::propagate_names_except(result, self, {dim});
  return result;
}

Tensor squeeze_quantized(const Tensor& self, int64_t dim) {
  int64_t dims = self.dim();
  dim = maybe_wrap_dim(dim, dims);
  return squeeze_qtensor(self, dim);
}

Tensor & squeeze_(Tensor& self) {
  auto g = inferSqueezeGeometry(self);
  self.as_strided__symint(std::get<0>(g), std::get<1>(g));
  return self;
}

Tensor & squeeze_(Tensor& self, int64_t dim) {
  int64_t dims = self.dim();
  dim = maybe_wrap_dim(dim, self.dim());

  if (dims == 0 || self.sym_sizes()[dim] != 1) {
    self.as_strided__symint(self.sym_sizes(), self.sym_strides());
    return self;
  }
  auto g = inferSqueezeGeometry(self, dim);
  self.as_strided__symint(std::get<0>(g), std::get<1>(g));
  return self;
}

// NOTE [ Unsafe View ]
// _unsafe_view() differs from view() in that the returned tensor isn't treated
// as a view for the purposes of automatic differentiation. (It's not listed in
// VIEW_FUNCTIONS in gen_inplace_or_view_type.py).  It's only safe to use if the `self` tensor
// is temporary. For example, the viewed tensor here (a + b) is discarded immediately
// after viewing:
//
//  res = at::_unsafe_view(a + b, size);
//
// This is a hack because in-place operations on tensors treated like views
// can be much more expensive than the same operations on non-view tensors.

inline Tensor view_impl(const Tensor& self, IntArrayRef size) {

  at::DimVector inferred_size = at::infer_size_dv(size, self.numel());
  auto stride = at::detail::computeStride(self.sizes(),
                                          self.strides(),
                                          inferred_size);
  TORCH_CHECK(stride.has_value(), "view size is "
    "not compatible with input tensor's size and stride (at least one dimension"
    " spans across two contiguous subspaces). Use .reshape(...) instead.");
  return alias_with_sizes_and_strides(self, inferred_size, *stride);

}

Tensor _unsafe_view(const Tensor& self, IntArrayRef size) {
  return view_impl(self, size);
}

Tensor unsqueeze(const Tensor& self, int64_t dim) {
  dim = maybe_wrap_dim(dim, self.dim() + 1);
  auto g = inferUnsqueezeGeometry(self, dim);
  return self.as_strided(g.sizes, g.strides);
}

Tensor unsqueeze_sparse(Tensor const &self, int64_t dim) {
  dim = maybe_wrap_dim(dim, self.dim() + 1);
  int64_t sparse_dim = self.sparse_dim();
  int64_t dense_dim = self.dense_dim();
  auto indices = self._indices();
  auto sizes = self.sizes().vec();
  sizes.insert(sizes.begin() + dim, 1);
  if (dim <= sparse_dim) {
    auto new_indices = at::cat(
        {indices.narrow(0, 0, dim),
         at::zeros(
             {1, indices.size(1)},
             kLong,
             indices.options().layout_opt(),
             indices.options().device_opt(),
             indices.options().pinned_memory_opt()),
         indices.narrow(0, dim, indices.size(0) - dim)});
    return _sparse_coo_tensor_with_dims_and_tensors(
        sparse_dim + 1, dense_dim, sizes, new_indices, self._values(), self.options());
  } else {
    return _sparse_coo_tensor_with_dims_and_tensors(
        sparse_dim, dense_dim + 1, sizes, indices, self._values().unsqueeze(dim - sparse_dim + 1), self.options());
  }
}

Tensor unsqueeze_quantized(const Tensor& self, int64_t dim) {
  dim = maybe_wrap_dim(dim, self.dim() + 1);
  auto g = inferUnsqueezeGeometry(self, dim);
  auto quantizer = get_qtensorimpl(self)->quantizer();
  if (quantizer->qscheme() == QScheme::PER_CHANNEL_AFFINE) {
    const auto* per_channel_quantizer = static_cast<at::PerChannelAffineQuantizer*>(quantizer.get());
    auto axis = per_channel_quantizer->axis();
    if (axis >= dim) {
      axis += 1;
    }
    quantizer = make_per_channel_affine_quantizer(per_channel_quantizer->scales(),
                                                  per_channel_quantizer->zero_points(),
                                                  axis,
                                                  quantizer->scalar_type());
  }
  return make_qtensor(self, g.sizes, g.strides, quantizer);
}

Tensor & unsqueeze_(Tensor& self, int64_t dim) {
  dim = maybe_wrap_dim(dim, self.dim() + 1);

  auto g = inferUnsqueezeGeometry(self, dim);
  self.as_strided_(g.sizes, g.strides);
  return self;
}

Tensor flatten(const Tensor& self, int64_t start_dim, int64_t end_dim) {
  start_dim = maybe_wrap_dim(start_dim, self.dim());
  end_dim = maybe_wrap_dim(end_dim, self.dim());
  TORCH_CHECK(start_dim <= end_dim, "flatten() has invalid args: start_dim cannot come after end_dim");

  if (self.dim() == 0) {
    return self.reshape({1});
  }
  if (start_dim == end_dim) {
    return self;
  }

  // We don't want to infer_size on the entire shape, because that can give us an extra degree
  // of freedom we don't want; for example, consider shape [0, 1, 3, 0], with start_dim=1, end_dim=2.
  // It's clear we want result shape [0, 3, 0] but passing [0, -1, 0] to infer_size means the -1
  // can take on any value and satisfy the constraints.
  auto slice_numel = c10::multiply_integers(self.sym_sizes().slice(start_dim, end_dim - start_dim + 1));
  std::vector<c10::SymInt> shape;
  shape.reserve(self.dim() - end_dim + start_dim);
  for (const auto i : c10::irange(start_dim)) {
    shape.push_back(self.sym_sizes()[i]);
  }
  shape.push_back(slice_numel);
  for (const auto i : c10::irange(end_dim + 1, self.dim())) {
    shape.push_back(self.sym_sizes()[i]);
  }

  return native::reshape_symint(self, shape);
}

Tensor flatten(const Tensor& self, int64_t start_dim, int64_t end_dim, Dimname out_dim) {
  auto outnames = self.names().vec();
  outnames.erase(outnames.begin() + start_dim, outnames.begin() + end_dim + 1);
  outnames.insert(outnames.begin() + start_dim, out_dim);

  Tensor result;
  {
    NoNamesGuard guard;
    result = native::flatten(self, start_dim, end_dim);
  }
  internal_set_names_inplace(result, outnames);
  return result;
}

Tensor flatten(const Tensor& self, Dimname start_dim, Dimname end_dim, Dimname out_dim) {
  auto start_pos = dimname_to_position(self, start_dim);
  auto end_pos  = dimname_to_position(self, end_dim);
  return native::flatten(self, start_pos, end_pos, out_dim);
}

Tensor flatten(const Tensor& self, DimnameList dims, Dimname out_dim) {
  auto positions = dimnames_to_positions(self, dims);
  TORCH_CHECK(positions.size() > 0,
      "flatten(tensor, dims, out_dim): dims cannot be empty");
  for (const auto i : c10::irange(positions.size() - 1)) {
    if (positions[i] + 1 == positions[i + 1]) continue;
    TORCH_CHECK(positions[i] + 1 == positions[i + 1],
        "flatten(tensor, dims, out_dim): dims ", dims, " must be consecutive ",
        "in Tensor", self.names());
  }
  return native::flatten(self, *dims.begin(), *(dims.end() - 1), out_dim);
}

Tensor ravel(const Tensor& self) {
  return self.contiguous().view(-1);
}

static inline void handle_unflatten_exception(const std::runtime_error &e,
                                              const Tensor &self,
                                              int64_t dim,
                                              IntArrayRef sizes,
                                              c10::optional <DimnameList> names) {
  if (!strstr(e.what(), "is invalid for input of size")) {
    TORCH_CHECK(false, "unflatten got an unexpected error:\n", e.what());
  }

  if (self.has_names()) {
    TORCH_CHECK(false,
                "unflatten: Provided sizes ", sizes, " don't multiply up to the size of dim ",
                dim, " (", self.names()[dim], ": ", self.size(dim), ") in Tensor", self.names());

  } else {
    TORCH_CHECK(false,
                "unflatten: Provided sizes ", sizes, " don't multiply up to the size of dim ",
                dim, " (", self.size(dim), ") in the input tensor");
  }
}

Tensor unflatten_impl(const Tensor& self, int64_t dim, IntArrayRef sizes, c10::optional<DimnameList> names) {
  dim = maybe_wrap_dim(dim, self.dim());

  TORCH_CHECK(sizes.size() > 0, "unflatten: sizes must be non-empty");
  TORCH_INTERNAL_ASSERT(!names || names->size() == sizes.size());
  if (self.has_names()) {
    TORCH_CHECK(names, "unflatten: input is a named tensor but no names were given for unflattened sizes");
  }

  DimVector inferred_size;
  try {
    inferred_size = at::infer_size_dv(sizes, self.size(dim));
  } catch (const std::runtime_error& e) {
    // at::infer_size would throw std::runtime_error for invalid size,
    // catch the runtime_error and display the error message in a more user-friendly way
    // for both tensors and named tensors
    handle_unflatten_exception(e, self, dim, sizes, names);
  }

  DimVector shape(self.sizes().begin(), self.sizes().end());
  shape.erase(shape.begin() + dim);
  shape.insert(shape.begin() + dim, inferred_size.begin(), inferred_size.end());

  Tensor result;
  {
    NoNamesGuard guard;
    result = self.view(shape);
  }

  if (names) {
    auto outnames = self.names().vec();
    outnames.erase(outnames.begin() + dim);
    outnames.insert(outnames.begin() + dim, names->begin(), names->end());
    at::internal_set_names_inplace(result, outnames);
  }

  return result;
}

Tensor unflatten(const Tensor& self, int64_t dim, IntArrayRef sizes) {
  return native::unflatten_impl(self, dim, sizes, c10::nullopt);
}

Tensor unflatten(const Tensor& self, Dimname dim, IntArrayRef sizes, DimnameList names) {
  return native::unflatten_impl(self, dimname_to_position(self, dim), sizes, names);
}

Tensor view_as(const Tensor& self, const Tensor& other) {
  return self.view(other.sizes());
}

int64_t numel(const Tensor& self) {
  return self.unsafeGetTensorImpl()->numel();
}

std::vector<Tensor> unbind(const Tensor &self, int64_t dim) {
  dim = maybe_wrap_dim(dim, self.dim());
  int64_t size = self.size(dim);
  std::vector<Tensor> tensors(size);
  for (const auto i : c10::irange(size)) {
    tensors[i] = self.select(dim, i);
  }
  return tensors;
}

std::vector<Tensor> unbind(const Tensor& self, Dimname dim) {
  return at::unbind(self, dimname_to_position(self, dim));
}

std::vector<Tensor> meshgrid(TensorList tensors) {
  TORCH_WARN_ONCE("torch.meshgrid: in an upcoming release, it will be required to pass the "
                  "indexing argument.");
  return native::meshgrid(tensors, /*indexing=*/"ij");
}

std::vector<Tensor> meshgrid(TensorList tensors,
                             c10::string_view indexing) {
  int64_t size = tensors.size();
  TORCH_CHECK(size > 0, "meshgrid expects a non-empty TensorList");

  for(const auto i: c10::irange(size - 1)){
    TORCH_CHECK(tensors[i].dtype() == tensors[i+1].dtype(), "meshgrid expects all tensors to have the same dtype");
    TORCH_CHECK(tensors[i].device() == tensors[i+1].device(), "meshgrid expects all tensors to have the same device");
  }

  // Input tensors is of type TensorList, which is an alias to a
  // constant array slice, which doesn't allow for mutations. We may
  // need to swap our first two elements if indexing is "ij", so we
  // unconditionally create a vector that we can reorder to keep the
  // implementation simple.
  //
  // We are not concerned with the performance of this relative to
  // constructor a grid for each input.
  std::vector<std::reference_wrapper<const Tensor>> tensor_refs(tensors.begin(),
                                                                tensors.end());

  // Whether or not to swap the first two tensors.
  //
  // We only swap if there are at least two* input tensors (obviously)
  // and if indexing is "xy".
  //
  // A reminder about "xy" semantics: "xy" semantics implies that the
  // output grids are in the cartesian coordinate system. Thus the
  // first dimension is the "x" axis (corresponding to column) and the
  // second dimension is the "y" axis (corresponding to row). Tensors,
  // however, generally consider the first axis to be the row and the
  // second axis to be the columns. Thus we flip the two dimensions in
  // contrast to "ij" indexing.
  //
  // It turns out that it's easiest to implement this by just swapping
  // the first two inputs. However, the order of the outputs still
  // must correspond to the order of the inputs. Thus we also must
  // swap the outputs if we swapped the inputs.
  //
  // * Why do we even support this function for exactly one input?
  bool swap_first_and_second_tensors = false;

  if (indexing == "xy") {
    // We can only swap if there are multiple tensors.
    swap_first_and_second_tensors = size >= 2;
    if (swap_first_and_second_tensors) {
      std::swap(tensor_refs[0], tensor_refs[1]);
    }
  } else {
    // Only "xy" and "ij" are supported, and we already checked for
    // "xy" above. Only "ij" remains as a valid mode.
    TORCH_CHECK(indexing == "ij",
                "torch.meshgrid: indexing must be one of \"xy\" or \"ij\", "
                "but received: ", indexing);
  }

  std::vector<int64_t> shape(size);
  for(const auto i: c10::irange(size)){
    TORCH_CHECK(tensor_refs[i].get().dim() <= 1,
                "torch.meshgrid: Expected 0D or 1D tensor in the tensor list but got: ", tensor_refs[i]);
    shape[i] = tensor_refs[i].get().numel();  // treat 0D tensors as if they were a 1D tensor
  }
  std::vector<Tensor> grids;
  std::vector<int64_t> view_shape(size, 1);
  for(const auto i: c10::irange(size)){
    view_shape[i] = -1;  // select this dimension to infer
    grids.push_back(tensor_refs[i].get().view(view_shape).expand(shape));
    view_shape[i] = 1;  // restore to previous value
  }

  // Remember we need to also swap the outputs if we swapped the inputs.
  if (swap_first_and_second_tensors) {
    std::swap(grids[0], grids[1]);
  }
  return grids;
}

// Numpy-style `a.T`: returns the tensor
// with dims reversed
Tensor numpy_T(const Tensor &self) {
  const auto n = self.dim();
  if (n != 2 && n != 0) {
    TORCH_WARN_ONCE(
        "The use of `x.T` on tensors of dimension other than 2 to reverse their shape is deprecated ",
        "and it will throw an error in a future release. Consider `x.mT` to transpose batches of matrices ",
        "or `x.permute(*torch.arange(x.ndim - 1, -1, -1))` to reverse the dimensions of a tensor."
    );
  }
  DimVector transpose_dims;
  for (int64_t i = n - 1; i >= 0; --i) {
    transpose_dims.push_back(i);
  }
  return self.permute(transpose_dims);
}

Tensor matrix_H(const Tensor &self) {
  const auto ndim = self.dim();
  TORCH_CHECK(ndim == 2 || ndim == 0,
      "tensor.H is only supported on matrices (2-D tensors). Got ", ndim, "-D tensor.",
      ndim > 2 ? " For batches of matrices, consider using tensor.mH" : "");
  if (self.is_complex()) {
    return ndim == 0 ? self.conj() : self.transpose(-2, -1).conj();
  } else {
    return ndim == 0 ? self : self.transpose(-2, -1);
  }
}

namespace {
Tensor _adjoint(const Tensor &self, const bool transpose, const char* const name) {
  const auto ndim = self.dim();
  TORCH_CHECK(ndim != 1,
      "tensor.", name, " is only supported on matrices or batches of matrices. Got 1-D tensor.");
  if (transpose || !self.is_complex()) {
    return ndim == 0 ? self : self.transpose(-2, -1);
  } else {
    return ndim == 0 ? self.conj() : self.transpose(-2, -1).conj();
  }
}
} // anonymous namespace

Tensor mT(const Tensor &self) {
  return _adjoint(self, /*transpose=*/true, "mT");
}

Tensor mH(const Tensor &self) {
  return _adjoint(self, /*transpose=*/false, "mH");
}

Tensor adjoint(const Tensor &self) {
  return _adjoint(self, /*transpose=*/false, "adjoint()");
}

Tensor view(const Tensor& self,
            at::IntArrayRef size) {
  return view_impl(self, size);
}

Tensor alias(const Tensor& self) {
  return alias_with_sizes_and_strides(self, self.sizes(), self.strides());
}

Tensor detach(const Tensor& self) {
  // NB: detach() is not the same thing as alias()! The main difference is that
  // detach does not allow metadata change while alias does.
  return Tensor(self.getIntrusivePtr()->shallow_copy_and_detach(
    // NB: The ADInplaceOrView logic will overwrite these with the
    // appropriate values if it runs; otherwise these are the values.
    /*version_counter=*/0,
    /*allow_tensor_metadata_change=*/false));
}

Tensor unfold(const Tensor& self, int64_t d, int64_t size, int64_t step) {
  // some special handling to deal with allow d == 0 when self.dim() == 0
  auto ndim = self.dim();
  d = at::maybe_wrap_dim(d, ndim, /*wrap_scalar=*/true);

  auto sizes = self.sizes().vec();
  auto strides = self.strides().vec();
  int64_t max_size = self.dim() == 0 ? 1 : sizes[d];
  TORCH_CHECK(size <= max_size, "maximum size for tensor at dimension ", d,
                                " is ", max_size, " but size is ", size);
  TORCH_CHECK(step > 0, "step is ", step, " but must be > 0");
  sizes.push_back(size);
  strides.push_back(self.dim() == 0 ? 1 : strides[d]);
  // The if handles the self.dim() == 0 case
  if (d < ndim) {
    sizes[d] = (sizes[d] - size) / step + 1;
    strides[d] *= step;
  }
  return self.as_strided(sizes, strides);
}

Tensor diag(const Tensor& self, int64_t offset) {
  auto ndim = self.dim();
  TORCH_CHECK(ndim == 1 || ndim == 2, "diag(): Supports 1D or 2D tensors. Got ", self.dim(), "D");
  if (ndim == 1) {
    return at::diag_embed(self, offset);
  } else {
    // We return a copy of the diagonal
    return at::diagonal_copy(self, offset);
  }
}

Tensor& diag_out(const Tensor& self, int64_t offset, Tensor& out) {
  auto ndim = self.dim();
  TORCH_CHECK(ndim == 1 || ndim == 2, "Supports 1D or 2D tensors. Got ", self.dim(), "D");
  if (ndim == 1) {
    TORCH_CHECK(
        canCast(self.scalar_type(), out.scalar_type()),
        "diag: result type ", self.scalar_type(), " can't be cast to the desired out= type ",
        out.scalar_type());
    return at::diag_embed_out(out, self, offset);
  } else {
    return at::diagonal_copy_out(out, self, offset);
  }
}

Tensor diagonal_backward_symint(const Tensor & grad, SymIntArrayRef input_sizes, int64_t offset, int64_t dim1, int64_t dim2) {
  auto grad_input = at::zeros_symint(input_sizes, grad.options());
  auto diag = grad_input.diagonal(offset, dim1, dim2);
  diag.copy_(grad);
  return grad_input;
}

Tensor movedim(const Tensor& self, IntArrayRef src, IntArrayRef dst) {
  TORCH_CHECK(src.size() == dst.size(), "movedim: Invalid source or destination dims: source (",
              src, " dims) should contain the same number of dims as destination (", dst, " dims)");

  size_t self_dim = self.dim();
  DimVector normalized_src(src.size());
  DimVector normalized_dst(dst.size());

  auto wrap_dims = [&self_dim](const IntArrayRef& vec, DimVector& normalized_vec) {
    for (const auto i : c10::irange(vec.size())) {
      normalized_vec[i] = maybe_wrap_dim(vec[i], self_dim);
    }
  };

  wrap_dims(src, normalized_src);
  wrap_dims(dst, normalized_dst);

  auto all_unique = [](const DimVector& dims) {
    DimVector copy = dims;
    std::sort(copy.begin(), copy.end());
    auto duplicate = std::adjacent_find(copy.begin(), copy.end());
    return duplicate == copy.end();
  };
  TORCH_CHECK(all_unique(normalized_src), "movedim: repeated dim in `source` (", src, ")");
  TORCH_CHECK(all_unique(normalized_dst), "movedim: repeated dim in `destination` (", dst, ")");

  // handle the case of scalar tensor as a no-op
  if (self_dim == 0)
    return self.alias();

  // TODO: The algorithm below can probably be optimized.
  // Reference: https://github.com/pytorch/pytorch/pull/41480#discussion_r456100505

  // Algorithm Walkthrough
  // Example Input
  // Variable State:
  //     normalized_src = 0, 1
  //     normalized_dst = 2, 4
  //     self_dim = 5
  DimVector order(self_dim);
  DimVector source_dims(self_dim);
  DimVector destination_dims(self_dim);

  // We initialize two vectors to track update to the dims
  // `order` contains the final order of the dim positions.
  // Variable State:
  //     order = NA, NA, NA, NA, NA
  //     source_dims = 0, 1, 2, 3, 4
  //     destination_dims = 0, 1, 2, 3, 4
  std::iota(source_dims.begin(), source_dims.end(), 0);
  std::iota(destination_dims.begin(), destination_dims.end(), 0);

  // We mark and update position for the dim provided by user
  // i.e. `normalized_src` and `normalized_dims`
  // Variable State:
  //     order = NA, NA, 0, NA, 1
  //     source_dims = -1, -1, 2, 3, 4
  //     destination_dims = 0, 1, -1, 3, -1
  for (const auto i : c10::irange(src.size())) {
      order[normalized_dst[i]] = normalized_src[i];
      source_dims[normalized_src[i]] = -1;
      destination_dims[normalized_dst[i]] = -1;
  }

  // Remove the dims whose position we already know,
  // the ones marked with -1 in previous step
  // Variable State:
  //     source_dims = 2, 3, 4
  //     destination_dims = 0, 1, 3
  auto source_iter = std::remove(source_dims.begin(), source_dims.end(), -1);
  auto destination_iter = std::remove(destination_dims.begin(), destination_dims.end(), -1);

  int64_t rest_dim = self.dim() - src.size();
  TORCH_INTERNAL_ASSERT(std::distance(source_dims.begin(), source_iter)  == rest_dim);
  TORCH_INTERNAL_ASSERT(std::distance(destination_dims.begin(), destination_iter)  == rest_dim);

  // Update the position of the remaining dimensions.
  // `source_dims` now contains the original position
  // `destination_dims` contains the new position it will shifted to
  // after considering the user inputs.
  // Variable State:
  //     order = 2, 3, 0, 4, 1
  for (const auto i : c10::irange(rest_dim)) {
      order[destination_dims[i]] = source_dims[i];
  }

  return self.permute(order);
}

Tensor movedim(const Tensor& self, int64_t src, int64_t dst) {
  return at::movedim(self, IntArrayRef{src}, IntArrayRef{dst});
}

Tensor moveaxis(const Tensor& self, IntArrayRef src, IntArrayRef dst) {
  return at::movedim(self, src, dst);
}

Tensor moveaxis(const Tensor& self, int64_t src, int64_t dst) {
  return at::movedim(self, IntArrayRef{src}, IntArrayRef{dst});
}

Tensor swapaxes(const Tensor& self, int64_t axis0, int64_t axis1) {
  return self.transpose(axis0, axis1);
}

Tensor& swapaxes_(Tensor& self, int64_t axis0, int64_t axis1) {
  return self.transpose_(axis0, axis1);
}

Tensor swapdims(const Tensor& self, int64_t dim0, int64_t dim1) {
  return self.transpose(dim0, dim1);
}

Tensor& swapdims_(Tensor& self, int64_t dim0, int64_t dim1) {
  return self.transpose_(dim0, dim1);
}

Tensor flatten_dense_tensors(TensorList tensors) {
  static auto flatten = [](const Tensor &t) { return t.contiguous().view({-1}); };
  if (tensors.size() == 1)
    return flatten(tensors[0]);
  return at::cat(fmap(tensors, flatten));
}

std::vector<Tensor> unflatten_dense_tensors(const Tensor& flat, TensorList tensors) {
  std::vector<Tensor> outputs;
  outputs.reserve(tensors.size());
  size_t offset = 0;
  for (const auto & tensor : tensors) {
    auto numel = tensor.numel();
    // If unflatten an empty tensor, create a new empty tensor using
    // flat tensor Options.
    // This can avoid the unflattened empty tensor to share the same storage
    // with other unflatten tensors.
    if (numel == 0) {
      outputs.push_back(at::empty({0}, flat.options()));
    } else {
      outputs.push_back(flat.narrow(0, offset, numel).view(tensor.sizes()));
      offset += numel;
    }
  }
  return outputs;
}


// Clones a tensor by cloning the underlying storage that it came from,
// which allows us to replicate the exact strides/storage_offset in the cloned tensor.
// Note [*_scatter ops preserve strides]
// In order for functionalization to preserve stride correctness, the *_scatter
// operators that it calls must preserve the striding behavior of their inputs.
// Specifically, the output of *_scatter(base, mutated_view, ...)
// should have identical size/stride/storage_offset to "base".
at::Tensor clone_preserve_strides(const at::Tensor& self) {
  TORCH_INTERNAL_ASSERT(self.has_storage());
  // In cases where the input tensor has internal memory overlap, we cannot actually
  // preserve the strides/storage_offset of the input tensor, because
  // *_scatter ops will try to copy_() into the cloned tensor.
  // However, this should **never** show up in functionalized user code;
  // most aten ops that try to mutate a tensor with internal memory overlap would error anyway.
  //
  // The one place that this does come up is in autograd - if there's a select_scatter
  // in the forward, then autograd will generate one for the backward.
  // If the input to the select_scatter is grad_output, then this could be an expanded tensor
  // with internal overlap.
  if (at::has_internal_overlap(self) == at::MemOverlap::Yes) {
    return self.clone();
  }
  auto dtype_size = self.dtype().itemsize();
  auto nbytes = self.storage().sym_nbytes();
  TORCH_INTERNAL_ASSERT(nbytes % dtype_size == 0);
  auto numel = nbytes / dtype_size;
  auto self_full_size = self.as_strided_symint({numel}, {1}, 0);
  auto clone = self_full_size.clone();
  auto out = clone.as_strided_symint(self.sym_sizes(), self.sym_strides(), self.sym_storage_offset());
  return out;
}


at::Tensor slice_scatter(const at::Tensor& self, const at::Tensor& src, int64_t dim, c10::optional<int64_t> start, c10::optional<int64_t> end, int64_t step) {
    // See Note [*_scatter ops preserve strides]
    auto output = clone_preserve_strides(self);
    auto slice = output.slice(dim, start, end, step);
    TORCH_CHECK(slice.sizes() == src.sizes(), "expected src to have a size equal to the slice of self. src size = ", src.sizes(), ", slice size = ", slice.sizes());
    slice.copy_(src);
    return output;
}
<<<<<<< HEAD
at::Tensor select_scatter(const at::Tensor& self, const at::Tensor& src, int64_t dim, int64_t index) {
    // See Note [*_scatter ops preserve strides]
    auto output = clone_preserve_strides(self);
    auto slice = output.select(dim, index);
=======
at::Tensor select_scatter_symint(const at::Tensor& self, const at::Tensor& src, int64_t dim, c10::SymInt index) {
    auto output = self.clone();
    auto slice = output.select_symint(dim, index);
>>>>>>> 39772a6a
    TORCH_CHECK(slice.sizes() == src.sizes(), "expected src to have a size equal to the slice of self. src size = ", src.sizes(), ", slice size = ", slice.sizes());
    slice.copy_(src);
    return output;
}
at::Tensor diagonal_scatter(const at::Tensor& self, const at::Tensor& src, int64_t offset, int64_t dim1, int64_t dim2) {
    // See Note [*_scatter ops preserve strides]
    auto output = clone_preserve_strides(self);
    auto slice = output.diagonal(offset, dim1, dim2);
    TORCH_CHECK(slice.sizes() == src.sizes(), "expected src to have a size equal to the slice of self. src size = ", src.sizes(), ", slice size = ", slice.sizes());
    slice.copy_(src);
    return output;
}
at::Tensor as_strided_scatter_symint(const at::Tensor& self, const at::Tensor& src, at::SymIntArrayRef size, at::SymIntArrayRef stride, c10::optional<c10::SymInt> storage_offset) {
    // See Note [as_strided_scatter backward support]
    TORCH_INTERNAL_ASSERT(!self.requires_grad() || self.is_contiguous(), "as_strided_scatter is currently only supported for contiguous inputs");
    // See Note [*_scatter ops preserve strides]
    auto output = clone_preserve_strides(self);
    auto slice = output.as_strided_symint(size, stride, storage_offset);
    TORCH_CHECK(slice.sym_sizes() == src.sym_sizes(), "expected src to have a size equal to the slice of self. src size = ", src.sym_sizes(), ", slice size = ", slice.sym_sizes());
    slice.copy_(src);
    return output;
}

// The default implementation of lift is a no-op.
// If TLS is set appropriately (for wrapper-tensor keys like Functionalize or functorch transforms),
// then we'll dispatch to one of their implementations, which will properly lift the tensor into a wrapper.
at::Tensor lift(const at::Tensor& self) {
    return self;
}

// See notes in native_functions.yaml
at::Tensor lift_fresh(const at::Tensor& self) {
    return self;
}

at::Tensor& _fw_primal_copy_out(const at::Tensor & self, int64_t level, at::Tensor & out) {
  auto tmp = self._fw_primal(level);
  out.copy_(tmp);
  return out;
}


at::Tensor& _make_dual_copy_out(const at::Tensor & primal, const at::Tensor & tangent, int64_t level, at::Tensor & out) {
  auto tmp = at::_make_dual(primal, tangent, level);
  out.copy_(tmp);
  return out;
}


at::Tensor& view_as_real_copy_out(const at::Tensor & self, at::Tensor & out) {
  auto tmp = at::view_as_real(self);
  out.copy_(tmp);
  return out;
}


at::Tensor& view_as_complex_copy_out(const at::Tensor & self, at::Tensor & out) {
  auto tmp = at::view_as_complex(self);
  out.copy_(tmp);
  return out;
}


at::Tensor& _conj_copy_out(const at::Tensor & self, at::Tensor & out) {
  auto tmp = self._conj();
  out.copy_(tmp);
  return out;
}


at::Tensor& _neg_view_copy_out(const at::Tensor & self, at::Tensor & out) {
  auto tmp = self._neg_view();
  out.copy_(tmp);
  return out;
}


at::Tensor& as_strided_copy_out_symint(const at::Tensor & self, at::SymIntArrayRef size, at::SymIntArrayRef stride, c10::optional<c10::SymInt> storage_offset, at::Tensor & out) {
  auto tmp = self.as_strided_symint(size, stride, storage_offset);
  out.copy_(tmp);
  return out;
}


at::Tensor& _sparse_broadcast_to_copy_out(const at::Tensor & self, at::IntArrayRef size, at::Tensor & out) {
  auto tmp = at::_sparse_broadcast_to(self, size);
  out.copy_(tmp);
  return out;
}


at::Tensor& diagonal_copy_out(const at::Tensor & self, int64_t offset, int64_t dim1, int64_t dim2, at::Tensor & out) {
  TORCH_CHECK(
    out.device() == self.device(),
    "diagonal_copy: Expected out and self tensors to be on the same device, but got ",
    "out on ", out.device(), " and self on ", self.device());
  auto result = self.diagonal(offset, dim1, dim2);
  at::native::resize_output(out, result.sizes());
  TORCH_CHECK(
      canCast(result.scalar_type(), out.scalar_type()),
      "diagonal_copy: result type ", result.scalar_type(), " can't be cast to the desired out= type ", out.scalar_type());
  out.copy_(result);
  return out;
}


at::Tensor& expand_copy_SymInt_out(const at::Tensor & self, c10::SymIntArrayRef size, bool implicit, at::Tensor & out) {
  auto tmp = self.expand_symint(size, implicit);
  out.copy_(tmp);
  return out;
}


at::Tensor& expand_copy_out_symint(const at::Tensor & self, at::SymIntArrayRef size, bool implicit, at::Tensor & out) {
  auto tmp = self.expand_symint(size, implicit);
  out.copy_(tmp);
  return out;
}


at::Tensor& narrow_copy_out(const at::Tensor & self, int64_t dim, int64_t start, int64_t length, at::Tensor & out) {
  auto tmp = self.narrow(dim, start, length);
  out.copy_(tmp);
  return out;
}


at::Tensor& permute_copy_out(const at::Tensor & self, at::IntArrayRef dims, at::Tensor & out) {
  auto tmp = self.permute(dims);
  out.copy_(tmp);
  return out;
}


at::Tensor& _reshape_alias_copy_out(const at::Tensor & self, at::IntArrayRef size, at::IntArrayRef stride, at::Tensor & out) {
  auto tmp = self._reshape_alias(size, stride);
  out.copy_(tmp);
  return out;
}


at::Tensor& select_copy_symint_out(const at::Tensor & self, int64_t dim, c10::SymInt index, at::Tensor & out) {
  auto tmp = self.select_symint(dim, index);
  out.copy_(tmp);
  return out;
}


at::Tensor& detach_copy_out(const at::Tensor & self, at::Tensor & out) {
  auto tmp = self.detach();
  out.copy_(tmp);
  return out;
}


at::Tensor& slice_copy_Tensor_out(const at::Tensor & self, int64_t dim, c10::optional<int64_t> start, c10::optional<int64_t> end, int64_t step, at::Tensor & out) {
  auto tmp = self.slice(dim, start, end, step);
  out.copy_(tmp);
  return out;
}


void split_copy_Tensor_out(const at::Tensor & self, int64_t split_size, int64_t dim, at::TensorList  out) {
  auto tmp = self.split(split_size, dim);

  TORCH_CHECK(out.size() == tmp.size(), "split_copy_Tensor_out() expected an out= argument of size ", tmp.size(), ", got size ", out.size());
  for (const auto i : c10::irange(out.size())) {
    out[i].copy_(tmp[i]);
  }
}


void split_with_sizes_copy_out(const at::Tensor & self, at::IntArrayRef split_sizes, int64_t dim, at::TensorList  out) {
  auto tmp = self.split_with_sizes(split_sizes, dim);

  TORCH_CHECK(out.size() == tmp.size(), "split_with_sizes_copy_out() expected an out= argument of size ", tmp.size(), ", got size ", out.size());
  for (const auto i : c10::irange(out.size())) {
    out[i].copy_(tmp[i]);
  }
}


at::Tensor& squeeze_copy_out(const at::Tensor & self, at::Tensor & out) {
  auto tmp = self.squeeze();
  out.copy_(tmp);
  return out;
}


at::Tensor& squeeze_copy_dim_out(const at::Tensor & self, int64_t dim, at::Tensor & out) {
  auto tmp = self.squeeze(dim);
  out.copy_(tmp);
  return out;
}


at::Tensor& t_copy_out(const at::Tensor & self, at::Tensor & out) {
  auto tmp = self.t();
  out.copy_(tmp);
  return out;
}


at::Tensor& transpose_copy_int_out(const at::Tensor & self, int64_t dim0, int64_t dim1, at::Tensor & out) {
  auto tmp = self.transpose(dim0, dim1);
  out.copy_(tmp);
  return out;
}


at::Tensor& unsqueeze_copy_out(const at::Tensor & self, int64_t dim, at::Tensor & out) {
  auto tmp = self.unsqueeze(dim);
  out.copy_(tmp);
  return out;
}


at::Tensor& _indices_copy_out(const at::Tensor & self, at::Tensor & out) {
  auto tmp = self._indices();
  out.copy_(tmp);
  return out;
}


at::Tensor& _values_copy_out(const at::Tensor & self, at::Tensor & out) {
  auto tmp = self._values();
  out.copy_(tmp);
  return out;
}


at::Tensor& indices_copy_out(const at::Tensor & self, at::Tensor & out) {
  auto tmp = self.indices();
  out.copy_(tmp);
  return out;
}


at::Tensor& values_copy_out(const at::Tensor & self, at::Tensor & out) {
  auto tmp = self.values();
  out.copy_(tmp);
  return out;
}


at::Tensor& crow_indices_copy_out(const at::Tensor & self, at::Tensor & out) {
  auto tmp = self.crow_indices();
  out.copy_(tmp);
  return out;
}


at::Tensor& col_indices_copy_out(const at::Tensor & self, at::Tensor & out) {
  auto tmp = self.col_indices();
  out.copy_(tmp);
  return out;
}


void unbind_copy_int_out(const at::Tensor & self, int64_t dim, at::TensorList  out) {
  auto tmp = self.unbind(dim);

  TORCH_CHECK(out.size() == tmp.size(), "unbind_copy_int_out() expected an out= argument of size ", tmp.size(), ", got size ", out.size());
  for (const auto i : c10::irange(out.size())) {
    out[i].copy_(tmp[i]);
  }
}


at::Tensor& view_copy_out_symint(const at::Tensor & self, at::SymIntArrayRef size, at::Tensor & out) {
  auto tmp = self.view_symint(size);
  out.copy_(tmp);
  return out;
}


at::Tensor& view_copy_dtype_out(const at::Tensor & self, at::ScalarType dtype, at::Tensor & out) {
  auto tmp = self.view(dtype);
  out.copy_(tmp);
  return out;
}


at::Tensor& unfold_copy_out(const at::Tensor & self, int64_t dimension, int64_t size, int64_t step, at::Tensor & out) {
  auto tmp = self.unfold(dimension, size, step);
  out.copy_(tmp);
  return out;
}


at::Tensor& alias_copy_out(const at::Tensor & self, at::Tensor & out) {
  auto tmp = self.alias();
  out.copy_(tmp);
  return out;
}

int64_t sparse_dim_strided(const at::Tensor& self) {
  return 0;
}

int64_t dense_dim_strided(const at::Tensor& self) {
  return self.dim();
}

} // namespace native
} // namespace at<|MERGE_RESOLUTION|>--- conflicted
+++ resolved
@@ -3827,16 +3827,10 @@
     slice.copy_(src);
     return output;
 }
-<<<<<<< HEAD
-at::Tensor select_scatter(const at::Tensor& self, const at::Tensor& src, int64_t dim, int64_t index) {
+at::Tensor select_scatter_symint(const at::Tensor& self, const at::Tensor& src, int64_t dim, c10::SymInt index) {
     // See Note [*_scatter ops preserve strides]
     auto output = clone_preserve_strides(self);
-    auto slice = output.select(dim, index);
-=======
-at::Tensor select_scatter_symint(const at::Tensor& self, const at::Tensor& src, int64_t dim, c10::SymInt index) {
-    auto output = self.clone();
     auto slice = output.select_symint(dim, index);
->>>>>>> 39772a6a
     TORCH_CHECK(slice.sizes() == src.sizes(), "expected src to have a size equal to the slice of self. src size = ", src.sizes(), ", slice size = ", slice.sizes());
     slice.copy_(src);
     return output;

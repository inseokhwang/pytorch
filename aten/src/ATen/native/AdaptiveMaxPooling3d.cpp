#include <ATen/ATen.h>
#include <ATen/NativeFunctions.h>
#include <ATen/Parallel.h>
#include <c10/util/irange.h>
#include <tuple>


namespace at {
namespace meta {
TORCH_META_FUNC(adaptive_max_pool3d) (const Tensor& input, IntArrayRef output_size) {
  auto ndim = input.ndimension();
  TORCH_CHECK(
    ndim == 4 || ndim == 5,
    "adaptive_max_pool3d(): Expected 4D or 5D tensor, but got: ", input.sizes());
  for (const auto i : c10::irange(1, ndim)) {
    TORCH_CHECK(
        input.size(i) > 0,
        "adaptive_max_pool3d(): Expected input to have non-zero size for non-batch dimensions, "
        "but input has sizes ",
        input.sizes(),
        " with dimension ",
        i,
        " being "
        "empty");
  }

  TORCH_CHECK(
      output_size.size() == 3,
      "adaptive_max_pool3d(): internal error: output_size.size() must be 3");

  int dimD = 0;
  int64_t sizeB = 1;
  int64_t sizeD = 0;

  if (ndim == 5) {
    sizeB = input.size(0);
    dimD++;
  }

  /* sizes */
  sizeD = input.size(dimD);

  int64_t osizeT = output_size[0];
  int64_t osizeH = output_size[1];
  int64_t osizeW = output_size[2];

  /* resize output */
  if (ndim == 4) {
<<<<<<< HEAD
    set_output_raw_strided(0, {sizeD, osizeT, osizeH, osizeW}, {}, input.options());
    /* indices will contain max input locations for each output point */
    set_output_raw_strided(1, {sizeD, osizeT, osizeH, osizeW}, {}, input.options().dtype(kLong));
  } else {
    set_output_raw_strided(0, {sizeB, sizeD, osizeT, osizeH, osizeW}, {}, input.options());
    /* indices will contain max input locations for each output point */
    set_output_raw_strided(1, {sizeB, sizeD, osizeT, osizeH, osizeW}, {}, input.options().dtype(kLong));
=======
    set_output(0, {sizeD, osizeT, osizeH, osizeW}, input.options());
    /* indices will contain max input locations for each output point */
    set_output(1, {sizeD, osizeT, osizeH, osizeW}, input.options().dtype(kLong));
  } else {
    set_output(0, {sizeB, sizeD, osizeT, osizeH, osizeW}, input.options());
    /* indices will contain max input locations for each output point */
    set_output(1, {sizeB, sizeD, osizeT, osizeH, osizeW}, input.options().dtype(kLong));
>>>>>>> 8d93f6b4
  }
}

TORCH_META_FUNC(adaptive_max_pool3d_backward)
(const Tensor& gradOutput, const Tensor& input, const Tensor& indices) {
<<<<<<< HEAD
    set_output_raw_strided(0, input.sizes(), {}, input.options());
=======
  set_output(0, input.sizes(), input.options());
>>>>>>> 8d93f6b4
}
} // namespace meta

namespace native {

namespace {

inline int start_index(int a, int b, int c) {
  return (int)std::floor((float)(a * c) / b);
}

inline int end_index(int a, int b, int c) {
  return (int)std::ceil((float)((a + 1) * c) / b);
}

// #define START_IND(a,b,c) a * c / b
// #define END_IND(a,b,c)  (a + 1) * c / b + ((a + 1) * c % b > 0)?1:0

// 5d tensor B x D x T x H x W

template <typename scalar_t>
static void adaptive_max_pool3d_single_out_frame(
          scalar_t *input_p,
          scalar_t *output_p,
          int64_t *ind_p,
          int64_t sizeD,
          int64_t isizeT,
          int64_t isizeH,
          int64_t isizeW,
          int64_t osizeT,
          int64_t osizeH,
          int64_t osizeW,
          int64_t istrideD,
          int64_t istrideT,
          int64_t istrideH,
          int64_t istrideW)
{
  at::parallel_for(0, sizeD, 0, [&](int64_t start, int64_t end) {
    for (const auto d : c10::irange(start, end)) {
      /* loop over output */
      int64_t ot, oh, ow;
      for(ot = 0; ot < osizeT; ot++)
      {
        int64_t istartT = start_index(ot, osizeT, isizeT);
        int64_t iendT   = end_index(ot, osizeT, isizeT);
        int64_t kT = iendT - istartT;

        for(oh = 0; oh < osizeH; oh++)
        {
          int64_t istartH = start_index(oh, osizeH, isizeH);
          int64_t iendH   = end_index(oh, osizeH, isizeH);
          int64_t kH = iendH - istartH;

          for(ow = 0; ow < osizeW; ow++)
          {

            int64_t istartW = start_index(ow, osizeW, isizeW);
            int64_t iendW   = end_index(ow, osizeW, isizeW);
            int64_t kW = iendW - istartW;

            /* local pointers */
            scalar_t *ip = input_p   + d*istrideD + istartT *istrideT + istartH*istrideH + istartW*istrideW;
            scalar_t *op = output_p  + d*osizeT*osizeH*osizeW + ot*osizeH*osizeW + oh*osizeW + ow;
            int64_t *indp = ind_p   + d*osizeT*osizeH*osizeW + ot*osizeH*osizeW + oh*osizeW + ow;

            /* compute local max: */
            int64_t it = 0, ih = 0, iw = 0;
            int64_t maxindex = (it+istartT)*isizeH*isizeW + (ih+istartH)*isizeW + (iw+istartW);
            scalar_t maxval = -std::numeric_limits<scalar_t>::infinity();
            for(it = 0; it < kT; it++)
            {
              for(ih = 0; ih < kH; ih++)
              {
                for(iw = 0; iw < kW; iw++)
                {
                  scalar_t val = *(ip + it*istrideT + ih*istrideH + iw*istrideW);
                  if ((val > maxval) || std::isnan(val))
                  {
                    maxval = val;
                    maxindex = (it+istartT)*isizeH*isizeW + (ih+istartH)*isizeW + (iw+istartW);
                  }
                }
              }
            }

            /* set output to local max */
            *op = maxval;

            /* store location of max */
            *indp = maxindex;
          }
        }
      }
    }
  });
}

template <typename scalar_t>
static void adaptive_max_pool3d_out_frame(
          scalar_t *input_data,
          scalar_t *output_data,
          int64_t *indices_data,
          int64_t sizeB,
          int64_t sizeD,
          int64_t isizeT,
          int64_t isizeH,
          int64_t isizeW,
          int64_t osizeT,
          int64_t osizeH,
          int64_t osizeW,
          int64_t istrideB,
          int64_t istrideD,
          int64_t istrideT,
          int64_t istrideH,
          int64_t istrideW)
{
  at::parallel_for(0, sizeB, 0, [&](int64_t start, int64_t end) {
    for (const auto b : c10::irange(start, end)) {
      adaptive_max_pool3d_single_out_frame<scalar_t>(input_data+b*istrideB, output_data+b*sizeD*osizeT*osizeH*osizeW,
                                                     indices_data+b*sizeD*osizeT*osizeH*osizeW,
                                                     sizeD,
                                                     isizeT, isizeH, isizeW,
                                                     osizeT, osizeH, osizeW,
                                                     istrideD, istrideT,
                                                     istrideH, istrideW);
    }
  });
}

template <typename scalar_t>
static void adaptive_max_pool3d_backward_single_out_frame(
          scalar_t *gradInput_p,
          scalar_t *gradOutput_p,
          int64_t *ind_p,
          int64_t sizeD,
          int64_t isizeT,
          int64_t isizeH,
          int64_t isizeW,
          int64_t osizeT,
          int64_t osizeH,
          int64_t osizeW)
{
  at::parallel_for(0, sizeD, 0, [&](int64_t start, int64_t end) {
    for (const auto d : c10::irange(start, end)) {
      scalar_t *gradInput_p_d = gradInput_p + d*isizeT*isizeH*isizeW;
      scalar_t *gradOutput_p_d = gradOutput_p + d*osizeT*osizeH*osizeW;
      int64_t *ind_p_d = ind_p + d*osizeT*osizeH*osizeW;

      /* calculate max points */
      int64_t ot, oh, ow;
      for(ot = 0; ot < osizeT; ot++)
      {
        for(oh = 0; oh < osizeH; oh++)
        {
          for(ow = 0; ow < osizeW; ow++)
          {
            /* retrieve position of max */
            int64_t maxp = ind_p_d[ot*osizeH*osizeW + oh*osizeW + ow];

            /* update gradient */
            gradInput_p_d[maxp] += gradOutput_p_d[ot*osizeH*osizeW + oh*osizeW + ow];
          }
        }
      }
    }
  });
}

template <typename scalar_t>
static void adaptive_max_pool3d_backward_out_frame(
          scalar_t *gradInput_data,
          scalar_t *gradOutput_data,
          int64_t *indices_data,
          int64_t sizeB,
          int64_t sizeD,
          int64_t isizeT,
          int64_t isizeH,
          int64_t isizeW,
          int64_t osizeT,
          int64_t osizeH,
          int64_t osizeW)
{
  at::parallel_for(0, sizeB, 0, [&](int64_t start, int64_t end) {
    for (const auto b : c10::irange(start, end)) {
      adaptive_max_pool3d_backward_single_out_frame<scalar_t>(gradInput_data+b*sizeD*isizeT*isizeH*isizeW, gradOutput_data+b*sizeD*osizeT*osizeH*osizeW,
                                                              indices_data+b*sizeD*osizeT*osizeH*osizeW,
                                                              sizeD,
                                                              isizeT, isizeH, isizeW,
                                                              osizeT, osizeH, osizeW);
    }
  });
}
} // namespace

TORCH_IMPL_FUNC(adaptive_max_pool3d_out_cpu)
(const Tensor& input, IntArrayRef output_size, const Tensor& output, const Tensor& indices) {
  int dimD = 0;
  int dimT = 1;
  int dimH = 2;
  int dimW = 3;
  int64_t sizeB = 1;
  int64_t sizeD = 0;
  int64_t isizeT = 0;
  int64_t isizeH = 0;
  int64_t isizeW = 0;

  int64_t istrideB = 0;
  int64_t istrideD = 0;
  int64_t istrideT = 0;
  int64_t istrideH = 0;
  int64_t istrideW = 0;

  if (input.ndimension() == 5) {
    istrideB = input.stride(0);
    sizeB = input.size(0);
    dimD++;
    dimT++;
    dimH++;
    dimW++;
  }

  /* sizes */
  sizeD = input.size(dimD);
  isizeT = input.size(dimT);
  isizeH = input.size(dimH);
  isizeW = input.size(dimW);
  /* strides */
  istrideD = input.stride(dimD);
  istrideT = input.stride(dimT);
  istrideH = input.stride(dimH);
  istrideW = input.stride(dimW);

  int64_t osizeT = output_size[0];
  int64_t osizeH = output_size[1];
  int64_t osizeW = output_size[2];

  if (input.ndimension() == 4) {
    AT_DISPATCH_FLOATING_TYPES(
        input.scalar_type(), "adaptive_max_pool3d_cpu", [&] {
          auto input_data = input.data_ptr<scalar_t>();
          auto output_data = output.data_ptr<scalar_t>();
          auto indices_data = indices.data_ptr<int64_t>();

          adaptive_max_pool3d_single_out_frame<scalar_t>(
              input_data,
              output_data,
              indices_data,
              sizeD,
              isizeT,
              isizeH,
              isizeW,
              osizeT,
              osizeH,
              osizeW,
              istrideD,
              istrideT,
              istrideH,
              istrideW);
        });
  } else {
    AT_DISPATCH_FLOATING_TYPES(
        input.scalar_type(), "adaptive_max_pool3d_cpu", [&] {
          auto input_data = input.data_ptr<scalar_t>();
          auto output_data = output.data_ptr<scalar_t>();
          auto indices_data = indices.data_ptr<int64_t>();

          adaptive_max_pool3d_out_frame<scalar_t>(
              input_data,
              output_data,
              indices_data,
              sizeB,
              sizeD,
              isizeT,
              isizeH,
              isizeW,
              osizeT,
              osizeH,
              osizeW,
              istrideB,
              istrideD,
              istrideT,
              istrideH,
              istrideW);
        });
  }
}

TORCH_IMPL_FUNC(adaptive_max_pool3d_backward_out_cpu)
(const Tensor& gradOutput,
 const Tensor& input,
 const Tensor& indices,
 const Tensor& gradInput) {
  int dimD = 0;
  int dimT = 1;
  int dimH = 2;
  int dimW = 3;
  int64_t sizeB = 1;
  int64_t sizeD;
  int64_t isizeT;
  int64_t isizeH;
  int64_t isizeW;
  int64_t osizeT;
  int64_t osizeH;
  int64_t osizeW;

  /* get contiguous gradOutput */
  auto gradOutput_ = gradOutput.contiguous();

  /* resize */
  gradInput.zero_();

  if (input.ndimension() == 5) {
    sizeB = input.size(0);
    dimD++;
    dimT++;
    dimH++;
    dimW++;
  }

  /* sizes */
  sizeD = input.size(dimD);
  isizeT = input.size(dimT);
  isizeH = input.size(dimH);
  isizeW = input.size(dimW);
  osizeT = gradOutput_.size(dimT);
  osizeH = gradOutput_.size(dimH);
  osizeW = gradOutput_.size(dimW);

  /* backprop */
  if (input.ndimension() == 4) {
    AT_DISPATCH_FLOATING_TYPES(
        input.scalar_type(), "adaptive_max_pool3d_backward", [&] {
          /* get raw pointers */
          scalar_t* gradInput_data = gradInput.data_ptr<scalar_t>();
          scalar_t* gradOutput_data = gradOutput_.data_ptr<scalar_t>();
          int64_t* indices_data = indices.data_ptr<int64_t>();

          adaptive_max_pool3d_backward_single_out_frame<scalar_t>(
              gradInput_data,
              gradOutput_data,
              indices_data,
              sizeD,
              isizeT,
              isizeH,
              isizeW,
              osizeT,
              osizeH,
              osizeW);
        });
  } else {
    AT_DISPATCH_FLOATING_TYPES(
        input.scalar_type(), "adaptive_max_pool3d_backward", [&] {
          /* get raw pointers */
          scalar_t* gradInput_data = gradInput.data_ptr<scalar_t>();
          scalar_t* gradOutput_data = gradOutput_.data_ptr<scalar_t>();
          int64_t* indices_data = indices.data_ptr<int64_t>();

          adaptive_max_pool3d_backward_out_frame<scalar_t>(
              gradInput_data,
              gradOutput_data,
              indices_data,
              sizeB,
              sizeD,
              isizeT,
              isizeH,
              isizeW,
              osizeT,
              osizeH,
              osizeW);
        });
  }
}
} // at::native
} // at<|MERGE_RESOLUTION|>--- conflicted
+++ resolved
@@ -46,15 +46,6 @@
 
   /* resize output */
   if (ndim == 4) {
-<<<<<<< HEAD
-    set_output_raw_strided(0, {sizeD, osizeT, osizeH, osizeW}, {}, input.options());
-    /* indices will contain max input locations for each output point */
-    set_output_raw_strided(1, {sizeD, osizeT, osizeH, osizeW}, {}, input.options().dtype(kLong));
-  } else {
-    set_output_raw_strided(0, {sizeB, sizeD, osizeT, osizeH, osizeW}, {}, input.options());
-    /* indices will contain max input locations for each output point */
-    set_output_raw_strided(1, {sizeB, sizeD, osizeT, osizeH, osizeW}, {}, input.options().dtype(kLong));
-=======
     set_output(0, {sizeD, osizeT, osizeH, osizeW}, input.options());
     /* indices will contain max input locations for each output point */
     set_output(1, {sizeD, osizeT, osizeH, osizeW}, input.options().dtype(kLong));
@@ -62,17 +53,12 @@
     set_output(0, {sizeB, sizeD, osizeT, osizeH, osizeW}, input.options());
     /* indices will contain max input locations for each output point */
     set_output(1, {sizeB, sizeD, osizeT, osizeH, osizeW}, input.options().dtype(kLong));
->>>>>>> 8d93f6b4
   }
 }
 
 TORCH_META_FUNC(adaptive_max_pool3d_backward)
 (const Tensor& gradOutput, const Tensor& input, const Tensor& indices) {
-<<<<<<< HEAD
-    set_output_raw_strided(0, input.sizes(), {}, input.options());
-=======
   set_output(0, input.sizes(), input.options());
->>>>>>> 8d93f6b4
 }
 } // namespace meta
 

#define TORCH_ASSERT_ONLY_METHOD_OPERATORS
#include <ATen/Context.h>
#include <ATen/Dispatch.h>
#include <ATen/ExpandUtils.h>
#include <ATen/NamedTensorUtils.h>
#include <ATen/OpMathType.h>
#include <ATen/Parallel.h>
#include <ATen/TensorIndexing.h>
#include <ATen/TensorIterator.h>
#include <ATen/TensorOperators.h>
#include <ATen/TensorSubclassLikeUtils.h>
#include <ATen/TensorUtils.h>
#include <ATen/core/Tensor.h>
#include <ATen/native/CPUBlas.h>
#include <ATen/native/LinearAlgebra.h>
#include <ATen/native/LinearAlgebraUtils.h>
#include <ATen/native/ReduceOps.h>
#include <ATen/native/ReduceOpsUtils.h>
#include <ATen/native/Resize.h>
#include <ATen/native/mkldnn/Matmul.h>
#include <c10/util/accumulate.h>
#include <c10/util/irange.h>
#include <c10/util/variant.h>

#ifndef AT_PER_OPERATOR_HEADERS
#include <ATen/Functions.h>
#include <ATen/NativeFunctions.h>
#else
#include <ATen/ops/_addmm_activation_native.h>
#include <ATen/ops/_compute_linear_combination_native.h>
#include <ATen/ops/_linalg_check_errors.h>
#include <ATen/ops/_linalg_det.h>
#include <ATen/ops/_linalg_det_native.h>
#include <ATen/ops/_linalg_slogdet.h>
#include <ATen/ops/_linalg_slogdet_native.h>
#include <ATen/ops/_unsafe_view.h>
#include <ATen/ops/addbmm_native.h>
#include <ATen/ops/addmm_native.h>
#include <ATen/ops/addr.h>
#include <ATen/ops/addr_native.h>
#include <ATen/ops/arange.h>
#include <ATen/ops/baddbmm_native.h>
#include <ATen/ops/bmm.h>
#include <ATen/ops/bmm_native.h>
#include <ATen/ops/ceil.h>
#include <ATen/ops/chain_matmul_native.h>
#include <ATen/ops/det_native.h>
#include <ATen/ops/diag_embed.h>
#include <ATen/ops/dot.h>
#include <ATen/ops/dot_native.h>
#include <ATen/ops/empty.h>
#include <ATen/ops/empty_like.h>
#include <ATen/ops/eye.h>
#include <ATen/ops/frobenius_norm_native.h>
#include <ATen/ops/from_blob.h>
#include <ATen/ops/full.h>
#include <ATen/ops/gelu.h>
#include <ATen/ops/ger_native.h>
#include <ATen/ops/index_select.h>
#include <ATen/ops/inner_native.h>
#include <ATen/ops/is_complex_native.h>
#include <ATen/ops/is_floating_point_native.h>
#include <ATen/ops/kron_native.h>
#include <ATen/ops/linalg_cond.h>
#include <ATen/ops/linalg_cond_native.h>
#include <ATen/ops/linalg_det.h>
#include <ATen/ops/linalg_det_native.h>
#include <ATen/ops/linalg_diagonal_native.h>
#include <ATen/ops/linalg_eigh.h>
#include <ATen/ops/linalg_eigvalsh.h>
#include <ATen/ops/linalg_inv.h>
#include <ATen/ops/linalg_inv_ex.h>
#include <ATen/ops/linalg_lu_factor_ex.h>
#include <ATen/ops/linalg_matmul_native.h>
#include <ATen/ops/linalg_matrix_exp.h>
#include <ATen/ops/linalg_matrix_exp_native.h>
#include <ATen/ops/linalg_matrix_norm.h>
#include <ATen/ops/linalg_matrix_norm_native.h>
#include <ATen/ops/linalg_matrix_power_native.h>
#include <ATen/ops/linalg_matrix_rank.h>
#include <ATen/ops/linalg_matrix_rank_native.h>
#include <ATen/ops/linalg_multi_dot_native.h>
#include <ATen/ops/linalg_norm.h>
#include <ATen/ops/linalg_norm_native.h>
#include <ATen/ops/linalg_pinv.h>
#include <ATen/ops/linalg_pinv_native.h>
#include <ATen/ops/linalg_slogdet.h>
#include <ATen/ops/linalg_slogdet_native.h>
#include <ATen/ops/linalg_solve.h>
#include <ATen/ops/linalg_svdvals.h>
#include <ATen/ops/linalg_tensorinv.h>
#include <ATen/ops/linalg_tensorinv_native.h>
#include <ATen/ops/linalg_tensorsolve.h>
#include <ATen/ops/linalg_tensorsolve_native.h>
#include <ATen/ops/linalg_vector_norm.h>
#include <ATen/ops/linalg_vector_norm_native.h>
#include <ATen/ops/log2.h>
#include <ATen/ops/logdet_native.h>
#include <ATen/ops/matmul.h>
#include <ATen/ops/matmul_native.h>
#include <ATen/ops/matrix_exp_backward_native.h>
#include <ATen/ops/matrix_exp_native.h>
#include <ATen/ops/matrix_power_native.h>
#include <ATen/ops/max.h>
#include <ATen/ops/mm.h>
#include <ATen/ops/mm_native.h>
#include <ATen/ops/movedim.h>
#include <ATen/ops/mul.h>
#include <ATen/ops/mv.h>
#include <ATen/ops/narrow.h>
#include <ATen/ops/norm.h>
#include <ATen/ops/nuclear_norm_native.h>
#include <ATen/ops/ones.h>
#include <ATen/ops/outer.h>
#include <ATen/ops/outer_native.h>
#include <ATen/ops/pinverse_native.h>
#include <ATen/ops/pow.h>
#include <ATen/ops/prod.h>
#include <ATen/ops/real.h>
#include <ATen/ops/relu.h>
#include <ATen/ops/slogdet_native.h>
#include <ATen/ops/sqrt.h>
#include <ATen/ops/sum.h>
#include <ATen/ops/tensordot.h>
#include <ATen/ops/vdot_native.h>
#include <ATen/ops/where.h>
#include <ATen/ops/zeros.h>
#include <ATen/ops/zeros_like.h>
#endif

#include <limits>
#include <numeric>
#include <string>
#include <tuple>
#include <utility>

namespace at {

namespace detail {
  void check_linalg_norm_dtype(optional<ScalarType> opt_dtype, ScalarType self_dtype, const char* const name) {
    if (opt_dtype.has_value()) {
      auto dtype = opt_dtype.value();
      TORCH_CHECK(isFloatingType(dtype) || isComplexType(dtype), name, ": dtype should"
          " be floating point or complex, but got ", dtype);
      TORCH_CHECK(isComplexType(self_dtype) == isComplexType(dtype),
          name, ": dtype should be ", isComplexType(self_dtype) ? "complex" : "real",
          " for ", isComplexType(self_dtype) ? "complex" : "real", " inputs, but got ", dtype);
      TORCH_CHECK(promoteTypes(self_dtype, dtype) == dtype,
          name, ": the dtype of the input ", "(", self_dtype, ") should be convertible ",
          "without narrowing to the specified dtype (", dtype, ")");
    }
  }
}

namespace meta {

#define ADDMM_META() \
  TORCH_CHECK(self.scalar_type() == mat2.scalar_type(), "self and mat2 must have the same dtype"); \
  TORCH_CHECK(mat1.scalar_type() == mat2.scalar_type(), "mat1 and mat2 must have the same dtype"); \
  TORCH_CHECK(mat1.dim() == 2, "mat1 must be a matrix, got ", mat1.dim(), "-D tensor"); \
  TORCH_CHECK(mat2.dim() == 2, "mat2 must be a matrix, got ", mat2.dim(), "-D tensor"); \
  TORCH_CHECK( \
      mat1.sizes()[1] == mat2.sizes()[0], "mat1 and mat2 shapes cannot be multiplied (", \
      mat1.sizes()[0], "x", mat1.sizes()[1], " and ", mat2.sizes()[0], "x", mat2.sizes()[1], ")"); \
 \
  auto names = at::namedinference::propagate_names_for_addmm(mat1, mat2, self); \
  set_output_raw_strided(0, {mat1.sizes()[0], mat2.sizes()[1]}, {}, mat1.options(), names);

TORCH_META_FUNC(addmm)(const Tensor& self, const Tensor& mat1, const Tensor& mat2, const Scalar& beta, const Scalar& alpha) {
  ADDMM_META();
}

TORCH_META_FUNC(_addmm_activation)(const Tensor& self, const Tensor& mat1, const Tensor& mat2, const Scalar& beta, const Scalar& alpha, bool use_gelu) {
  ADDMM_META();
}

TORCH_META_FUNC(mm)(const Tensor & self, const Tensor & mat2) {
  TORCH_CHECK(self.dim() == 2, "self must be a matrix");
  TORCH_CHECK(mat2.dim() == 2, "mat2 must be a matrix");
  TORCH_CHECK(
      self.sizes()[1] == mat2.sizes()[0], "mat1 and mat2 shapes cannot be multiplied (",
      self.sizes()[0], "x", self.sizes()[1], " and ", mat2.sizes()[0], "x", mat2.sizes()[1], ")");

  auto names = at::namedinference::compute_matmul_outnames(self, mat2);
  set_output_raw_strided(0, {self.sizes()[0], mat2.sizes()[1]}, {}, self.options(), names);
}

TORCH_META_FUNC(linalg_vector_norm)(const Tensor& self, const Scalar& scalar_ord, OptionalIntArrayRef opt_dim, bool keepdim, optional<ScalarType> opt_dtype) {
  at::native::checkFloatingOrComplex(self, "linalg.vector_norm");

  auto dim = opt_dim.value_or(IntArrayRef{});
  // Casting a large integer to a double will just introduce an error for
  // values larger than 10^53 (same for negative numbers), so that's fine.
  auto ord = scalar_ord.toDouble();

  // For more context, see issue 52783
  // If the tensor is empty and norm < 0 || norm == infty
  //   - We cannot reduce the whole tensor
  //   - We cannot reduce over an empty dimension
  if (self.numel() == 0 && (ord < 0. || ord == INFINITY)) {
    // dim=None or dim=() reduces the whole tensor
    TORCH_CHECK(opt_dim.has_value() && !opt_dim->empty(),
      "linalg.vector_norm cannot compute the ", scalar_ord, " norm on an empty ",
      "tensor because the operation does not have an identity");
    for (auto dim_num : dim) {
      TORCH_CHECK(self.size(dim_num) != 0,
        "linalg.vector_norm cannot compute the ", scalar_ord, " norm on the dimension ", dim_num ,
        "because this dimension is empty and the operation does not have an identity");
    }
  }

  at::detail::check_linalg_norm_dtype(opt_dtype, self.scalar_type(), "linalg.vector_norm");

  auto mask = at::native::make_dim_mask(dim, self.dim());
  auto shape = at::native::shape_from_dim_mask(self, std::move(mask), keepdim);
  auto options = self.options()
                     .dtype(toRealValueType(opt_dtype.value_or(self.scalar_type())));

  set_output_raw_strided(0, shape, {}, options);
}

TORCH_META_FUNC(_linalg_det)(const Tensor& A) {
  at::native::squareCheckInputs(A, "linalg.det");
  at::native::checkFloatingOrComplex(A, "linalg.det");

  auto shape = A.sizes();
  auto ndim = shape.size();

  // det
  set_output_contiguous(0, shape.slice(0, ndim - 2), A.options());

  // LU
  auto LU_strides = at::native::batched_matrix_contiguous_strides(shape, /*f-contig*=*/true);
  set_output_strided(1, shape, LU_strides, A.options());

  // pivots
  set_output_contiguous(2, shape.slice(0, ndim - 1), A.options().dtype(kInt));
}

TORCH_META_FUNC(_linalg_slogdet)(const Tensor& A) {
  at::native::squareCheckInputs(A, "linalg.slogdet");
  at::native::checkFloatingOrComplex(A, "linalg.slogdet", /*low_precision*/false);

  auto shape= A.sizes();
  auto ndim = shape.size();

  auto shape_outputs = shape.slice(0, ndim - 2);

  // sign
  set_output_contiguous(0, shape_outputs, A.options());

  // logabsdet
  set_output_contiguous(1, shape_outputs, A.options().dtype(toRealValueType(A.scalar_type())));

  // LU
  auto LU_strides = at::native::batched_matrix_contiguous_strides(shape, /*f-contig*=*/true);
  set_output_strided(2, shape, LU_strides, A.options());

  // pivots
  set_output_contiguous(3, shape.slice(0, ndim - 1), A.options().dtype(kInt));
}

template <typename Meta>
void common_checks_baddbmm_bmm(Meta& meta, const Tensor& batch1, const Tensor& batch2, const Scalar& beta, const Scalar& alpha, bool is_bmm, const c10::optional<Tensor>& self_baddbmm = nullopt) {
  TORCH_CHECK(batch1.dim() == 3, "batch1 must be a 3D tensor");
  TORCH_CHECK(batch2.dim() == 3, "batch2 must be a 3D tensor");

  const auto batch1_sizes = batch1.sizes();
  const auto batch2_sizes = batch2.sizes();

  int64_t bs = batch1_sizes[0];
  int64_t contraction_size = batch1_sizes[2];
  int64_t res_rows = batch1_sizes[1];
  int64_t res_cols = batch2_sizes[2];
  std::vector<int64_t> output_size {bs, res_rows, res_cols};

  TORCH_CHECK(batch2_sizes[0] == bs && batch2_sizes[1] == contraction_size,
              "Expected size for first two dimensions of batch2 tensor to be: [",
              bs, ", ", contraction_size, "] but got: [", batch2_sizes[0], ", ", batch2_sizes[1], "].");

  auto& result = meta.maybe_get_output(0);
  // 'set_output' does not resize for in-place calls
  meta.set_output_raw_strided(0, output_size, {}, batch2.options());
  const auto result_sizes = result.sizes();
  // Error is raised if called from in-place overload with incorrect shape
  TORCH_CHECK(result_sizes == output_size,
              "Expected an output tensor with shape [", output_size, "] but got shape ", result_sizes);

  std::vector<Dimname> outnames = {};
  if (!is_bmm) {
    if (self_baddbmm.has_value()) {
      const auto& self = self_baddbmm.value();
      if (beta.toComplexDouble() != 0.0) result.copy_(self);
      TORCH_CHECK(self.dim() == 3, "self must be a 3D tensor");
      const auto self_sizes = self.sizes();
      TORCH_CHECK(self_sizes == output_size,
                  "Expected an input tensor shape with shape ", output_size, " but got shape: ", self_sizes);
      outnames = namedinference::compute_baddbmm_outnames(result, batch1, batch2, self);
    }
  } else {
    outnames = namedinference::compute_bmm_outnames(result, batch1, batch2);
  }

  namedinference::propagate_names_if_nonempty(
    result,
    outnames
  );
}

TORCH_META_FUNC(bmm)(const Tensor& self, const Tensor& mat2) {
    common_checks_baddbmm_bmm(*this, self, mat2, Scalar(0.0), Scalar(1.0), true);
}

TORCH_META_FUNC(baddbmm)(const Tensor& self, const Tensor& batch1, const Tensor& batch2, const Scalar& beta, const Scalar& alpha) {
  auto self_ = expand_size(self, {batch1.size(0), batch1.size(1), batch2.size(2)}, "baddbmm");
  common_checks_baddbmm_bmm(*this, batch1, batch2, beta, alpha, false, *self_);
}

} // namespace meta
namespace native {

DEFINE_DISPATCH(addr_stub);


// ~~~~~~~~~~~~~~~~~~~~~~~~~~~~~~~~~~~~ linalg.det ~~~~~~~~~~~~~~~~~~~~~~~~~~~~~~~~~~~~~~

// As P is a permutation matrix
// det(P) = 1 if it's an even permutation and det(P) = -1 if it's an odd permutation
Tensor lu_det_P(const Tensor& pivots) {
  return (at::arange(1, pivots.size(-1) + 1, pivots.options()) != pivots)
    .sum(-1, /*keepdim=*/false, /*dtype=*/at::kLong)
    .fmod_(2)
    // take 0 to 1 and 1 to -1
    .mul_(-2)
    .add_(1);
}

// Auxiliary function that returns the LU decomposition to use it in the backward
TORCH_IMPL_FUNC(_linalg_det_out)(const Tensor& A, const Tensor& result, const Tensor& LU, const Tensor& pivots) {
  // info is an aux tensor
  auto info = at::empty({0}, A.options().dtype(kInt));
  // Optimisation: lu_factor_ex requires the input to be F-contig, otherwise it copies
  // Use the transpose of if A is contiguous since det(A^T) = det(A)
  // We limit this to real matrices, but it could also be implemented for complex matrices
  at::linalg_lu_factor_ex_out(const_cast<Tensor&>(LU), const_cast<Tensor&>(pivots), const_cast<Tensor&>(info), A.is_contiguous() && !A.is_complex() ? A.mH() : A);

  // det = det_P * prod(diag(LU))
  at::mul_out(const_cast<Tensor&>(result), lu_det_P(pivots), at::prod(LU.diagonal(0, -2 ,-1), /*dim=*/-1));
}

Tensor linalg_det(const Tensor& A) {
  return std::get<0>(at::_linalg_det(A));
}

Tensor& linalg_det_out(const Tensor& A, Tensor& result) {
  auto LU = at::empty({0}, A.options());
  auto pivots = at::empty({0}, A.options().dtype(kInt));
  at::_linalg_det_out(result, LU, pivots, A);
  return result;
}

// torch.det, alias for torch.linalg.det
Tensor det(const Tensor& self) {
  return at::linalg_det(self);
}

//~~~~~~~~~~~~~~~~~~~~~~~~~~~~~~~~~~~ linalg.slogdet ~~~~~~~~~~~~~~~~~~~~~~~~~~~~~~~~~~~~

// Auxiliary function that returns the LU decomposition to use it in the backward
TORCH_IMPL_FUNC(_linalg_slogdet_out)(const Tensor& A, const Tensor& sign, const Tensor& logabsdet, const Tensor& LU, const Tensor& pivots) {
  // info is an aux tensor
  auto info = at::empty({0}, A.options().dtype(kInt));
  // Optimisation: lu_factor_ex requires the input to be F-contig, otherwise it copies
  // Use the transpose of if A is contiguous since det(A^T) = det(A)
  // We limit this to real matrices, but it could also be implemented for complex matrices
  at::linalg_lu_factor_ex_out(const_cast<Tensor&>(LU), const_cast<Tensor&>(pivots), const_cast<Tensor&>(info), A.is_contiguous() && !A.is_complex() ? A.mH() : A);

  auto diag_U = LU.diagonal(0, -2, -1);
  // sign
  at::mul_out(const_cast<Tensor&>(sign), diag_U.sgn().prod(-1), lu_det_P(pivots));

  // logabsdet
  at::sum_out(const_cast<Tensor&>(logabsdet), diag_U.abs().log_(), -1);
}

std::tuple<Tensor, Tensor> linalg_slogdet(const Tensor& A) {
  auto out = at::_linalg_slogdet(A);
  return std::make_tuple(std::move(std::get<0>(out)), std::move(std::get<1>(out)));
}

std::tuple<Tensor&, Tensor&> linalg_slogdet_out(const Tensor& A, Tensor& sign, Tensor& logabsdet) {
  auto LU = at::empty({0}, A.options());
  auto pivots = at::empty({0}, A.options().dtype(kInt));
  at::_linalg_slogdet_out(sign, logabsdet, LU, pivots, A);
  return std::tie(sign, logabsdet);
}

// Alias
std::tuple<Tensor, Tensor> slogdet(const Tensor& A) {
  return at::linalg_slogdet(A);
}

std::tuple<Tensor&, Tensor&> slogdet_out(const Tensor& A, Tensor& sign, Tensor& logabsdet) {
  return at::linalg_slogdet_out(sign, logabsdet, A);
}

//~~~~~~~~~~~~~~~~~~~~~~~~~~~~~~~~~~~~~~ logdet ~~~~~~~~~~~~~~~~~~~~~~~~~~~~~~~~~~~~~~

Tensor logdet(const Tensor& A) {
  squareCheckInputs(A, "logdet");
  checkFloatingOrComplex(A, "logdet", /*low_precision*/false);
  Tensor sign, logabsdet;
  std::tie(sign, logabsdet) = at::linalg_slogdet(A);

  if (A.is_complex()) {
    return sign.log() + logabsdet;
  } else {
    return at::where(sign == -1., NAN, logabsdet);
  }
}

namespace {

// This function extracts the optional Tensors for atol and rtol
// Default value for atol is zero
// Default value for rtol is eps*max(rows, cols)
// If atol is specified and rtol is not specified then default value for rtol is zero
// It is used for matrix_rank and pinv
std::tuple<Tensor, Tensor> get_atol_rtol(
    const Tensor& input,
    const optional<Tensor>& atol_opt,
    const optional<Tensor>& rtol_opt,
    const c10::string_view function_name) {
  auto options = input.options().dtype(ScalarType::Double);
  auto atol = atol_opt.has_value() ? atol_opt.value() : at::zeros({}, options);
  checkNotComplexTolerance(atol, function_name, "atol");
  Tensor rtol;
  if (rtol_opt.has_value()) {
    rtol = rtol_opt.value();
    checkNotComplexTolerance(rtol, function_name, "rtol");
  } else {
    ScalarType real_dtype = toRealValueType(input.scalar_type());
    auto default_rtol = at::full({}, _get_epsilon(real_dtype) * std::max(input.size(-1), input.size(-2)), options);
    rtol = atol_opt.has_value()
           ? at::where(atol_opt.value() > 0, at::zeros({}, options), default_rtol)
           : std::move(default_rtol);
  }
  return std::make_tuple(atol, rtol);
}

std::tuple<Tensor, Tensor> get_atol_rtol(
    const Tensor& input,
    optional<double> atol_opt,
    optional<double> rtol_opt) {
  double atol = atol_opt.has_value() ? atol_opt.value() : 0.0;
  double rtol;
  if (rtol_opt.has_value()) {
    rtol = rtol_opt.value();
  } else {
    ScalarType real_dtype = toRealValueType(input.scalar_type());
    auto default_rtol = _get_epsilon(real_dtype) * std::max(input.size(-1), input.size(-2));
    rtol = (atol_opt.has_value() && atol_opt.value() > 0.0)
           ? 0.0
           : default_rtol;
  }
  auto options = input.options().dtype(ScalarType::Double);
  auto atol_tensor = at::full({}, atol, options);
  auto rtol_tensor = at::full({}, rtol, options);
  return std::make_tuple(atol_tensor, rtol_tensor);
}

} // anonymous namespace

Tensor linalg_pinv(
    const Tensor& input,
    const optional<Tensor>& atol_opt,
    const optional<Tensor>& rtol_opt,
    bool hermitian) {
  // FIXME: Whenever we have a nice lstsq, we should dispatch this function to simply be
  // `torch.lstsq(A, torch.eye(A.shape[-1]), atol=atol, rtol=rtol)`
  // with a driver that supports singular inputs
  NoTF32Guard disable_tf32;
  ScalarType t = input.scalar_type();
  TORCH_CHECK((t == ScalarType::Double || t == ScalarType::Float || t == ScalarType::ComplexFloat || t == ScalarType::ComplexDouble)
              && input.dim() >= 2,
              "linalg.pinv(", t, "{", input.sizes(), "}): expected a tensor with 2 or more dimensions "
              "of float, double, cfloat or cdouble types");

  Tensor atol, rtol;
  std::tie(atol, rtol) = get_atol_rtol(input, atol_opt, rtol_opt, "torch.linalg.pinv");

  if (input.numel() == 0) {
    // The implementation below uses operations that do not work for zero numel tensors
    // therefore we need this early return for 'input.numel() == 0' case
    Tensor U, S, V;
    // TODO: replace input.svd with linalg_svd when torch/xla can work with at::linalg_svd
    std::tie(U, S, V) = input.svd();
    return at::matmul(V * S.reciprocal().unsqueeze(-2), U.mH());
  }

  // If not Hermitian use singular value decomposition, else use eigenvalue decomposition
  if (!hermitian) {
    Tensor U, S, V;
    // TODO: replace input.svd with linalg_svd
    // using linalg_svd breaks pytorch/xla, see https://github.com/pytorch/xla/issues/2755
    std::tie(U, S, V) = input.svd();
    Tensor max_val = at::narrow(S, /*dim=*/-1, /*start=*/0, /*length=*/1);  // singular values are sorted in descending order
    Tensor tol = at::max(atol.unsqueeze(-1), rtol.unsqueeze(-1) * max_val);
    Tensor S_pseudoinv = at::where(S > tol, S.reciprocal(), at::zeros({}, S.options())).to(input.dtype());
    // computes V @ diag(S_pseudoinv) @ U.conj().T
    return at::matmul(V * S_pseudoinv.unsqueeze(-2), U.mH());
  } else {
    Tensor S, U;
    std::tie(S, U) = at::linalg_eigh(input);
    // For Hermitian matrices, singular values equal to abs(eigenvalues)
    Tensor S_abs = S.abs();
    // eigenvalues are sorted in ascending order starting with negative values, we need a maximum value of abs(eigenvalues)
    Tensor max_val = S_abs.amax(/*dim=*/-1, /*keepdim=*/true);
    Tensor tol = at::max(atol.unsqueeze(-1), rtol.unsqueeze(-1) * max_val);
    Tensor S_pseudoinv = at::where(S_abs > tol, S.reciprocal(), at::zeros({}, S.options())).to(input.dtype());
    // computes U @ diag(S_pseudoinv) @ U.conj().T
    return at::matmul(U * S_pseudoinv.unsqueeze(-2), U.mH());
  }
}

Tensor linalg_pinv(const Tensor& input, optional<double> atol, optional<double> rtol, bool hermitian) {
  Tensor atol_tensor, rtol_tensor;
  std::tie(atol_tensor, rtol_tensor) = get_atol_rtol(input, atol, rtol);
  return at::linalg_pinv(input, atol_tensor, rtol_tensor, hermitian);
}

Tensor linalg_pinv(const Tensor& input, const Tensor& rcond, bool hermitian) {
  // For NumPy compatibility the rcond argument is used as relative tolerance
  checkNotComplexTolerance(rcond, "torch.linalg.pinv", "rcond");
  auto options = input.options().dtype(ScalarType::Double);
  return at::linalg_pinv(input, at::zeros({}, options), rcond, hermitian);
}

Tensor linalg_pinv(const Tensor& input, double rcond, bool hermitian) {
  // For NumPy compatibility the rcond argument is used as relative tolerance
  return at::linalg_pinv(input, 0.0, rcond, hermitian);
}

// TODO: implement _out variant avoiding copy and using already allocated storage directly
Tensor& linalg_pinv_out(
    const Tensor& input,
    const optional<Tensor>& atol,
    const optional<Tensor>& rtol,
    bool hermitian,
    Tensor& result) {
  checkSameDevice("linalg.pinv", result, input);
  checkLinalgCompatibleDtype("linalg.pinv", result, input);
  Tensor result_tmp = at::linalg_pinv(input, atol, rtol, hermitian);
  at::native::resize_output(result, result_tmp.sizes());
  result.copy_(result_tmp);
  return result;
}

Tensor& linalg_pinv_out(
    const Tensor& input,
    optional<double> atol,
    optional<double> rtol,
    bool hermitian,
    Tensor& result) {
  checkSameDevice("linalg.pinv", result, input);
  checkLinalgCompatibleDtype("linalg.pinv", result, input);
  Tensor result_tmp = at::linalg_pinv(input, atol, rtol, hermitian);
  at::native::resize_output(result, result_tmp.sizes());
  result.copy_(result_tmp);
  return result;
}

Tensor& linalg_pinv_out(const Tensor& input, const Tensor& rcond, bool hermitian, Tensor& result) {
  checkSameDevice("linalg.pinv", result, input);
  checkLinalgCompatibleDtype("linalg.pinv", result, input);

  Tensor result_tmp = at::linalg_pinv(input, rcond, hermitian);
  at::native::resize_output(result, result_tmp.sizes());
  result.copy_(result_tmp);
  return result;
}

Tensor& linalg_pinv_out(const Tensor& input, double rcond, bool hermitian, Tensor& result) {
  Tensor rcond_tensor = at::full({}, rcond, input.options().dtype(ScalarType::Double));
  return at::linalg_pinv_out(result, input, rcond_tensor, hermitian);
}

Tensor pinverse(const Tensor& self, double rcond) {
  return at::linalg_pinv(self, rcond, /*hermitian=*/false);
}

// matrix_power implementation
namespace {

/**
 * @brief Raises the input matrix to the given power n
 *
 * If the exponent n is negative, the inverse of the input
 * matrix will be raised to power abs(n).
 *
 * @param self (batched) square matrix to raise to power n
 * @param n exponent to raise matrix (or matrices in batch) to
 * @param _out optional tensor to write the output to
 * @return Tensor input matrix raised to power n
 */
Tensor linalg_matrix_power_impl(
    const Tensor& self,
    int64_t n,
    c10::optional<Tensor> _out) {
  NoTF32Guard disable_tf32;
  auto out = _out.value_or(Tensor());

  squareCheckInputs(self, "linalg.matrix_power");
  if (_out.has_value()) {
    checkSameDevice("matrix_power", out, self);
    checkLinalgCompatibleDtype("matrix_power", out, self);
    at::native::resize_output(out, self.sizes());
  }

  // For n=0 we return the identity matrix of the same shape as input.
  if (n == 0) {
    if (!_out.has_value()) {
      // Clone input to include result in the autograd graph
      out = self.clone(at::MemoryFormat::Contiguous);
    }
    return out.copy_(at::eye(self.size(-2), self.options()));
  }
  if (n == 1) {
    return _out.has_value() ? out.copy_(self)
                            : self.clone(at::MemoryFormat::Contiguous);
  }
  if (n == -1) {
    return _out.has_value() ? at::linalg_inv_out(out, self)
                            : at::linalg_inv(self);
  }

  // For negative n we inverte the input matrix before raising to power abs(n)
  auto a = n < 0 ? at::linalg_inv(self) : self;
  n = std::abs(n);

  // Fast paths for small powers
  if (n == 2) {
    return _out.has_value() ? at::matmul_out(out, a, a) : at::matmul(a, a);
  }
  if (n == 3) {
    return _out.has_value() ? at::matmul_out(out, at::matmul(a, a), a)
                            : at::matmul(at::matmul(a, a), a);
  }

  // This is a binary decomposition of n.
  // Moving from the least significant bit to the most significant bit
  // This is done to reduce the number of matrix multiplications
  // by raising the input matrix in powers of 2
  // The total number of matrix multiplications are
  // number of bits + number of bits that equal 1 ~ O(log n)
  // instead of O(n)
  Tensor z, result;
  while (n > 0) {
    const auto bit = n % 2;
    n = n / 2;
    z = z.defined() ? at::matmul(z, z) : a;
    if (bit == 1) {
      if (_out.has_value() && n <= 0) {
        // Last multiplication can use the out version
        return result.defined() ? at::matmul_out(out, result, z) : out.copy_(z);
      }
      result = result.defined() ? at::matmul(result, z) : z;
    }
  }

  return result;
}

} // namespace

Tensor& linalg_matrix_power_out(const Tensor& self, int64_t n, Tensor& result) {
  linalg_matrix_power_impl(self, n, result);
  return result;
}

Tensor linalg_matrix_power(const Tensor& self, int64_t n) {
  return linalg_matrix_power_impl(self, n, c10::nullopt);
}

Tensor& matrix_power_out(const Tensor& self, int64_t n, Tensor& result) {
  return at::native::linalg_matrix_power_out(self, n, result);
}

Tensor matrix_power(const Tensor& self, int64_t n) {
  return at::native::linalg_matrix_power(self, n);
}

namespace {

// Computes the rank of 'input' and saves the result in-place in 'result'.
// 'hermitian' controls whether SVD or eigendecomposition is used for computing the singular values
// 'atol' and 'rtol' are the absolute and relative tolerances, respectively.
Tensor& matrix_rank_impl(
    const Tensor& input,
    const optional<Tensor>& atol_opt,
    const optional<Tensor>& rtol_opt,
    bool hermitian,
    Tensor& result) {
  Tensor atol, rtol;
  std::tie(atol, rtol) = get_atol_rtol(input, atol_opt, rtol_opt, "torch.linalg.matrix_rank");

  checkSameDevice("torch.linalg.matrix_rank", result, input);
  checkSameDevice("torch.linalg.matrix_rank", atol, input, "atol");
  checkSameDevice("torch.linalg.matrix_rank", rtol, input, "rtol");
  ScalarType output_type = ScalarType::Long;
  checkLinalgCompatibleDtype("torch.linalg.matrix_rank", result.scalar_type(), output_type);

  checkNotComplexTolerance(atol, "torch.linalg.matrix_rank", "atol");
  checkNotComplexTolerance(rtol, "torch.linalg.matrix_rank", "rtol");

  // NumPy doesn't take into account possible input with no elements and it errors on max not defined for this case
  // Let's output 0 for this case, since that kind of matrices have zero number of non-zero rows, hence rank is 0.
  if (input.numel() == 0) {
    result.fill_(0);
    return result;
  }

  // We compute matrix rank as the number of singular or absolute eigen values
  // that are above max(atol, rtol * max(S)) threshold
  Tensor S, max_S;
  if (!hermitian) {
    S = at::linalg_svdvals(input);
    // singular values are sorted in descending order
    max_S = at::narrow(S, /*dim=*/-1, /*start=*/0, /*length=*/1);
  } else {
    S = at::linalg_eigvalsh(input);
    S = S.abs();
    // eigenvalues are sorted in ascending order starting with negative values, we need a maximum value of abs(eigenvalues)
    max_S = S.amax(/*dim=*/-1, /*keepdim=*/true);
  }

  Tensor tol = at::max(atol.unsqueeze(-1), rtol.unsqueeze(-1) * max_S);

  if (isTensorSubclassLike(input)) {
     result = at::sum(S > tol, /*dim=*/-1);
     return result;
  }

  result = at::sum_out(result, S > tol, /*dim=*/-1);
  return result;
}

Tensor get_matrix_rank_result_tensor(const Tensor& input) {
  // Matrices or batch of matrices are allowed
  checkIsMatrix(input, "torch.linalg.matrix_rank", "input");
  // For Composite Compliance, allocate `result` of correct shape to
  // avoid resizing in `out` variant.
  // See also `NOTE [matrix rank output shape]`
  auto result_shape =
      IntArrayRef(input.sizes().cbegin(), input.sizes().cend() - 2);
  Tensor result =
      at::empty(result_shape, input.options().dtype(ScalarType::Long));

  return result;
}

}  // anonymous namespace

Tensor& linalg_matrix_rank_out(
    const Tensor& input,
    const optional<Tensor>& atol_opt,
    const optional<Tensor>& rtol_opt,
    bool hermitian,
    Tensor& result) {
  // Matrices or batch of matrices are allowed
  checkIsMatrix(input, "torch.linalg.matrix_rank", "input");
  auto result_shape =
    IntArrayRef(input.sizes().cbegin(), input.sizes().cend() - 2);
  at::native::resize_output(result, result_shape);
  return matrix_rank_impl(input, atol_opt, rtol_opt, hermitian, result);
}

Tensor& linalg_matrix_rank_out(const Tensor& input, optional<double> atol, optional<double> rtol, bool hermitian, Tensor& result) {
  Tensor atol_tensor, rtol_tensor;
  std::tie(atol_tensor, rtol_tensor) = get_atol_rtol(input, atol, rtol);
  result = linalg_matrix_rank_out(input, atol_tensor, rtol_tensor, hermitian, result);
  return result;
}

Tensor linalg_matrix_rank(const Tensor& input, const optional<Tensor>& atol, const optional<Tensor>& rtol, bool hermitian) {
  auto result = get_matrix_rank_result_tensor(input);
  return matrix_rank_impl(input, atol, rtol, hermitian, result);
}

Tensor linalg_matrix_rank(const Tensor& input, optional<double> atol, optional<double> rtol, bool hermitian) {
  auto result = get_matrix_rank_result_tensor(input);

  Tensor atol_tensor, rtol_tensor;
  std::tie(atol_tensor, rtol_tensor) = get_atol_rtol(input, atol, rtol);

  return matrix_rank_impl(input, atol_tensor, rtol_tensor, hermitian, result);
}

Tensor& linalg_matrix_rank_out(const Tensor& input, const Tensor& tol, bool hermitian, Tensor& result) {
  // For NumPy compatibility tol is not scaled with max(singular_value) if the value for tol is provided
  // It is assumed that the provided value is the absolute tolerance
  Tensor rtol = at::zeros({}, tol.options());
  result = at::linalg_matrix_rank_outf(input, tol, rtol, hermitian, result);
  return result;
}

Tensor& linalg_matrix_rank_out(const Tensor& input, double tol, bool hermitian, Tensor& result) {
  // For NumPy compatibility tol is not scaled with max(singular_value) if the value for tol is provided
  // It is assumed that the provided value is the absolute tolerance
  result = at::linalg_matrix_rank_outf(input, tol, 0.0, hermitian, result);
  return result;
}

Tensor linalg_matrix_rank(const Tensor& input, const Tensor& tol, bool hermitian) {
  auto result = get_matrix_rank_result_tensor(input);
  return matrix_rank_impl(input, tol, at::zeros({}, tol.options()), hermitian, result);
}

Tensor linalg_matrix_rank(const Tensor& input, double tol, bool hermitian) {
  auto result = get_matrix_rank_result_tensor(input);

  Tensor atol_tensor, rtol_tensor;
  std::tie(atol_tensor, rtol_tensor) = get_atol_rtol(input, tol, 0.0);

  return matrix_rank_impl(input, atol_tensor, rtol_tensor, hermitian, result);
}

// multi_dot helper functions
namespace {

/**
 * @brief Computes the optimal matrix chain multiplication order
 *
 * Follows the dynamic programming algorithm from Cormen et al,
 * "Introduction to Algorithms, Third Edition", Chapter 15.2,
 * p. 370-378. Note that the book uses 1-based indexing.
 *
 * The cost of multiplying two matrices with sizes p x q and q x r
 * is defined here as p * q * r. The optimal multiplication order
 * is the one that minimizes the total cost.
 *
 * @param tensors list of 2D tensors
 * @return a 2D vector s used by #matrix_chain_multiplication to construct
 *         the optimal matrix multiplication order. The optimal multiplication
 *         order for multiplying tensors i...j is to multiply tensors i...s[i, j]
 *         and tensors (s[i, j] + 1)...j first and then the result of that.
 */
std::vector<std::vector<int64_t>> matrix_chain_order(TensorList tensors) {
  const size_t n = tensors.size();

  // Tensor i has dimensions p[i] x p[i + 1]
  std::vector<int64_t> p(n + 1);
  for (const auto i : c10::irange(n)) {
    p[i] = tensors[i].size(0);
  }
  p[n] = tensors[n - 1].size(1);

  // m[i, j] = k where k is the minimum cost for multiplying tensors i...j
  std::vector<std::vector<int64_t>> m(n, std::vector<int64_t>(n, 0));

  // s[i, j] = k where k is the index at which to split the list such that
  // optimally multiplying matrices i...k and k...j first and then the resulting
  // matrices is the optimal order for multiplying matrices i...j.
  std::vector<std::vector<int64_t>> s(n, std::vector<int64_t>(n));

  // Compute the optimal multiplication order
  for (const auto l : c10::irange(1, n)) {
    for (const auto i : c10::irange(n - l)) {
      const auto j = i + l;
      m[i][j] = std::numeric_limits<int64_t>::max();
      for (const auto k : c10::irange(i, j)) {
        const auto q = m[i][k] + m[k + 1][j] + p[i] * p[k + 1] * p[j + 1];
        if (q < m[i][j]) {
          m[i][j] = q;
          s[i][j] = k;
        }
      }
    }
  }

  return s;
}

/**
 * @brief Recursively multiplies the tensors i...j using the given order
 *
 * @param tensors matrices to multiply together
 * @param order optimal chain multiplication order from #matrix_chain_order
 * @param i index of first tensor to be multiplied
 * @param j index of last tensor to be multiplied
 * @return Tensor result of multiplying tensors[i...j] together.
 */
Tensor matrix_chain_multiplication(
    TensorList tensors,
    const std::vector<std::vector<int64_t>>& order,
    int64_t i,
    int64_t j) {
  if (i == j) {
    return tensors[i];
  }
  return at::mm(
      matrix_chain_multiplication(tensors, order, i, order[i][j]),
      matrix_chain_multiplication(tensors, order, order[i][j] + 1, j));
}

// Implements torch.linalg.multi_dot
Tensor multi_dot_impl(TensorList _tensors, c10::optional<Tensor> _out) {
  const size_t n = _tensors.size();
  TORCH_CHECK(n >= 2, "multi_dot(): expected at least 2 tensors but got ", n);

  std::vector<int64_t> out_shape;
  std::vector<Tensor> tensors(n);

  // If the first tensor is 1D of size n view it as a row vector (1, n)
  if (_tensors[0].dim() == 1) {
    tensors[0] = _tensors[0].unsqueeze(0);
  } else if (_tensors[0].dim() == 2) {
    tensors[0] = _tensors[0];
    out_shape.emplace_back(tensors[0].size(0));
  } else {
    TORCH_CHECK(
        false,
        "multi_dot(): the first tensor must be 1D or 2D but got ",
        _tensors[0].dim(),
        "D");
  }

  // If the last tensor is 1D of size n view it as a column vector (n, 1)
  if (_tensors[n - 1].dim() == 1) {
    tensors[n - 1] = _tensors[n - 1].unsqueeze(-1);
  } else if (_tensors[n - 1].dim() == 2) {
    tensors[n - 1] = _tensors[n - 1];
    out_shape.emplace_back(tensors[n - 1].size(1));
  } else {
    TORCH_CHECK(
        false,
        "multi_dot(): the last tensor must be 1D or 2D but got ",
        _tensors[n - 1].dim(),
        "D");
  }

  // Ensure middle tensors are 2D
  for (const auto i : c10::irange(1, n - 1)) {
    TORCH_CHECK(
        _tensors[i].dim() == 2,
        "multi_dot(): tensor ",
        i,
        " must be 2D but got ",
        _tensors[i].dim(),
        "D");
    tensors[i] = _tensors[i];
  }

  // Ensure all tensors have the same device and dtype and check
  // that the shapes can be multiplied
  const auto dtype = tensors[0].dtype();
  const auto device = tensors[0].device();
  for (const auto i : c10::irange(1, n)) {
    TORCH_CHECK(
        tensors[i].dtype() == dtype,
        "multi_dot(): all tensors must have be the same dtype but tensor 0 is ",
        dtype,
        " and tensor ",
        i,
        " ",
        tensors[i].dtype());
    TORCH_CHECK(
        tensors[i].device() == device,
        "multi_dot(): all tensors must be on the same device but tensor 0 is on ",
        device,
        " and tensor ",
        i,
        " on ",
        tensors[i].device());
    TORCH_CHECK(
        tensors[i - 1].size(-1) == tensors[i].size(0),
        "multi_dot(): tensors ",
        i - 1,
        " and ",
        i,
        " with shapes ",
        _tensors[i - 1].sizes(),
        " and ",
        _tensors[i].sizes(),
        " cannot be multiplied")
  }

  Tensor result;

  if (_out.has_value()) {
    auto out = *_out;
    TORCH_CHECK(
        dtype == out.dtype(),
        "multi_dot(): expected out tensor to have dtype ",
        dtype,
        " but got ",
        out.dtype());
    TORCH_CHECK(
        device == out.device(),
        "multi_dot(): expected out tensor to be on device ",
        device,
        " but got ",
        out.device());

    // If the last and last tensors have shapes (a, b) and (b, c) the
    // output has shape (a, c). If either the first or last tensor is 1D
    // a and/or c dimensions will be implicitely size 1 and will be ommited
    // from the output. e.g. for inputs (a, b) x (b) the output has shape (a,).
    at::native::resize_output(out, out_shape);

    // View output as 2D for simplicity of computation.
    result = out.view({tensors[0].size(0), tensors.back().size(-1)});
  }

  // The resize_ and view calls below are to ensure the
  // output shape respects the original dimensionality of
  // the first and last tensors which we are now viewed as 2D

  if (tensors.size() == 2) {
    return _out.has_value() ? at::mm_out(result, tensors[0], tensors[1])
                         : at::mm(tensors[0], tensors[1]).view(out_shape);
  }

  // Why the separate implementation for 3 matrices?
  // The logic for three matrices is much faster when done directly
  // Requires 1 comparison to 4 comparisons and fewer arithmetic operations
  if (tensors.size() == 3) {
    const auto a = tensors[0].size(0);
    const auto b = tensors[1].size(0);
    const auto c = tensors[2].size(0);
    const auto d = tensors[2].size(1);

    // The matrices are of size (a x b), (b x c), (c x d)
    // cost_1 is the cost of parenthesizing (a x b) and (b x c) and then
    // combining (c x d) cost_2 is the cost of parenthesizing (b x c) and (c x
    // d) and then combining (a x b)
    const auto cost_1 = (a * c) * (b + d);
    const auto cost_2 = (b * d) * (a + c);

    if (cost_1 > cost_2) {
      return _out.has_value()
          ? at::mm_out(result, tensors[0], at::mm(tensors[1], tensors[2]))
          : at::mm(tensors[0], at::mm(tensors[1], tensors[2])).view(out_shape);
    } else {
      return _out.has_value()
          ? at::mm_out(result, at::mm(tensors[0], tensors[1]), tensors[2])
          : at::mm(at::mm(tensors[0], tensors[1]), tensors[2]).view(out_shape);
    }
  }

  // Algorithm for multiplying 4 or more matrices
  const auto order = matrix_chain_order(tensors);
  const int64_t i = 0;
  const int64_t j = n - 1;

  if (_out.has_value()) {
    // We manually implement the first recursive layer here so we can use mm_out
    // for the final multiplication
    return at::mm_out(
        result,
        matrix_chain_multiplication(tensors, order, i, order[i][j]),
        matrix_chain_multiplication(tensors, order, order[i][j] + 1, j));
  }
  return matrix_chain_multiplication(tensors, order, i, j).view(out_shape);
}

} // namespace

Tensor linalg_multi_dot(TensorList tensors) {
  return multi_dot_impl(tensors, c10::nullopt);
}

Tensor& linalg_multi_dot_out(TensorList tensors, Tensor& result) {
  multi_dot_impl(tensors, result);
  return result;
}

Tensor chain_matmul(TensorList matrices) {
  TORCH_WARN_ONCE(
      "torch.chain_matmul is deprecated and will be removed in a future PyTorch release. ",
      "Use torch.linalg.multi_dot instead, which accepts a list of two or more tensors rather than ",
      "multiple parameters."
  );
  checkAllSameDim(matrices, 2);

  TORCH_CHECK(
      !matrices.empty(), "chain_matmul(): Expected one or more matrices");

  if (matrices.size() == 1) {
    return matrices[0].clone();
  }

  return at::native::linalg_multi_dot(matrices);
}

Tensor& chain_matmul_out(TensorList matrices, Tensor& result) {
  TORCH_WARN_ONCE(
      "torch.chain_matmul is deprecated and will be removed in a future PyTorch release. ",
      "Use torch.linalg.multi_dot instead, which accepts a list of two or more tensors rather than ",
      "multiple parameters."
  );
  checkAllSameDim(matrices, 2);

  TORCH_CHECK(
      !matrices.empty(), "chain_matmul(): Expected one or more matrices");

  if (matrices.size() == 1) {
    at::native::resize_output(result, matrices[0].sizes());
    return result.copy_(matrices[0]);
  }

  return at::native::linalg_multi_dot_out(matrices, result);
}

static void check_1d(const Tensor& t, const char* arg, const char* fn) {
 TORCH_CHECK(t.dim() == 1, fn, ": Expected 1-D argument ", arg, ", but got ", t.dim(), "-D");
}

static void check_addr_scalar(const ScalarType dtype,
                              const Scalar& scalar,
                              const std::string& scalar_name) {
  TORCH_CHECK(
    !scalar.isBoolean() || dtype == ScalarType::Bool,
    "Boolean ", scalar_name, " only supported for Boolean results.");
  TORCH_CHECK(
    isFloatingType(dtype) || isComplexType(dtype) || scalar.isIntegral(true),
    "For integral input tensors, "
    "argument ", scalar_name ," must not be a floating point number.");
}

static TensorIterator build_addr_iter(Tensor& result,
                                      const Tensor& self,
                                      const Tensor& vec1,
                                      const Tensor& vec2) {
  check_1d(vec1, "vec1", "addr");
  check_1d(vec2, "vec2", "addr");

  const auto vec1_size0 = vec1.sizes()[0];
  const auto vec2_size0 = vec2.sizes()[0];
  auto self_ = &result == &self
    ? c10::MaybeOwned<Tensor>::borrowed(self)
    : expand_size(self, {vec1_size0, vec2_size0}, "addr");
  TORCH_CHECK(
    self_->dim() == 2,
    "2D tensor expected, got ", self_->dim(), "D tensor for input"
  );
  TORCH_CHECK(
    self_->sizes()[0] == vec1_size0 && self_->sizes()[1] == vec2_size0,
    "size mismatch, input: ", self_->sizes(),
    ", v1: ", vec1.sizes(),
    ", v2: ", vec2.sizes()
  );

  auto iter = TensorIteratorConfig()
    .set_check_mem_overlap(true)
    .add_output(result)
    .add_owned_input(*self_)
    .add_owned_input(vec1.reshape({vec1_size0, 1}))
    .add_input(vec2)
    .allow_cpu_scalars(true)
    .promote_inputs_to_common_dtype(true)
    .cast_common_dtype_to_outputs(true)
    .enforce_safe_casting_to_output(true)
    .build();
  return iter;
}

Tensor addr(const Tensor& self,
            const Tensor& vec1, const Tensor& vec2,
            const Scalar& beta, const Scalar& alpha) {
  Tensor result;
  auto iter = build_addr_iter(result, self, vec1, vec2);

  check_addr_scalar(iter.dtype(), beta, "beta");
  check_addr_scalar(iter.dtype(), alpha, "alpha");

  addr_stub(iter.device_type(), iter, beta, alpha);
  return iter.output();
}

Tensor& addr_(Tensor& self,
              const Tensor& vec1, const Tensor& vec2,
              const Scalar& beta, const Scalar& alpha) {
  return at::addr_out(self, self, vec1, vec2, beta, alpha);
}

Tensor& addr_out(const Tensor& self,
                 const Tensor& vec1, const Tensor& vec2,
                 const Scalar& beta, const Scalar& alpha, Tensor &result) {
  auto iter = build_addr_iter(result, self, vec1, vec2);

  check_addr_scalar(iter.dtype(), beta, "beta");
  check_addr_scalar(iter.dtype(), alpha, "alpha");

  addr_stub(iter.device_type(), iter, beta, alpha);
  return result;
}

// The math_addr and math_addr_out functions support backends
// other than CPU and CUDA, such as XLA.
// They are implemented using the composition of existing ops
Tensor math_addr(const Tensor& self,
                 const Tensor& vec1, const Tensor& vec2,
                 const Scalar& beta, const Scalar& alpha) {
  // when beta==0, values in self should be ignored,
  // nans and infs in self should not propagate.
  Tensor out;
  if (beta.toComplexDouble() == 0.0) {
    if (alpha.toComplexDouble() == 1.0) {
      out = at::outer(vec1, vec2);
    } else {
      out = alpha * at::outer(vec1, vec2);
    }
  } else if (beta.toComplexDouble() == 1.0) {
    if (alpha.toComplexDouble() == 1.0) {
      out = self + at::outer(vec1, vec2);
    } else {
      out = self + alpha * at::outer(vec1, vec2);
    }
  } else if (alpha.toComplexDouble() == 1.0) {
    out = beta * self + at::outer(vec1, vec2);
  } else {
    out = beta * self + alpha * at::outer(vec1, vec2);
  }
  auto result_type = c10::promoteTypes(c10::promoteTypes(self.scalar_type(), vec1.scalar_type()), vec2.scalar_type());
  return out.to(c10::TensorOptions().dtype(result_type));
}

Tensor& math_addr_out(const Tensor& self,
                      const Tensor& vec1, const Tensor& vec2,
                      const Scalar& beta, const Scalar& alpha, Tensor &result) {
  auto addr_result = at::addr(self, vec1, vec2, beta, alpha);

  // Validates safe casting
  const auto result_dtype = addr_result.scalar_type();
  TORCH_CHECK(canCast(result_dtype, result.scalar_type()),
              "result type ", result_dtype,
              " can't be cast to the desired output type ", result.scalar_type());

  at::native::resize_output(result, addr_result.sizes().vec());
  result.copy_(addr_result);
  return result;
}

// torch.ger, alias for torch.outer
Tensor& ger_out(const Tensor& self, const Tensor& vec2, Tensor &result) {
  TORCH_WARN("torch.ger is deprecated and will be removed in a future PyTorch release. "
             "Use torch.outer instead.");
  return at::outer_out(result, self, vec2);
}

Tensor ger(const Tensor& self, const Tensor& vec2) {
  return self.outer(vec2);
}

Tensor& inner_out(const Tensor& self, const Tensor& other, Tensor& out) {
  checkDeviceType("inner()", {out, self, other}, self.device().type());

  // If either self or other is a scalar just multiply them
  if (self.dim() == 0 || other.dim() == 0) {
    at::mul_out(out, self, other);
    return out;
  }

  // Last dimension should match (tensordot does not enforce this)
  TORCH_CHECK(
      self.size(-1) == other.size(-1),
      "inner() the last dimension must match on both input tensors but got shapes ",
      self.sizes(),
      " and ",
      other.sizes());

  at::tensordot_out(out, self, other, -1, -1);
  return out;
}

Tensor inner(const Tensor& self, const Tensor& other) {
  checkDeviceType("inner()", {self, other}, self.device().type());

  // If either self or other is a scalar just multiply them
  if (self.dim() == 0 || other.dim() == 0) {
    return self * other;
  }

  // Last dimension should match (tensordot does not enforce this)
  TORCH_CHECK(
      self.size(-1) == other.size(-1),
      "inner() the last dimension must match on both input tensors but got shapes ",
      self.sizes(),
      " and ",
      other.sizes());

  return at::tensordot(self, other, -1, -1);
}

Tensor& outer_out(const Tensor& self, const Tensor& vec2, Tensor &result) {
  check_1d(self, "self", "outer");
  check_1d(vec2, "vec2", "outer");

  // torch.outer is implemented as a composite op using reshape and mul
  at::mul_out(result, self.reshape({self.size(0), 1}), vec2);
  return result;
}

Tensor outer(const Tensor& self, const Tensor& vec2) {
  check_1d(self, "self", "outer");
  check_1d(vec2, "vec2", "outer");

  return self.reshape_symint({self.sym_size(0), 1}) * vec2;
}

static void addmm_impl_cpu_(
    Tensor &result, const Tensor &self, Tensor m1, Tensor m2, const Scalar& beta, const Scalar& alpha) {
  TORCH_INTERNAL_ASSERT(self.dim() == 2 && m1.dim() == 2 && m2.dim() == 2);
  // Array access is faster than .size(n) and .stride(n)
  const auto self_sizes = self.sizes();
  auto m1_strides = m1.strides();
  auto m1_sizes = m1.sizes();
  auto m2_strides = m2.strides();
  auto m2_sizes = m2.sizes();

  TORCH_CHECK(
      self_sizes[0] == m1_sizes[0] && self_sizes[1] == m2_sizes[1],
      "input shape is incompatible with matrix multiplication (",
      m1_sizes[0], "x", m1_sizes[1], " @ ", m2_sizes[0], "x", m2_sizes[1], " != ",
      self_sizes[0], "x", self_sizes[1], ")");

  at::native::resize_output(result, self_sizes);
  const auto result_strides = result.strides();
  const auto result_sizes = result.sizes();

  if (result.numel() == 0) {
    return;
  }

  // Some paths in the code below do not handle multiplications of the form [a, 0] x [0, b]
  if (m1_sizes[1] == 0) {
    if (beta.toComplexDouble() == 0.0) {
      result.zero_();
    } else {
      if (!self.is_same(result)) {
        result.copy_(self);
      }
      result.mul_(beta);
    }
    return;
  }

  if (beta.toComplexDouble() != 0.0 && !self.is_same(result)) {
    result.copy_(self);
  }

  bool transpose_c = false;
  Tensor c;

  // Cast result as matrix a
  if (result_strides[0] == 1 &&
      (result_sizes[1] == 1 || result_strides[1] >= std::max(int64_t{1}, result_sizes[0]))) {
    transpose_c = false;
    c = result.resolve_conj();
  } else if (result_strides[1] == 1 &&
             (result_sizes[0] == 1 || result_strides[0] >= std::max(int64_t{1}, result_sizes[1]))) {
    std::swap(m1, m2);
    std::swap(m1_sizes, m2_sizes);
    std::swap(m1_strides, m2_strides);
    transpose_c = true;
    c = result.resolve_conj();
  } else {
    transpose_c = false;
    // make c FORTRAN contiguous
    c = result.resolve_conj().transpose(0, 1).contiguous().transpose_(0, 1);
  }

  const int64_t m = result_sizes[transpose_c ? 1 : 0];
  const int64_t n = result_sizes[transpose_c ? 0 : 1];
  const int64_t k = m1_sizes[transpose_c ? 0 : 1];

  // Cast m1 as matrix a
  bool transpose_a = false;
  Tensor a;
  /* Need lda >= max(1, (transpose_a ? k : m)) */
  if (m1_strides[transpose_c ? 1 : 0] == 1 &&
      m1_strides[transpose_c ? 0 : 1] >= std::max(int64_t{1}, m)) {
    transpose_a = false;
    a = m1.resolve_conj();
  } else if (m1_strides[transpose_c ? 0 : 1] == 1 &&
             m1_strides[transpose_c ? 1 : 0] >= std::max(int64_t{1}, k)) {
    transpose_a = true;
    a = m1;
  } else {
    transpose_a = !transpose_c;
    a = m1.clone(at::MemoryFormat::Contiguous);
  }

  // Cast m2 as matrix b
  bool transpose_b = false;
  Tensor b;
  /* Need ldm2_ >= max(1, (transpose_m2 == 'n' ? k : n)) */
  if (m2_strides[transpose_c ? 1 : 0] == 1 &&
      m2_strides[transpose_c ? 0 : 1] >= std::max(int64_t{1}, k)) {
    transpose_b = false;
    b = m2.resolve_conj();
  } else if (m2_strides[transpose_c ? 0 : 1] == 1 &&
             m2_strides[transpose_c ? 1 : 0] >= std::max(int64_t{1}, n)) {
    transpose_b = true;
    b = m2;
  } else {
    transpose_b = !transpose_c;
    b = m2.clone(at::MemoryFormat::Contiguous);
  }

  const int64_t lda = a.strides()[(transpose_a == transpose_c) ? 1 : 0];
  const int64_t ldb = b.strides()[(transpose_b == transpose_c) ? 1 : 0];
  const int64_t ldc = c.strides()[transpose_c ? 0 : 1];

  // Always ensure the conjugation for c is resolved since there's no way to specify c's conjugation in the gemm call
  TORCH_INTERNAL_ASSERT_DEBUG_ONLY(!c.is_conj());

  // Apply BLAS routine
  AT_DISPATCH_ALL_TYPES_AND_COMPLEX_AND(kBFloat16,
      result.scalar_type(), "addmm_impl_cpu_",
      [&]{
        using opmath_t = at::opmath_type<scalar_t>;
        at::native::cpublas::gemm(
            transpose_a ? a.is_conj() ? TransposeType::ConjTranspose : TransposeType::Transpose : TransposeType::NoTranspose,
            transpose_b ? b.is_conj() ? TransposeType::ConjTranspose : TransposeType::Transpose : TransposeType::NoTranspose,
            m, n, k,
            alpha.to<opmath_t>(),
            a.data_ptr<scalar_t>(), lda,
            b.data_ptr<scalar_t>(), ldb,
            beta.to<opmath_t>(),
            c.data_ptr<scalar_t>(), ldc);
      });

  if (!c.is_same(result)) {
    result.copy_(c);
  }
}

static void addbmm_impl_(
    Tensor &result, const Tensor &self, const Tensor &batch1, const Tensor &batch2, const Scalar& beta, const Scalar& alpha) {
  TORCH_CHECK(batch1.dim() == 3, "batch1 must be a 3D tensor");
  TORCH_CHECK(batch2.dim() == 3, "batch2 must be a 3D tensor");
  TORCH_CHECK(batch1.size(0) == batch2.size(0),
      "batch1 and batch2 must have same number of batches, got ",
      batch1.size(0), " and ", batch2.size(0));
  TORCH_CHECK(batch1.size(2) == batch2.size(1),
      "Incompatible matrix sizes for bmm (",
      batch1.size(1), "x", batch1.size(2), " and ",
      batch2.size(1), "x", batch2.size(2), ")");

  const int64_t dim1 = batch1.size(1);
  const int64_t dim2 = batch2.size(2);
  TORCH_CHECK(self.size(0) == dim1 && self.size(1) == dim2,
      "self tensor does not match matmul output shape");

  result.resize_as_(self);

  if (beta.to<c10::complex<double>>() != 0.0 && !self.is_same(result)) {
    result.copy_(self);
  }

  const int64_t num_batches = batch1.size(0);

  if (num_batches == 0) {
    if (beta.to<c10::complex<double>>() != 0.0) {
      result.mul_(beta);
    } else {
      result.zero_();
    }
    return;
  }

  auto adjusted_beta(beta);
  for (const auto batch : c10::irange(num_batches)) {
    result.addmm_(batch1[batch], batch2[batch], adjusted_beta, alpha);
    adjusted_beta = 1; // accumulate output once
  }
}

Tensor& addbmm_out(const Tensor& self, const Tensor& batch1, const Tensor& batch2, const Scalar& beta, const Scalar& alpha, Tensor& result) {
  auto b_self = expand_size(self, {batch1.size(1), batch2.size(2)}, "addbmm_out");
  {
    at::NoNamesGuard guard;
    addbmm_impl_(result, *b_self, batch1, batch2, beta, alpha);
  }
  auto names = at::namedinference::propagate_names_for_addmm(batch1, batch2, self);
  at::namedinference::propagate_names_if_nonempty(result, names);
  return result;
}

Tensor &addbmm_(Tensor& self, const Tensor& batch1, const Tensor& batch2, const Scalar& beta, const Scalar& alpha) {
  return native::addbmm_out(self, batch1, batch2, beta, alpha, self);
}

Tensor addbmm(const Tensor& self, const Tensor& batch1, const Tensor& batch2, const Scalar& beta, const Scalar& alpha) {
  Tensor result = at::empty({0}, self.options());
  return native::addbmm_out(self, batch1, batch2, beta, alpha, result);
}

TORCH_IMPL_FUNC(addmm_out_cpu)(const Tensor& self, const Tensor& mat1, const Tensor& mat2, const Scalar& beta, const Scalar& alpha, const Tensor &result) {
  auto b_self = expand_size(self, {mat1.sizes()[0], mat2.sizes()[1]}, "addmm_out");
  {
    at::NoNamesGuard guard;
    addmm_impl_cpu_(const_cast<Tensor&>(result), *b_self, mat1, mat2, beta, alpha);
  }
}

TORCH_IMPL_FUNC(addmm_activation_out_cpu)(const Tensor& self, const Tensor& mat1, const Tensor& mat2, const Scalar& beta, const Scalar& alpha, bool use_gelu, const Tensor &result) {
  auto b_self = expand_size(self, {mat1.sizes()[0], mat2.sizes()[1]}, "addmm_out");
  {
    at::NoNamesGuard guard;
    addmm_impl_cpu_(const_cast<Tensor&>(result), *b_self, mat1, mat2, beta, alpha);
    if (use_gelu) {
      at::gelu_(const_cast<Tensor&>(result));
    } else {
      at::relu_(const_cast<Tensor&>(result));
    }
  }
}

TORCH_IMPL_FUNC(mm_out_cpu)(const Tensor & self, const Tensor & mat2, const Tensor & result) {
  {
    at::NoNamesGuard guard;
    addmm_impl_cpu_(const_cast<Tensor&>(result), result, self, mat2, 0, 1);
  }
}

template <typename scalar_t, bool is_bmm>
inline void baddbmm_cpu_kernel(const Tensor& result, const Tensor& self, const Tensor& mat2, const Scalar& beta_, const Scalar& alpha_) {
  int64_t bs = result.size(0);
  int64_t is = result.size(1);
  int64_t js = result.size(2);
  int64_t ks = self.size(2);

  scalar_t alpha = alpha_.to<scalar_t>();
  scalar_t beta = beta_.to<scalar_t>();

  auto r0 = result.accessor<scalar_t, 3>();
  auto s0 = self.accessor<scalar_t, 3>();
  auto m0 = mat2.accessor<scalar_t, 3>();

  int64_t grain_size = std::min(internal::GRAIN_SIZE / (is * js * ks), (int64_t)1);
  using opmath_t = at::opmath_type<scalar_t>;
  parallel_for(0, bs, grain_size, [&](int64_t b_begin, int64_t b_end) {
      for (const auto b : c10::irange(b_begin, b_end)) {
        auto r1 = r0[b];
        auto s1 = s0[b];
        auto m1 = m0[b];
        for (const auto i : c10::irange(is)) {
          auto r2 = r1[i];
          auto s2 = s1[i];
          for (const auto j : c10::irange(js)) {
            opmath_t acc_value = r2[j];
            scalar_t& r = r2[j];
            if (is_bmm) {
              acc_value = 0;
              for (const auto k : c10::irange(ks)) {
                acc_value += s2[k] * m1[k][j];
              }
            } else {
<<<<<<< HEAD
              acc_value *= beta;
=======
              // For beta == 0, the r's value will be ignored, especially for nan value.
              r = beta == scalar_t(0) ? scalar_t(0) : beta * r;
>>>>>>> e6a565b6
              for (const auto k : c10::irange(ks)) {
                acc_value += alpha * s2[k] * m1[k][j];
              }
            }
            r = acc_value;
          }
        }
      }
    });
}

void baddbmm_with_gemm_(const Tensor &result, const Tensor &mat1, const Tensor &mat2, const Scalar &beta_, const Scalar &alpha_) {
  TORCH_INTERNAL_ASSERT(result.is_contiguous());

  const auto result_sizes = result.sizes();
  const auto result_strides = result.strides();
  const auto mat1_strides = mat1.strides();
  const auto mat2_strides = mat2.strides();
  const auto mat1_sizes = mat1.sizes();
  const auto mat2_sizes = mat2.sizes();

  auto is_transposed = [](const c10::IntArrayRef& strides, const c10::IntArrayRef& sizes) {
    return strides[1] == 1 && strides[2] >= sizes[1];
  };

  // gemm expects fortran order matrices, so we swap argument order to transpose everything
  const auto transpose_a = is_transposed(mat2_strides, mat2_sizes);
  const auto transpose_b = is_transposed(mat1_strides, mat1_sizes);

  const int64_t batch_size = mat1_sizes[0];
  const int64_t m = result_sizes[2];
  const int64_t n = result_sizes[1];
  const int64_t k = mat2_sizes[1];

  const int64_t lda = mat2_strides[transpose_a ? 2 : 1];
  const int64_t ldb = mat1_strides[transpose_b ? 2 : 1];
  const int64_t ldc = result_strides[1];

  AT_DISPATCH_FLOATING_AND_COMPLEX_TYPES(result.scalar_type(), "baddbmm_with_gemm", [&] {
    using opmath_t = at::opmath_type<scalar_t>;
    const auto alpha = alpha_.to<opmath_t>();
    const auto beta = beta_.to<opmath_t>();
    at::native::cpublas::gemm_batched_with_stride(
        transpose_a ? TransposeType::Transpose : TransposeType::NoTranspose,
        transpose_b ? TransposeType::Transpose : TransposeType::NoTranspose,
        batch_size, m, n, k, alpha,
        mat2.data_ptr<scalar_t>(), lda, mat2_strides[0],
        mat1.data_ptr<scalar_t>(), ldb, mat1_strides[0],
        beta,
        result.data_ptr<scalar_t>(), ldc, result_strides[0]);
  });
}

// This tries to apply some optimizations to bmm/baddbmm:
// - When the operand size is small, computation are parallelized over the batch
//   dimension using OMP and naive matrix multiplication is applied.
// - When the operand size is larger than the threshold, if compiled with MKL, MKL's batch gemm is used.
// - Otherwise, we use a series of matrix multiplications.
// The threshold of 400 for the first has not been thoroughly benchmarked yet and may have room for further
// optimization, it likely depends on the characteristics of the CPU, MKL will be different from non-MKL etc.,
// but this seems to be a first starting point.

static inline void bmm_out_or_baddbmm_(const Tensor& self_or_result_, const Tensor& batch1, const Tensor& batch2, const Scalar& beta, const Scalar& alpha, bool is_bmm_out) {
  // is_bmm_out: true for bmm_out, false for baddbmm_
  // self_or_result is "self" for baddbmm_ and "result" for bmm_out
  Tensor& self_or_result = const_cast<Tensor&>(self_or_result_);

  const auto batch1_sizes = batch1.sizes();
  const auto batch2_sizes = batch2.sizes();

  int64_t bs = batch1_sizes[0];
  int64_t contraction_size = batch1_sizes[2];
  int64_t res_rows = batch1_sizes[1];
  int64_t res_cols = batch2_sizes[2];

  // handle pathological cases that blas may not like
  if (self_or_result.numel() == 0) {
    return;
  } else if (contraction_size == 0) {
    if (is_bmm_out || (beta.to<c10::complex<double>>() == 0.0)) {
      self_or_result.zero_();
      return;
    } else {
      self_or_result.mul_(beta);
      return;
    }
  }

  auto batch_items_contiguous_or_transposed = [&](const Tensor& t) {
    const auto sizes = t.sizes();
    const auto strides = t.strides();
    return (strides[2] == 1 && strides[1] >= sizes[2])
            || (strides[1] == 1 && strides[2] >= sizes[1]);
  };

  if (use_mkldnn_bf16_matmul(batch1, batch2, self_or_result)){
    mkldnn_matmul(batch1, batch2, self_or_result, beta.to<float>(), alpha.to<float>());
    return;
  }

  if (contraction_size * res_rows * res_cols < 400) {
    if (is_bmm_out) {
      AT_DISPATCH_ALL_TYPES_AND_COMPLEX_AND(kBFloat16, batch1.scalar_type(), "bmm", [&] {
          baddbmm_cpu_kernel<scalar_t, true>(self_or_result, batch1, batch2, beta, alpha);
        });
    } else {
      AT_DISPATCH_ALL_TYPES_AND_COMPLEX_AND(kBFloat16, batch1.scalar_type(), "baddbmm", [&] {
          baddbmm_cpu_kernel<scalar_t, false>(self_or_result, batch1, batch2, beta, alpha);
        });
    }
  } else if (at::hasMKL() && ((
            self_or_result.scalar_type() != kBFloat16 &&
            at::native::is_floating_point(self_or_result)) ||
            at::native::is_complex(self_or_result))
            && batch_items_contiguous_or_transposed(batch1)
            && batch_items_contiguous_or_transposed(batch2)
            && self_or_result.is_contiguous()) {
    baddbmm_with_gemm_(self_or_result, batch1, batch2, beta, alpha);
  } else { // split along batch dimension
#ifdef C10_MOBILE
    /*
     * We only do multithreading when Inference mode is enabled because various
     * thread local state is not appropriately propagated through
     * at::parallel_for. e.g. RecordFunction related state, dispatchKeySet Big
     * concern with this is that if we use at::parallel_for where state is not
     * propagated then dispatch machinery may work differently on main thread
     * vs. other threads, leading to undefined behavior.
     * Thus it is recommended to not use at::parallel_for where lambdas do
     * ops that go through dispatcher.
     * For now we circument this by InferenceMode guard in order to unlock
     * performance.
     * Longer term we probably want a separate API that explicitly calls out
     * the TLS that it propagates.
     * Also note that this is enabled for mobile only because blas
     * implementation for non-mobile build is already multithreaded.
     */
    // Benchmarking was done as follows:
    // bmm_test: operator benchmark under
    // benchmarks/operator_benchmarks/pt/bmm_test.py Ran this benchmark for
    // various matrix sizes on Samsung S8U
    const bool enable_multithreaded_bmm = c10::InferenceMode::is_enabled() &&
        bs >= 4 && res_rows >= 4 && res_cols >= 16 && contraction_size >= 16;
#else
    const bool enable_multithreaded_bmm{false};
#endif
    if (is_bmm_out) {
      if (enable_multithreaded_bmm) {
        auto bmm_out_fn = [&](uint64_t start, uint64_t end) {
          c10::InferenceMode guard;
          for (const auto b : c10::irange(start, end)) {
            auto r = self_or_result.select(0, b);
            addmm_impl_cpu_(
                r, r, batch1.select(0, b), batch2.select(0, b), 0, 1);
          }
        };
        at::parallel_for(0, bs, 1, bmm_out_fn);
      } else {
        for (const auto b : c10::irange(bs)) {
          auto r = self_or_result.select(0, b);
          addmm_impl_cpu_(r, r, batch1.select(0, b), batch2.select(0, b), 0, 1);
        }
      }
    } else {
      if (enable_multithreaded_bmm) {
        auto bmm_fn = [&](uint64_t start, uint64_t end) {
          c10::InferenceMode guard;
          for (const auto b : c10::irange(start, end)) {
            self_or_result.select(0, b).addmm_(
                batch1.select(0, b), batch2.select(0, b), beta, alpha);
          }
        };
        at::parallel_for(0, bs, 1, bmm_fn);
      } else {
        for (const auto b : c10::irange(bs)) {
          self_or_result.select(0, b).addmm_(
              batch1.select(0, b), batch2.select(0, b), beta, alpha);
        }
      }
    }
  }
  return;
}

void conjugate_mutable_input_if_needed(const Tensor& self, bool conjugate) {
  if (conjugate) {
    self.conj_physical_();
  }
}

TORCH_IMPL_FUNC(baddbmm_out_cpu)
(const Tensor & self, const Tensor & batch1, const Tensor & batch2, const Scalar& beta, const Scalar& alpha, const Tensor& result) {
    bool self_is_conj = result.is_conj();
    conjugate_mutable_input_if_needed(result, self_is_conj);
    bmm_out_or_baddbmm_(result, batch1.resolve_conj(), batch2.resolve_conj(), beta, alpha, false);
    conjugate_mutable_input_if_needed(result, self_is_conj);
  }

TORCH_IMPL_FUNC(bmm_out_cpu)
(const Tensor & batch1, const Tensor & batch2, const Tensor & result) {
    {
    NoNamesGuard guard;
    bool result_is_conj = result.is_conj();
    conjugate_mutable_input_if_needed(result, result_is_conj);
    bmm_out_or_baddbmm_(result, batch1.resolve_conj(), batch2.resolve_conj(), Scalar(0.0), Scalar(1.0), true);
    conjugate_mutable_input_if_needed(result, result_is_conj);
    }
}

Tensor& dot_out(const Tensor& self, const Tensor& other, Tensor& result) {
  auto output_device = result.device();
  auto input1_device = self.device();
  auto input2_device = other.device();
  // check if the input & output tensors are on the same device.
  TORCH_CHECK(
    (output_device == input1_device) && (input1_device == input2_device),
    "dot: Expected the output and input tensors to be on the "
    "same device, but got the output tensor on ", output_device,
    ", the 'input' tensor on ", input1_device, ", and the 'other' tensor on ", input2_device);
  at::native::resize_output(result, {});
  TORCH_CHECK(result.scalar_type() == self.scalar_type(),
           "result dtype ", result.scalar_type(), " does not match input dtype ", self.scalar_type());
  return result.fill_(self.dot(other));
}

Tensor& vdot_out(const Tensor& self, const Tensor& other, Tensor& result) {
  auto output_device = result.device();
  auto input1_device = self.device();
  auto input2_device = other.device();
  // check if the input & output tensors are on the same device.
  TORCH_CHECK(
    (output_device == input1_device) && (input1_device == input2_device),
    "vdot: Expected the output and input tensors to be on the "
    "same device, but got the output tensor on ", output_device,
    ", the 'input' tensor on ", input1_device, ", and the 'other' tensor on ", input2_device);
  at::native::resize_output(result, {});
  TORCH_CHECK(result.scalar_type() == self.scalar_type(),
           "result dtype ", result.scalar_type(), " does not match input dtype ", self.scalar_type());
  return result.fill_(self.vdot(other));
}

bool should_fold(const Tensor& tensor1, const Tensor& tensor2) {
  const auto dim_tensor1 = tensor1.dim();
  const auto dim_tensor2 = tensor2.dim();
  if (dim_tensor1 >= 3 && (dim_tensor2 == 1 || dim_tensor2 == 2)) {
    // Suppose we don't fold here. Let t1.shape = [b, m, n] t2.shape = [n, k] like in a transformer
    // t2 will be expanded to a tensor of shape [b, n, k] and then we do t1.bmm(t2_expanded)
    // The issue appears in the backward.
    // The output gradient g of this operation would have shape [b, m, k]
    // The backward wrt. t2 of bmm would be given by t1.mH @ g, which has shape [b, n, k]
    // Then, the backward of expand is simply `sum(0)`. As such, we are instantiating a tensor
    // of shape [b, n, k] unnacessarily, which may cause a large memory footprint, and in the
    // worst case, an OOM
    if (tensor2.requires_grad()) {
      return true;
    }
    const auto t1_sizes_ptr = tensor1.sizes().cbegin();
    const auto t1_strides = tensor1.strides();
    if (dim_tensor1 == 3 && dim_tensor2 == 2 &&
        t1_strides.back() != 1 &&
        t1_strides.front() == t1_sizes_ptr[1] * t1_sizes_ptr[2]) {
      // First dim is slowest moving, and then the following two dims are
      // transposed. This can happen for example by permute(0, 2, 1).
      // First 2 dims could be folded to use mm but would require permutation
      // with actual data movement, which can be instead handled by BMM with each
      // GEMM transposed.
      // This can be generalized to a tensor with dim X + Y + Z where X, Y, and Z
      // dims are contiguous, Y dims and Z dims are transposed, and X, Y, Z > 0.
      // For example, this can happen by permute(0, 1, 5, 2, 3, 4), where X = 2,
      // Y = 3, and Z = 1.
      return false;
    } else {
      return true;
    }
  } else {
    return false;
  }
}

/*
Matrix product of two Tensors.
The behavior depends on the dimensionality of the Tensors as follows:
- If both Tensors are 1-dimensional, (1d) the dot product (scalar) is returned.
- If the arguments are 2D - 1D or 1D - 2D, the matrix-vector product is returned.
- If both arguments are 2D, the matrix-matrix product is returned.
- If one of the arguments is ND with N >= 3 and the other is 1D or 2D, and some
  conditions on the strides apply (see should_fold) we fold the first N-1 dimensions
  of the ND argument to form a matrix, call mm or mv, reshape it back to ND and return it
- Otherwise, we return bmm, after broadcasting and folding the batched dimensions if
  there's more than one
*/
Tensor _matmul_impl(
    Tensor& out,
    const Tensor& tensor1,
    const Tensor& tensor2) {
  NoNamesGuard guard;
  const auto dim_tensor1 = tensor1.dim();
  const auto dim_tensor2 = tensor2.dim();

  // This is checked up here to simplify the logic below
  // Note that the strings are just evaluated on failure, so almost always we just evaluate
  // the condition and move on
  TORCH_CHECK(dim_tensor1 != 0 && dim_tensor2 != 0,
              "both arguments to matmul need to be at least 1D, but they are ",
              dim_tensor1, "D and ", dim_tensor2, "D");


  const bool has_out = out.defined();

  if (dim_tensor1 == 1 && dim_tensor2 == 1) {
    return has_out ? at::dot_out(out, tensor1, tensor2) : tensor1.dot(tensor2);
  } else if (dim_tensor1 == 2 && dim_tensor2 == 1) {
    return has_out ? at::mv_out(out, tensor1, tensor2) : tensor1.mv(tensor2);
  } else if (dim_tensor1 == 1 && dim_tensor2 == 2) {
    return has_out ? at::mm_out(out, tensor1.unsqueeze(0), tensor2).squeeze_(0)
                   : tensor1.unsqueeze(0).mm(tensor2).squeeze_(0);
  } else if (dim_tensor1 == 2 && dim_tensor2 == 2) {
    return has_out ? at::mm_out(out, tensor1, tensor2) : tensor1.mm(tensor2);
  } else if (should_fold(tensor1, tensor2) || should_fold(tensor2, tensor1)) {
    // dim_tensor1 >=3 && (dim_tensor2 == 1 || dim_tensor2 == 2) ||
    // dim_tensor2 >=3 && (dim_tensor1 == 1 || dim_tensor1 == 2)
    // and some condition on the strides is fulfilled

    // optimization: use mm instead of bmm by folding the batch of the larger tensor
    // into its leading matrix dimension
    const auto transpose = dim_tensor2 > dim_tensor1;
    const auto t1 = transpose ? MaybeOwned<Tensor>::owned(tensor2.mT())
                              : MaybeOwned<Tensor>::borrowed(tensor1);
    const auto t2 = !transpose ? MaybeOwned<Tensor>::borrowed(tensor2)
                               : dim_tensor1 == 2
                                   ? MaybeOwned<Tensor>::owned(tensor1.t())
                                   : MaybeOwned<Tensor>::borrowed(tensor1);
    // Invariant: t1->dim() >= 3 && (t2->dim() == 1 || t2->dim() == 2)
    //            and *t1 and *t2 are matmul-compatible

    // Why not t1->view(-1, sizes_1.back())?
    // If the last dim is 0, then view(-1, 0) won't work because the -1 becomes ambiguous.
    // This can happen in e.g. [3, 5, 0] @ [0, 0].
    const auto sizes_1 = t1->sizes();
    auto output_shape = DimVector(sizes_1.begin(), sizes_1.end() - 1);
    const auto folded_dim1 = c10::multiply_integers(output_shape);

    // Readjust output_shape if we are multiplying by a matrix
    const auto t2_is_matrix = t2->dim() == 2;
    if (t2_is_matrix) {
      output_shape.push_back(t2->sizes()[1]);
    }
    const auto t1_folded = t1->reshape({folded_dim1, sizes_1.back()});
    if (!has_out) {
      if (t2_is_matrix) {
        // FIXME This path always does an unnecessary copy when transpose == true as the returned
        // result from BLAS is already C-transposed
        const auto output = at::_unsafe_view(t1_folded.mm(*t2), output_shape);
        return transpose ? output.mT().contiguous() : output;
      } else {
        return at::_unsafe_view(t1_folded.mv(*t2), output_shape);
      }
    } else {
      // Resize output into the correct shape
      const auto transpose_out = transpose && t2_is_matrix;
      if (transpose_out) {
        // Swap last two elements of output_shape
        std::iter_swap(output_shape.end() - 2, output_shape.end() - 1);
        at::native::resize_output(out, output_shape);
        std::iter_swap(output_shape.end() - 2, output_shape.end() - 1);
      } else {
        at::native::resize_output(out, output_shape);
      }
      const auto out_ = transpose_out ? c10::MaybeOwned<Tensor>::owned(out.mT())
                                      : c10::MaybeOwned<Tensor>::borrowed(out);

      // We then reshape the output to the expected shape and call mm/mv
      // and transpose back if necessary
      auto reshaped_out = t2_is_matrix ? out_->reshape({folded_dim1, t2->sizes().back()})
                                       : out_->reshape({folded_dim1});
      if (t2_is_matrix) {
        at::mm_out(reshaped_out, t1_folded, *t2);
      } else {
        at::mv_out(reshaped_out, t1_folded, *t2);
      }
      if (!reshaped_out.is_alias_of(out)) {
        out_->copy_(reshaped_out.view_as(*out_));
      }
      return out;
    }
  } else {
    // dim_tensor1 >= 3 || dim_tensor2 >= 3
    // We track m1 vs m2 separately even though they must match for nicer error messages
    const int64_t n = dim_tensor1 > 1 ? tensor1.sizes().cend()[-2] : 1LL;
    const int64_t m1 = tensor1.sizes().back();
    const IntArrayRef batch_tensor1(tensor1.sizes().data(),
                                    std::max<int64_t>(dim_tensor1 - 2, 0LL));
    const int64_t m2 = dim_tensor2 > 1 ? tensor2.sizes().cend()[-2] : tensor2.sizes().back();
    const int64_t p = dim_tensor2 > 1 ? tensor2.sizes().back() : 1LL;
    const IntArrayRef batch_tensor2(tensor2.sizes().data(),
                                    std::max<int64_t>(dim_tensor2 - 2, 0LL));

    // Same optimization for the gradients as that in should_fold
    // If we're going to broadcast we force it to go through the should_fold branch
    if (dim_tensor1 == 3 && dim_tensor2 == 3 && batch_tensor1[0] != batch_tensor2[0]) {
      if (batch_tensor1[0] == 1 && (tensor1.requires_grad() || isTensorSubclassLike(tensor1))) {
        return _matmul_impl(out, tensor1.squeeze(0), tensor2);
      }
      if (batch_tensor2[0] == 1 && (tensor2.requires_grad() || isTensorSubclassLike(tensor2))) {
        return _matmul_impl(out, tensor1, tensor2.squeeze(0));
      }
    }

    auto output_shape = infer_size_dimvector(batch_tensor1, batch_tensor2);

    const auto tensor1_expand_size = [&output_shape, n, m1]{ DimVector ret(output_shape);
                                                             ret.append({n, m1});
                                                             return ret; }();
    const auto tensor2_expand_size = [&output_shape, m2, p]{ DimVector ret(output_shape);
                                                             ret.append({m2, p});
                                                             return ret; }();

    const int64_t expand_batch_product = c10::multiply_integers(output_shape);

    // flatten expanded batches
    const auto tensor1_expanded = tensor1.expand(tensor1_expand_size)
                                         .reshape({expand_batch_product, n, m1});
    const auto tensor2_expanded = tensor2.expand(tensor2_expand_size)
                                         .reshape({expand_batch_product, m2, p});
    if (dim_tensor1 > 1) {
      output_shape.push_back(n);
    }
    if (dim_tensor2 > 1) {
      output_shape.push_back(p);
    }

    if (!has_out) {
      return at::_unsafe_view(tensor1_expanded.bmm(tensor2_expanded), output_shape);
    } else {
      at::native::resize_output(out, output_shape);
      auto reshaped_out = out.reshape({expand_batch_product, n, p});
      at::bmm_out(reshaped_out, tensor1_expanded, tensor2_expanded);
      if (!reshaped_out.is_alias_of(out)) {
        out.copy_(reshaped_out.view_as(out));
      }
      return out;
    }
  }
}

Tensor matmul(const Tensor & tensor1, const Tensor & tensor2) {
  auto maybe_outnames = namedinference::compute_matmul_outnames(tensor1, tensor2);
  at::Tensor result, unused;
  result = at::native::_matmul_impl(unused, tensor1, tensor2);
  namedinference::propagate_names_if_nonempty(result, maybe_outnames);
  return result;
}

Tensor& matmul_out(const Tensor & tensor1, const Tensor & tensor2, Tensor &result) {
  auto maybe_outnames = namedinference::compute_matmul_outnames(tensor1, tensor2);
  at::native::_matmul_impl(result, tensor1, tensor2);
  namedinference::propagate_names_if_nonempty(result, maybe_outnames);
  return result;
}

// torch.linalg.matmul, alias for torch.matmul
Tensor linalg_matmul(const Tensor & tensor1, const Tensor & tensor2) {
  return at::matmul(tensor1, tensor2);
}

Tensor& linalg_matmul_out(const Tensor & tensor1, const Tensor & tensor2, Tensor &result) {
  return at::matmul_out(result, tensor1, tensor2);
}

// torch.linalg.diagonal, alias for torch.diagonal with dim1=-2, dim2=-1 as defaults
Tensor linalg_diagonal(const Tensor& A, int64_t offset, int64_t dim1, int64_t dim2) {
  return A.diagonal(offset, dim1, dim2);
}

// helper methods for matrix_exp
namespace {

template <typename scalar_t, int ROW, int COL>
using array2d = std::array<std::array<scalar_t, COL>, ROW>;

// we consider 6 Taylor expansions of degree
// 1, 2, 4, 8, 12, 18
constexpr int total_n_degs = 6;

Tensor operator_1_norm(const Tensor& tensor) {
  return std::get<0>(tensor.abs().sum(-2).max(-1));
}

// Allocates a buffers of uninitialized or zero values
// of shape [n_copies, a.size()]
Tensor _allocate_buffer(const Tensor& a, int n_copies, bool is_zero = false) {
  auto res = at::empty(
    {n_copies, a.size(0), a.size(1), a.size(2)},
    a.options().memory_format(at::MemoryFormat::Contiguous)
  );

  if (is_zero) {
    res.zero_();
  }

  return res;
}

// Makes `buffer` to store `num_matrices` number of matrices needed for
// compute the matrix exponentials of different orders, i.e.
// first `num_matrices` matrices from the list l := {I, A, A^2, A^3, A^6}
// in a contiguous block of memory such that
// buffer[0, ...] = l[0], // I
// buffer[1, ...] = l[1], // A
// ...
// buffer[num_matrices - 1, ...] = l[num_matries - 1]
void _fill_matrix_powers(Tensor& buffer, const Tensor& a, int num_matrices) {
  auto a_sizes_minus_last = a.sizes().vec();
  a_sizes_minus_last.pop_back();
  // fill I
  buffer.select(0, 0).copy_(
    at::diag_embed(
      at::ones({1}, buffer.options())
        .expand(a_sizes_minus_last)
    )
  );

  // fill a
  buffer.select(0, 1).copy_(a);

  // fill a^2
  if (2 <= num_matrices - 1) {
    // out for a^2
    auto view_out = buffer.select(0, 2);
    _matmul_impl(
      view_out,
      buffer.select(0, 1),
      buffer.select(0, 1)
    );
  }

  // fill a^3
  if (3 <= num_matrices - 1) {
    // out for a^3
    auto view_out = buffer.select(0, 3);
    _matmul_impl(
      view_out,
      buffer.select(0, 1),
      buffer.select(0, 2)
    );
  }

  // fill a^6
  if (4 <= num_matrices - 1) {
    // out for a^6
    auto view_out = buffer.select(0, 4);
    _matmul_impl(
      view_out,
      buffer.select(0, 3),
      buffer.select(0, 3)
    );
  }
}

inline Tensor _move_memory_if_cuda_input(
  const Tensor& mem,
  const Tensor& in
) {
  return (in.device().type() == at::kCUDA)
    ? mem.to(at::device_of(in).value())
    : mem;
}

// convert a 1D blob to a 2D Tensor of size [1, blob.size()]
// such that blob.device() == in.device())
// designed to be used with _compute_linear_combination
template <typename scalar_t>
inline Tensor _blob_to_Tensor(
  std::initializer_list<scalar_t> blob,
  const Tensor& in
) {
  // we convert to void* expecitly because begin() returns
  // a pointer to a constant.
  // Blob is assumed to be a 1D array, that is why
  // we also insert a fake dimension so that the result could directly
  // be used in _compute_linear_combination
  auto tensor = at::from_blob((void*)blob.begin(), blob.size(),
    c10::toRealValueType(in.scalar_type())).unsqueeze(0);
  return _move_memory_if_cuda_input(tensor, in);
}

template <typename scalar_t>
inline Tensor _linear_combination(
    const Tensor& t,
    std::initializer_list<scalar_t> blob) {
  // _blob_to_Tensor converts blob to a 2D tensor for _compute_linear_combination.
  // If this tensor is of shape (1, *), the result of _compute_linear_combination
  // is going to be of shape (1, *t.shape) so we squeeze(0) so that
  // for any t with t.dim() >= 1: t.dim() == _compute_linear_combination(t, ...).dim().
  return at::native::_compute_linear_combination(
      t, _blob_to_Tensor<scalar_t>(blob, t))
    .squeeze(0);
}

// I + A
Tensor compute_T1(const Tensor& A) {
  // 2 for {I, A}
  auto As = _allocate_buffer(A, 2);
  _fill_matrix_powers(As, A, 2);
  return As.sum(0);
}

// I + A + A^2 / 2
Tensor compute_T2(const Tensor& A) {
  auto As = _allocate_buffer(A, 3);
  // 3 for {I, A, A^2}
  _fill_matrix_powers(As, A, 3);
  As.select(0, 2).div_(2.0);
  return As.sum(0);
}

// I + A + A^2 * (I / 2 + A / 6 + A^2 / 24)
template <typename scalar_t>
Tensor compute_T4(const Tensor& A) {
  auto As = _allocate_buffer(A, 4);
  // 3 for {I, A, A^2}
  _fill_matrix_powers(As, A, 3);

  // output for A^2 * (I / 2 + A / 6 + A^2 / 24)
  auto view_out = As.select(0, 3);
  _matmul_impl(
    view_out,
    // contains A^2
    As.select(0, 2),
    // computes (I / 2 + A / 6 + A^2 / 24)
    _linear_combination<scalar_t>(
      As.narrow(0, 0, 3),
      {1 / 2.0, 1 / 6.0, 1 / 24.0}
    )
  );

  // I + A + A^2 * (I / 2 + A / 6 + A^2 / 24)
  return _linear_combination<scalar_t>(
    As, {1.0, 1.0, 0.0, 1.0}
  );
}

template <typename scalar_t>
Tensor compute_T8(const Tensor& A) {
  constexpr scalar_t sqrt_177 = 0.1330413469565007072504e+2;
  constexpr scalar_t x3 = 2. / 3.;
  constexpr scalar_t x1 = x3 * ((1. + sqrt_177) / 88.);
  constexpr scalar_t x2 = x3 * ((1. + sqrt_177) / 352.);
  constexpr scalar_t x4 = (-271. + 29. * sqrt_177) / (315. * x3);
  constexpr scalar_t x5 = (-11. + 11. * sqrt_177) / (1260. * x3);
  constexpr scalar_t x6 = (-99. + 11. * sqrt_177) / (5040. * x3);
  constexpr scalar_t x7 = (89. - sqrt_177) / (5040. * x3);
  constexpr scalar_t y2 = (857. - 58. * sqrt_177) / 630.;

  auto As = _allocate_buffer(A, 5);
  // 3 for {I, A, A^2}
  _fill_matrix_powers(As, A, 3);

  // output for A4
  auto view_out = As.select(0, 3);
  // A4 =  A2 * (x1 * A + x2 * A2)
  _matmul_impl(
    view_out,
    // As.select(0, 2) = A^2
    As.select(0, 2),
    _linear_combination<scalar_t>(
      // extract {A, A^2} from As
      As.narrow(0, 1, 2),
      {x1, x2}
    )
  );

  // output for A8
  view_out = As.select(0, 4);
  // A8 = (x3 * A2 + A4) * (x4 * I + x5 * A + x6 * A2 + x7 * A4)
  _matmul_impl(
    view_out,
    // x3 * A2 + A4
    _linear_combination<scalar_t>(
      As.narrow(0, 2, 2),
      {x3, 1.0}
    ),
    _linear_combination<scalar_t>(
      As.narrow(0, 0, 4),
      {x4, x5, x6, x7}
    )
  );

  // return I + A + y2 * A2 + A8;
  return _linear_combination<scalar_t>(
    As, {1.0, 1.0, y2, 0.0, 1.0}
  );
}

template <typename scalar_t>
Tensor compute_T12(const Tensor& A) {
  constexpr int num_prods = 4;
  array2d<scalar_t, num_prods, num_prods> b = {{
    {
      9.0198e-16,
      0.46932117595418237389,
      -0.20099424927047284052,
      -0.04623946134063071740
    },
    {
      5.31597895759871264183,
      1.19926790417132231573,
      0.01179296240992997031,
      0.01108844528519167989
    },
    {
      0.18188869982170434744,
      0.05502798439925399070,
      0.09351590770535414968,
      0.00610700528898058230
    },
    {
      -2.0861320e-13,
      -0.13181061013830184015,
      -0.02027855540589259079,
      -0.00675951846863086359
    }
  }};

  // gather coefficients `b` from above into a tensor,
  // and move them to device `device_of(A)`
  auto bs = at::from_blob(
    reinterpret_cast<void*>(&b),
    {num_prods, num_prods},
    {num_prods, 1},
    c10::toRealValueType(A.scalar_type())
  );
  bs = _move_memory_if_cuda_input(bs, A);

  auto As = _allocate_buffer(A, num_prods);
  _fill_matrix_powers(As, A, num_prods);

  auto Bs = at::native::_compute_linear_combination(As, bs);

  // output for A6
  auto view_out = As.select(0, 0);
  // compute A6
  Bs.select(0, 2).add_(_matmul_impl(
    view_out,
    Bs.select(0, 3),
    Bs.select(0, 3)
  ));

  return Bs.select(0, 0).add_(_matmul_impl(
    view_out,
    Bs.select(0, 1).add_(Bs.select(0, 2)),
    Bs.select(0, 2)
  ));
}

template <typename scalar_t>
Tensor compute_T18(const Tensor& A) {
  constexpr int num_prods = 5;
  array2d<scalar_t, num_prods, num_prods> b = {{
    {
      0.,
      -1.00365581030144618291e-01,
      -8.02924648241156932449e-03,
      -8.92138498045729985177e-04,
      0.
    },
    {
      0.,
      3.97849749499645077844e-01,
      1.36783778460411720168e+00,
      4.98289622525382669416e-01,
      -6.37898194594723280150e-04
    },
    {
      -1.09676396052962061844e+01,
      1.68015813878906206114e+00,
      5.71779846478865511061e-02,
      -6.98210122488052056106e-03,
      3.34975017086070470649e-05
    },
    {
      -9.04316832390810593223e-02,
      -6.76404519071381882256e-02,
      6.75961301770459654925e-02,
      2.95552570429315521194e-02,
      -1.39180257516060693404e-05
    },
    {
      0.,
      0.,
      -9.23364619367118555360e-02,
      -1.69364939002081722752e-02,
      -1.40086798182036094347e-05
    }
  }};

  // gather coefficients `b` from above into a tensor,
  // and move them to device `device_of(A)`
  auto bs = at::from_blob(
    reinterpret_cast<void*>(&b),
    {num_prods, num_prods},
    {num_prods, 1},
    c10::toRealValueType(A.scalar_type())
  );
  bs = _move_memory_if_cuda_input(bs, A);

  auto As = _allocate_buffer(A, num_prods);
  _fill_matrix_powers(As, A, num_prods);

  auto Bs = at::native::_compute_linear_combination(As, bs);

  // tmp buffer for this matrix product
  auto view_out = As.select(0, 0);
  // compute A9
  Bs.select(0, 3).add_(_matmul_impl(
    view_out,
    Bs.select(0, 0),
    Bs.select(0, 4))
  );

  return Bs.select(0, 1).add_(_matmul_impl(
    view_out,
    Bs.select(0, 2).add_(Bs.select(0, 3)),
    Bs.select(0, 3)
  ));
}

template <typename scalar_t>
void compute_T18_scale_square(
  Tensor& mexp_out,
  const Tensor& a,
  const Tensor& norm,
  scalar_t theta
) {
  // Scale
  const auto s = at::max(
    at::zeros_like(norm),
    at::ceil(at::log2(norm / theta))
  ).unsqueeze(-1).unsqueeze(-1).to(at::kLong);
  const auto pow2s = at::pow(2, s);
  const auto a_scaled = a / pow2s;

  // Square
  auto mexp_scaled = at::native::compute_T18<scalar_t>(a_scaled);
  auto s_cpu = (s.device().type() == at::kCPU)
    ? s : s.to(at::kCPU);
  for (const auto i : c10::irange(mexp_scaled.size(0))) {
    auto s_val = s_cpu.select(0, i).template item<int64_t>();
    auto mexp = mexp_scaled.select(0, i);
    for (const auto p C10_UNUSED : c10::irange(s_val)) {
      mexp = at::matmul(mexp, mexp);
    }
    mexp_out.select(0, i).copy_(mexp);
  }
}

template <typename scalar_t>
Tensor mexp_impl(
  const Tensor& a,
  std::array<scalar_t, total_n_degs> thetas,
  bool compute_highest_degree_approx = false
) {
  auto res = at::empty_like(a);
  const auto norm = operator_1_norm(a);
  // `norm_cpu` is used to decide which Tensors require which approximation
  // based on their norm. This decision takes place on CPU.
  // It requires moving data back and forth between devices when `a` is on CUDA,
  // but at the cost of only one sigle CPU-CUDA synchronization (instead of 6),
  // and better performance overall (benchmarked).
  const auto norm_cpu = (a.device().type() == at::kCUDA)
    ? norm.to(at::kCPU) : norm;

  if (!compute_highest_degree_approx) {
    constexpr std::array<
      Tensor(*)(const Tensor&),
      total_n_degs - 1>
    compute_Ts = {
      compute_T1, compute_T2, compute_T4<scalar_t>,
      compute_T8<scalar_t>, compute_T12<scalar_t>
    };

    for (int i = 0; i < total_n_degs - 1; ++i) {
      auto norm_lower_bound = (i == 0) ? static_cast<scalar_t>(-1) : thetas[i - 1];
      auto norm_upper_bound = thetas[i];
      // nonzero returns a 2D tensor, hence squeeze(-1) to make it 1D
      auto idx_curr_norm_interval = (
        (norm_lower_bound < norm_cpu) * (norm_cpu <= norm_upper_bound)
      ).nonzero().squeeze(-1);

      if (idx_curr_norm_interval.numel()) {
        auto idx_to_device = _move_memory_if_cuda_input(
          idx_curr_norm_interval, a
        );
        auto sub_a = at::index_select(a, 0, idx_to_device);
        res.index_put_({idx_to_device}, compute_Ts[i](sub_a));
      }
    }

    // nonzero returns a 2D tensor, hence squeeze(-1) to make it 1D
    auto idx_large_norm = (norm_cpu >= thetas[total_n_degs - 2])
      .nonzero().squeeze(-1);

    if (idx_large_norm.numel()) {
      auto idx_to_device = _move_memory_if_cuda_input(
        idx_large_norm, a
      );
      auto a_large_norm = at::index_select(a, 0, idx_to_device);
      auto large_norm_subset = at::index_select(norm, 0, idx_to_device);
      auto mexp_out = at::empty_like(a_large_norm);

      compute_T18_scale_square(
        mexp_out,
        a_large_norm,
        large_norm_subset,
        thetas[total_n_degs - 1]
      );
      res.index_put_({idx_large_norm}, mexp_out);
    }

    return res;
  }

  compute_T18_scale_square(
    res, a, norm,
    thetas[total_n_degs - 1]
  );

  return res;
}

// matrix exponential
Tensor mexp(const Tensor& a, bool compute_highest_degree_approx = false) {
  // squash batch dimensions to one dimension for simplicity
  const auto a_3d = a.view({-1, a.size(-2), a.size(-1)});

  if (a.scalar_type() == at::ScalarType::Float
      || a.scalar_type() == at::ScalarType::ComplexFloat) {
    constexpr std::array<float, total_n_degs> thetas_float = {
      1.192092800768788e-07, // deg 1
      5.978858893805233e-04, // deg 2
      5.116619363445086e-02, // deg 4
      5.800524627688768e-01, // deg 8
      1.461661507209034e+00, // deg 12
      3.010066362817634e+00  // deg 18
    };

    return mexp_impl<float>(a_3d, thetas_float, compute_highest_degree_approx)
      .view(a.sizes());
  }
  else { // if Double or ComplexDouble
    constexpr std::array<double, total_n_degs> thetas_double = {
      2.220446049250313e-16, // deg 1
      2.580956802971767e-08, // deg 2
      3.397168839976962e-04, // deg 4
      4.991228871115323e-02, // deg 8
      2.996158913811580e-01, // deg 12
      1.090863719290036e+00  // deg 18
    };

    return mexp_impl<double>(a_3d, thetas_double, compute_highest_degree_approx)
      .view(a.sizes());
  }
}

// TODO This should be deprecated in favor of linalg_matrix_exp_differential
//      in FunctionsManual.cpp
template <typename func_t>
Tensor backward_analytic_function_of_a_matrix(
    const Tensor& self, const Tensor& grad,
    const func_t& function_of_a_matrix
  ) {
  auto self_transposed = self.mH();
  auto self_transposed_sizes = self_transposed.sizes().vec();
  self_transposed_sizes[self.dim() - 2] <<= 1;
  self_transposed_sizes[self.dim() - 1] <<= 1;

  auto n = self_transposed.size(-1);
  auto meta_grad = at::zeros(self_transposed_sizes, grad.options());
  meta_grad.narrow(-2, 0, n).narrow(-1, 0, n).copy_(self_transposed);
  meta_grad.narrow(-2, n, n).narrow(-1, n, n).copy_(self_transposed);
  meta_grad.narrow(-2, 0, n).narrow(-1, n, n).copy_(grad);

  auto grad_input = function_of_a_matrix(meta_grad)
    .narrow(-2, 0, n).narrow(-1, n, n);
  return grad_input;
}
} // end anon namespace

// Computes the matrix exponential for a given batch of squared matrices.
// The implementaion is based on:
//
// Bader, P.; Blanes, S.; Casas, F.
// Computing the Matrix Exponential with an Optimized Taylor Polynomial Approximation.
// Mathematics 2019, 7, 1174.
//
Tensor linalg_matrix_exp(const Tensor& a) {
  squareCheckInputs(a, "linalg.matrix_exp");
  checkFloatingOrComplex(a, "matrix_exp");

  NoTF32Guard disable_tf32;

  // Trivial cases
  const auto n = a.size(-1);
  if (n == 0) {
    return a.clone();
  } else if (n == 1) {
    return a.exp();
  } else {
    return at::native::mexp(a);
  }
}

// Alias
Tensor matrix_exp(const Tensor& a) {
  return at::linalg_matrix_exp(a);
}

// TODO This should be deprecated in favor of linalg_matrix_exp_differential
//      in FunctionsManual.cpp
Tensor matrix_exp_backward(const Tensor& self, const Tensor& grad) {
  NoTF32Guard disable_tf32;
  return backward_analytic_function_of_a_matrix(
    self, grad,
    [](const Tensor& a) {
      return a.matrix_exp();
    }
  );
}

TORCH_IMPL_FUNC(linalg_vector_norm_out)(const Tensor& self, const Scalar& scalar_ord, OptionalIntArrayRef opt_dim, bool keepdim, optional<ScalarType> opt_dtype, const Tensor& result) {
  // Casting a large integer to a double will just introduce an error for
  // values larger than 10^53 (same for negative numbers), so that's fine.
  auto ord = scalar_ord.toDouble();
  auto dim = opt_dim.value_or(IntArrayRef{});
  // No need to handle opt_dtype explicitly as it is already encoded in the dtype of result

  // https://github.com/pytorch/pytorch/issues/52648
  // Reductions always use `std::abs` to compute the absolute value. In the backward of this
  // function, we need to locate the index that was selected as the largest value. To do so
  // we do self.abs() == result to locate the index of the largest element.
  // Now, self.abs() may dispatch to a vectorized implementation which gives sliiightly different
  // results to the std::abs(std::complex<T>) implementation.
  // As such, to be able to compute the correct index in the backward, we need to use self.abs()
  // both in the forward and in the backward
  Tensor self_;
  if (self.is_cpu() && self.is_complex() && std::abs(ord) == INFINITY) {
    if (opt_dtype.has_value()) {
      self_ = self.to(*opt_dtype).abs();
    } else {
      self_ = self.abs();
    }
  } else {
    self_ = self;
  }

  auto iter = make_reduction("vector_norm", const_cast<Tensor&>(result), self_, dim, keepdim, result.scalar_type());
  norm_stub(iter.device_type(), iter, ord);
}

void _linalg_matrix_norm_checks(const Tensor& A, std::vector<int64_t>& dim, optional<ScalarType> opt_dtype, bool low_precision) {
  // A
  at::native::checkIsMatrix(A, "linalg.matrix_norm");
  at::native::checkFloatingOrComplex(A, "linalg.matrix_norm", /*low_precision*/low_precision);

  // dim
  TORCH_CHECK(dim.size() == 2, "linalg.matrix_norm: dim must be a 2-tuple. Got ", dim);
  // wrap first to identify weird scenarios like A.ndim = 2, dim = (1, -1)
  // dim is modified in place while wrapping it
  maybe_wrap_dims(dim, A.dim());
  TORCH_CHECK(dim[0] != dim[1], "linalg.matrix_norm: dims must be different. Got (", dim[0], ", ", dim[1], ")");

  // dtype
  at::detail::check_linalg_norm_dtype(opt_dtype, A.scalar_type(), "linalg.matrix_norm");
}

Tensor linalg_matrix_norm(
    const Tensor& A,
    const Scalar& scalar_ord,
    IntArrayRef dim,
    bool keepdim,
    optional<ScalarType> opt_dtype) {
  // Check ord first as it will be used in the dtype check of A
  auto ord = scalar_ord.toDouble();
  auto abs_ord = std::abs(ord);
  TORCH_CHECK(abs_ord == 2. || abs_ord == 1. || abs_ord == INFINITY, "linalg.matrix_norm: Order ", ord, " not supported.");

  auto dim_ = dim.vec();
  // Check A, dim, and dtype
  _linalg_matrix_norm_checks(A, dim_, opt_dtype, /*low_precision*/abs_ord != 2.);

  auto max_min = [ord, keepdim](const Tensor& A, int64_t dim) { return ord > 0 ? A.amax(dim, keepdim) : A.amin(dim, keepdim); };
  if (abs_ord == 2.) {
    // Move dims to the end
    auto permutation = create_dim_backshift_permutation(dim_[0], dim_[1], A.dim());

    auto A_ = opt_dtype.has_value() ? A.to(*opt_dtype) : A;
    auto result = max_min(at::linalg_svdvals(A_.permute(permutation)), -1);
    if (keepdim) {
      auto permutation_reverse = create_reverse_permutation(std::move(permutation));
      result = result.unsqueeze(-1).permute(permutation_reverse);
    }
    return result;
  } else {  // 1, -1, inf, -inf
    // The infty norm is like the 1 norm on the transposed matrix
    if (abs_ord == INFINITY) {
      std::swap(dim_[0], dim_[1]);
    }

    // If the first reduction removes one dim from the front (dim_[0] < dim_[1]), after this
    // reduction dim_[1] will be off by one
    if (!keepdim && (dim_[0] < dim_[1])) {
      dim_[1]--;
    }
    return max_min(at::linalg_vector_norm(A, 1., {dim_[0]}, keepdim, opt_dtype), dim_[1]);
  }
}

Tensor& linalg_matrix_norm_out(
    const Tensor& A,
    const Scalar& ord,
    IntArrayRef dim,
    bool keepdim,
    optional<ScalarType> opt_dtype,
    Tensor& result) {
  checkSameDevice("linalg.matrix_norm", A, result);
  auto out = at::linalg_matrix_norm(A, ord, dim, keepdim, opt_dtype);
  TORCH_CHECK(out.scalar_type() == result.scalar_type(),
              "linalg.matrix_norm expected out tensor dtype ", out.scalar_type(),
              " but got: ", result.scalar_type());
  at::native::resize_output(result, out.sizes());
  result.copy_(out);
  return result;
}

// fro / nuc
Tensor linalg_matrix_norm(
    const Tensor& A,
    c10::string_view ord,
    IntArrayRef dim,
    bool keepdim,
    optional<ScalarType> opt_dtype) {
  // Check ord first as it will be used in the dtype check of A
  TORCH_CHECK(ord == "fro" || ord == "nuc", "linalg.matrix_norm: Order ", ord, " not supported.");

  auto dim_ = dim.vec();
  // Check A, dim, and dtype
  _linalg_matrix_norm_checks(A, dim_, opt_dtype, /*low_precision*/ord != "nuc");

  if (ord == "fro") {
    return at::linalg_vector_norm(A, 2, dim_, keepdim, opt_dtype);
  } else {  // nuc
    auto A_ = opt_dtype.has_value() ? A.to(*opt_dtype) : A;

    // Move dims to the end
    auto permutation = create_dim_backshift_permutation(dim_[0], dim_[1], A_.dim());
    auto result = at::linalg_svdvals(A_.permute(permutation)).sum(-1, keepdim);
    if (keepdim) {
      auto permutation_reverse = create_reverse_permutation(std::move(permutation));
      result = result.unsqueeze(-1).permute(permutation_reverse);
    }
    return result;
  }
}

Tensor& linalg_matrix_norm_out(
    const Tensor& A,
    c10::string_view ord,
    IntArrayRef dim,
    bool keepdim,
    optional<ScalarType> opt_dtype,
    Tensor& result) {
  checkSameDevice("linalg.matrix_norm", A, result);
  auto out = at::linalg_matrix_norm(A, ord, dim, keepdim, opt_dtype);
  TORCH_CHECK(out.scalar_type() == result.scalar_type(),
              "linalg.matrix_norm expected out tensor dtype ", out.scalar_type(),
              " but got: ", result.scalar_type());
  at::native::resize_output(result, out.sizes());
  result.copy_(out);
  return result;
}

// Numerical or None norms
Tensor linalg_norm(const Tensor& X, const optional<Scalar>& opt_ord, OptionalIntArrayRef opt_dim, bool keepdim, optional<ScalarType> opt_dtype) {
  if (opt_dim.has_value()) {
    TORCH_CHECK(opt_dim->size() == 1 || opt_dim ->size() == 2, "linalg.norm: If ",
              "dim is specified, it must be of length 1 or 2. Got ", *opt_dim);
  } else {
    if (opt_ord.has_value()) {
      TORCH_CHECK(X.dim() == 1 || X.dim() == 2, "linalg.norm: If ",
                  "dim is not specified but ord is, the input must be 1D or 2D. Got ", X.dim(), "D.");
    }
  }

  // If ord=None, we'll always use the 2-norm or frob norm (which are the same) so we go through
  // vector_norm
  if (opt_ord.has_value() &&
       ((opt_dim.has_value() && opt_dim->size() == 2) ||
        (!opt_dim.has_value() && X.dim() == 2))) {
    using Int = IntArrayRef::value_type;
    auto dim = opt_dim.has_value() ? opt_dim.value().vec() : std::vector<Int>{0, 1};
    return at::linalg_matrix_norm(X, *opt_ord, dim, keepdim, opt_dtype);
  } else {
    auto scalar_ord = opt_ord.value_or(Scalar(2.));
    return at::linalg_vector_norm(X, scalar_ord, opt_dim, keepdim, opt_dtype);
  }
}

Tensor& linalg_norm_out(const Tensor& X, const optional<Scalar>& opt_ord, OptionalIntArrayRef opt_dim, bool keepdim, optional<ScalarType> opt_dtype, Tensor& result) {
  checkSameDevice("linalg.norm", X, result);
  auto out = at::linalg_norm(X, opt_ord, opt_dim, keepdim, opt_dtype);
  TORCH_CHECK(out.scalar_type() == result.scalar_type(),
              "linalg.norm expected out tensor dtype ", out.scalar_type(),
              " but got: ", result.scalar_type());
  at::native::resize_output(result, out.sizes());
  result.copy_(out);
  return result;
}

// Frobenius and nuclear norms
Tensor linalg_norm(const Tensor& X, c10::string_view ord, OptionalIntArrayRef opt_dim, bool keepdim, optional<ScalarType> opt_dtype) {
  if (opt_dim.has_value()) {
    TORCH_CHECK(opt_dim->size() == 1 || opt_dim ->size() == 2, "linalg.norm: If ",
              "dim is specified, it mut be of length 1 or 2. Got ", *opt_dim);
  } else {
    TORCH_CHECK(X.dim() == 1 || X.dim() == 2, "linalg.norm: If ",
                "dim is not specified but ord is, the input must be 1D or 2D. Got ", X.dim(), "D.");
  }
  using Int = IntArrayRef::value_type;
  auto dim = opt_dim.has_value() ? opt_dim.value().vec() : std::vector<Int>{0, 1};
  return at::linalg_matrix_norm(X, ord, dim, keepdim, opt_dtype);
}

Tensor& linalg_norm_out(const Tensor& X, c10::string_view ord, OptionalIntArrayRef opt_dim, bool keepdim, optional<ScalarType> opt_dtype, Tensor& result) {
  checkSameDevice("linalg.norm", X, result);
  auto out = at::linalg_norm(X, ord, opt_dim, keepdim, opt_dtype);
  TORCH_CHECK(out.scalar_type() == result.scalar_type(),
              "linalg.norm expected out tensor dtype ", out.scalar_type(),
              " but got: ", result.scalar_type());
  at::native::resize_output(result, out.sizes());
  result.copy_(out);
  return result;
}

////////////////////////////////////////////////////////////////////////////////
//                              Frobenius Norm                                //
////////////////////////////////////////////////////////////////////////////////

Tensor frobenius_norm(const Tensor& self, IntArrayRef dim, bool keepdim) {
  auto device = self.device();
  if (self.layout() == Layout::Strided && (device == kCPU || device == kCUDA || device == kMeta)) {
    TORCH_WARN_ONCE(
      "at::frobenius_norm is deprecated and it is just left for JIT compatibility. ",
      "It will be removed in a future PyTorch release. Please use ",
      "`linalg.vector_norm(A, 2., dim, keepdim)` instead"
    );
  }
  // This frobenius norm is just wrong, but well
  TORCH_CHECK(dim.size() <= 2,
              "Expected at most 2 dimensions, but got ", dim.size(), " dimensions instead.");
  // Dispatch to at::norm as it is implemented for Sparse and MPS backends
  // TODO Make the backends implement vector_norm and matrix_norm
  return at::norm(self, 2., dim, keepdim);
}

Tensor &frobenius_norm_out(const Tensor& self,
    IntArrayRef dim,
    bool keepdim,
    Tensor& result) {
  auto device = self.device();
  if (self.layout() == Layout::Strided && (device == kCPU || device == kCUDA || device == kMeta)) {
    TORCH_WARN_ONCE(
      "at::frobenius_norm is deprecated and it is just left for JIT compatibility. ",
      "It will be removed in a future PyTorch release. Please use ",
      "`linalg.vector_norm(A, 2., dim, keepdim)` instead"
    );
  }
  TORCH_CHECK(dim.size() <= 2,
              "Expected at most 2 dimensions, but got ", dim.size(), " dimensions instead.");
  return at::norm_out(result, self, 2., dim, keepdim);
}

////////////////////////////////////////////////////////////////////////////////
//                                Nuclear Norm                                //
////////////////////////////////////////////////////////////////////////////////

Tensor nuclear_norm(const Tensor& self, bool keepdim) {
  return at::native::nuclear_norm(self, IntArrayRef({-2, -1}), keepdim);
}

Tensor &nuclear_norm_out(const Tensor& self, bool keepdim, Tensor& result) {
  auto device = self.device();
  if (self.layout() == Layout::Strided && (device == kCPU || device == kCUDA || device == kMeta)) {
    TORCH_WARN_ONCE(
      "at::nuclear_norm is deprecated and it is just left for JIT compatibility. ",
      "It will be removed in a future PyTorch release. Please use ",
      "`linalg.matrix_norm(A, 'nuc', dim, keepdim)` instead"
    );
  }
  return at::linalg_matrix_norm_out(result, self, "nuc", IntArrayRef({-2, -1}), keepdim);
}

Tensor nuclear_norm(const Tensor& self, IntArrayRef dim, bool keepdim) {
  auto device = self.device();
  if (self.layout() == Layout::Strided && (device == kCPU || device == kCUDA || device == kMeta)) {
    TORCH_WARN_ONCE(
      "at::nuclear_norm is deprecated and it is just left for JIT compatibility. ",
      "It will be removed in a future PyTorch release. Please use ",
      "`linalg.matrix_norm(A, 'nuc', dim, keepdim)` instead"
    );
  }
  return at::linalg_matrix_norm(self, "nuc", dim, keepdim);
}

Tensor& nuclear_norm_out(const Tensor& self, IntArrayRef dim, bool keepdim, Tensor& result) {
  auto device = self.device();
  if (self.layout() == Layout::Strided && (device == kCPU || device == kCUDA || device == kMeta)) {
    TORCH_WARN_ONCE(
      "at::nuclear_norm is deprecated and it is just left for JIT compatibility. ",
      "It will be removed in a future PyTorch release. Please use ",
      "`linalg.matrix_norm(A, 'nuc', dim, keepdim)` instead"
    );
  }
  return at::linalg_matrix_norm_out(result, self, "nuc", dim, keepdim);
}

////////////////////////////////////////////////////////////////////////////////
//                              linalg.cond                                   //
////////////////////////////////////////////////////////////////////////////////


// This function helps to dispatch norm computations depending on 'ord' of variant type
Tensor _linalg_cond_helper(const Tensor& self, c10::variant<Scalar, c10::string_view> ord_variant) {
  Tensor inverse, info;
  std::tie(inverse, info) = at::linalg_inv_ex(self);
  info.unsqueeze_(-1).unsqueeze_(-1);
  inverse.masked_fill_(info > 0, INFINITY);

  return c10::visit([&](auto&& ord) {
    Tensor norm_self = at::linalg_matrix_norm(self, ord);
    Tensor norm_inverse = at::linalg_matrix_norm(inverse, ord);
    Tensor result = norm_self * norm_inverse;
    // fix multiplication of zero and infinity for NumPy compatibility
    result.nan_to_num_(INFINITY, INFINITY, -INFINITY);
    return result;
  }, ord_variant);
}

// Return zero for each matrix in the batch
Tensor _linalg_cond_empty_matrix(const Tensor& self, c10::ScalarType dtype) {
  auto result_shape = IntArrayRef(self.sizes().cbegin(), self.sizes().cend()-2);
  TensorOptions options = self.options().dtype(toRealValueType(self.scalar_type()));
  return at::zeros(result_shape, options);
}

void _linalg_cond_check_ord(c10::variant<Scalar, c10::string_view> ord_variant) {
  if (ord_variant.index() == 0) {
    Scalar* ord = c10::get_if<Scalar>(&ord_variant);
    double abs_ord = std::abs(ord->toDouble());
    TORCH_CHECK(abs_ord == 2.0 || abs_ord == 1.0 || abs_ord == INFINITY,
      "linalg.cond got an invalid norm type: ", ord->toDouble());
  } else if (ord_variant.index() == 1) {
    c10::string_view* ord = c10::get_if<c10::string_view>(&ord_variant);
    TORCH_CHECK(*ord == "fro" || *ord == "nuc",
      "linalg.cond got an invalid norm type: ", *ord);
  } else {
    TORCH_CHECK(false,
      "linalg.cond: something went wrong while checking the norm type");
  }
}

// Numerical or None norms
Tensor linalg_cond(const Tensor& self, const optional<Scalar>& opt_ord) {
  TORCH_CHECK(self.dim() >= 2, "linalg.cond: The input tensor must have at least 2 dimensions.");

  // The default case is using 2-norm
  Scalar ord = opt_ord.has_value() ? opt_ord.value() : 2;

  c10::variant<Scalar, c10::string_view> ord_variant = ord;
  _linalg_cond_check_ord(ord_variant);

  // NumPy doesn't define the condition number for 0x0 matrices, we return 0.0 for such input
  if (self.numel() == 0) {
    auto real_dtype = toRealValueType(typeMetaToScalarType(self.dtype()));
    return _linalg_cond_empty_matrix(self, real_dtype);
  }

  // If ord == None or ord == ±2
  if (std::abs(ord.toDouble()) == 2.0) {
    auto singular_values = at::linalg_svdvals(self);
    // singular values are sorted in descending order
    auto s_max = at::narrow(singular_values, /*dim=*/-1, /*start=*/0, /*length=*/1);
    auto s_min = at::narrow(singular_values, /*dim=*/-1, /*start=*/-1, /*length=*/1);
    Tensor result;
    if (ord.toDouble() == -2.0) {
      result = s_min / s_max;
    } else {
      result = s_max / s_min;
    }
    // squeeze the result for NumPy compatibility
    return result.squeeze(-1);
  }

  // ord == ±1 ord == ±inf
  if (ord.isFloatingPoint()) { // ord == ±1
    squareCheckInputs(self, ("linalg.cond(ord=" + std::to_string(ord.to<double>()) + ")").c_str());
  } else { // ord == ±inf
    squareCheckInputs(self, ("linalg.cond(ord=" + std::to_string(ord.to<int64_t>()) + ")").c_str());
  }
  return _linalg_cond_helper(self, std::move(ord_variant));
}

Tensor& linalg_cond_out(const Tensor& self, const optional<Scalar>& opt_ord, Tensor& result) {
  checkSameDevice("linalg.cond", result, self);
  ScalarType real_dtype = toRealValueType(self.scalar_type());
  checkLinalgCompatibleDtype("linalg.cond", result.scalar_type(), real_dtype);

  Tensor result_tmp = at::linalg_cond(self, opt_ord);
  at::native::resize_output(result, result_tmp.sizes());
  result.copy_(result_tmp);
  return result;
}

// Frobenius or nuclear norms
Tensor linalg_cond(const Tensor& self, c10::string_view ord) {
  squareCheckInputs(self, ("linalg.cond(ord=" + std::string(ord) + ")").c_str());
  c10::variant<Scalar, c10::string_view> ord_variant = ord;
  _linalg_cond_check_ord(ord_variant);

  // NumPy doesn't define the condition number for 0x0 matrices, we return 0.0 for such input
  if (self.numel() == 0) {
    return _linalg_cond_empty_matrix(self, self.scalar_type());
  }

  if (ord == "nuc") {
    // calling matrix_norm with "nuc" on inputs with infinities raises an error
    // therefore we use the mathematical definition of nuclear norm directly
    // instead of going through the matrix_norm
    auto singular_values = at::linalg_svdvals(self);
    return singular_values.sum(-1) * (singular_values.reciprocal().sum(-1));
  }

  return _linalg_cond_helper(self, std::move(ord_variant));
}

// TODO: implement _out variant avoiding copy and using already allocated storage directly
Tensor& linalg_cond_out(const Tensor& self, c10::string_view ord, Tensor& result) {
  checkSameDevice("linalg.cond", result, self);
  ScalarType real_dtype = toRealValueType(self.scalar_type());
  checkLinalgCompatibleDtype("linalg.cond", result.scalar_type(), real_dtype);

  Tensor result_tmp = at::linalg_cond(self, ord);
  at::native::resize_output(result, result_tmp.sizes());
  result.copy_(result_tmp);
  return result;
}

Tensor linalg_tensorinv(const Tensor& self, int64_t ind) {
  /*
  The idea is to reduce the problem to 2D square matrix inversion.
  Step 1. Calculate the shape of the result and the shape of the intermediate 2D matrix.
  Step 2. Reshape `self` to 2D matrix.
  Step 3. Invert the 2D matrix self.to_2D()
          There is no quick way to find out whether the matrix is invertible,
          so at this stage an error from at::inverse can be thrown.
          Note that for CUDA this causes cross-device memory synchronization that can be slow.
  Step 4. reshape the result.
  */
  TORCH_CHECK(ind > 0, "Expected a strictly positive integer for 'ind', but got ", ind);

  // self[ind:]
  std::vector<int64_t> shape_ind_end = self.sizes().slice(ind).vec();
  // self[:ind]
  std::vector<int64_t> shape_start_ind = self.sizes().slice(0, ind).vec();

  int64_t prod_ind_end = c10::multiply_integers(shape_ind_end.cbegin(), shape_ind_end.cend());
  int64_t prod_start_ind = c10::multiply_integers(shape_start_ind.cbegin(), shape_start_ind.cend());

  // Check whether the self tensor can be reshaped to the 2D square matrix
  TORCH_CHECK(prod_ind_end == prod_start_ind,
    "Expected self to satisfy the requirement prod(self.shape[ind:]) == prod(self.shape[:ind]), but got ",
    prod_ind_end, " != ", prod_start_ind);

  // Concatenate shape_ind_end and shape_start_ind to form the shape of the result
  // self[ind:] + self[:ind]
  shape_ind_end.insert(shape_ind_end.cend(), shape_start_ind.cbegin(), shape_start_ind.cend());

  // If the reshaped self is not invertible catch this error
  Tensor result, info;
  std::tie(result, info) = at::linalg_inv_ex(self.reshape({prod_ind_end, prod_ind_end}), /*check_errors=*/false);
  at::_linalg_check_errors(info, "inv", /*is_matrix*/true);

  return result.reshape(shape_ind_end);
}

// TODO: implement _out variant avoiding copy and using already allocated storage directly
Tensor& linalg_tensorinv_out(const Tensor& self, int64_t ind, Tensor& result) {
  checkSameDevice("tensorinv", result, self);
  checkLinalgCompatibleDtype("tensorinv", result, self);

  Tensor result_tmp = at::linalg_tensorinv(self, ind);
  at::native::resize_output(result, result_tmp.sizes());
  result.copy_(result_tmp);
  return result;
}

Tensor linalg_tensorsolve(const Tensor& self, const Tensor& other, OptionalIntArrayRef dims) {
  /*
  The idea is to reduce the problem to 2D matrix solve.
  Step 1. (optional) `self` is permuted with `dims` such that dimensions from `dims` are moved to the right.
  For example, if we have 4D input with the shape (1, 2, 3, 4) and dims=(0, 2),
  then the result of permutation would have the shape (2, 4, 1, 3).
  Step 2. reshape `self` to 2D matrix.
  Step 3. solve the matrix equation self.to_2D() @ result = other.to_1D()
  Step 4. reshape the result.
  */
  int64_t ndim = self.dim();
  Tensor self_ = self;

  // move dimensions of `self_` from `dims` to the end
  if (dims.has_value()) {
    DimVector dest_axes(dims.value().size());
    std::iota(dest_axes.begin(), dest_axes.end(), ndim - dest_axes.size());
    self_ = at::movedim(self_, dims.value(), dest_axes);
  }

  // result_shape is self_.sizes[-(an-other.dim):]
  std::vector<int64_t> result_shape = self_.sizes().slice(other.dim(), ndim - other.dim()).vec();

  int64_t result_product = c10::multiply_integers(result_shape.begin(), result_shape.end());
  int64_t other_product = c10::multiply_integers(other.sizes().begin(), other.sizes().end());

  // Check whether the self tensor can be reshaped to the 2D square matrix
  TORCH_CHECK(result_product == other_product,
    "Expected self to satisfy the requirement prod(self.shape[other.ndim:]) == prod(self.shape[:other.ndim]), but got ",
    result_product, " != ", other_product);

  self_ = self_.reshape({result_product, result_product});

  // normally `other` would be flattened by at::linalg_solve expects 2D input
  Tensor result = at::linalg_solve(self_, other.flatten());
  return result.reshape(result_shape);
}

Tensor& linalg_tensorsolve_out(const Tensor& self, const Tensor& other, OptionalIntArrayRef dims, Tensor& result) {
  checkSameDevice("tensorsolve", result, self);
  checkLinalgCompatibleDtype("tensorsolve", result, self);

  Tensor result_tmp = at::linalg_tensorsolve(self, other, dims);
  at::native::resize_output(result, result_tmp.sizes());
  result.copy_(result_tmp);
  return result;
}

namespace {
struct KronImpl final {
  public:
    explicit KronImpl(const Tensor& self, const Tensor& other) {
      maxdim = std::max(self.dim(), other.dim());
      int64_t pad_self = maxdim - self.dim();
      int64_t pad_other = maxdim - other.dim();
      a_reshape = c10::SmallVector<int64_t, 10>(2 * maxdim);
      b_reshape = c10::SmallVector<int64_t, 10>(2 * maxdim);
      result_reshape = c10::SmallVector<int64_t, 10>(maxdim);
      for (const auto i : c10::irange(maxdim)) {
        a_reshape[2 * i] = (i >= pad_self ? self.sizes()[i - pad_self] : 1);
        a_reshape[2 * i + 1] = 1;
        b_reshape[2 * i] = 1;
        b_reshape[2 * i + 1] = (i >= pad_other ? other.sizes()[i - pad_other] : 1);
        result_reshape[i] = a_reshape[2 * i] * b_reshape[2 * i + 1];
      }
      self_view = at::_unsafe_view(self, a_reshape);
      other_view = at::_unsafe_view(other, b_reshape);
    }

    Tensor& kron_out(Tensor& result) const {
      TORCH_INTERNAL_ASSERT(result.defined(), "Cannot call kron_out with an undefined result tensor as the out argument. Please allocate a Tensor before calling kron_out with it.");

      c10::SmallVector<int64_t, 10> mul_shape(2 * maxdim);
      for (const auto i : c10::irange(maxdim)) {
        mul_shape[2 * i] = a_reshape[2 * i];
        mul_shape[2 * i + 1] = b_reshape[2 * i + 1];
      }
      at::native::resize_output(result, result_reshape);
      auto result_mul = at::_unsafe_view(result, mul_shape);
      at::mul_out(result_mul, self_view, other_view);

      return result;
    }

    Tensor kron() const {
      return at::_unsafe_view(at::mul(self_view, other_view), result_reshape);
    }
  private:
    int64_t maxdim;
    Tensor self_view;
    Tensor other_view;
    c10::SmallVector<int64_t, 10> result_reshape;
    c10::SmallVector<int64_t, 10> a_reshape;
    c10::SmallVector<int64_t, 10> b_reshape;
};
}

/*
Calculates the Kronecker product between two Tensors.
*/
Tensor& kron_out(const Tensor& self, const Tensor& other, Tensor& result) {
  return KronImpl(self, other).kron_out(result);
}

Tensor kron(const Tensor& self, const Tensor& other) {
  return KronImpl(self, other).kron();
}

} // namespace native
} // namespace at<|MERGE_RESOLUTION|>--- conflicted
+++ resolved
@@ -21,7 +21,7 @@
 #include <c10/util/accumulate.h>
 #include <c10/util/irange.h>
 #include <c10/util/variant.h>
-
+#include <iostream>
 #ifndef AT_PER_OPERATOR_HEADERS
 #include <ATen/Functions.h>
 #include <ATen/NativeFunctions.h>
@@ -1551,25 +1551,20 @@
           auto r2 = r1[i];
           auto s2 = s1[i];
           for (const auto j : c10::irange(js)) {
-            opmath_t acc_value = r2[j];
-            scalar_t& r = r2[j];
+            opmath_t acc_value = 0;//is_bmm ? opmath_t(0) : opmath_t(r2[j]);
+            for (const auto k : c10::irange(ks)) {
+              acc_value += s2[k] * m1[k][j];
+            }
             if (is_bmm) {
-              acc_value = 0;
-              for (const auto k : c10::irange(ks)) {
-                acc_value += s2[k] * m1[k][j];
-              }
+              r2[j] = acc_value;
             } else {
-<<<<<<< HEAD
-              acc_value *= beta;
-=======
               // For beta == 0, the r's value will be ignored, especially for nan value.
-              r = beta == scalar_t(0) ? scalar_t(0) : beta * r;
->>>>>>> e6a565b6
-              for (const auto k : c10::irange(ks)) {
-                acc_value += alpha * s2[k] * m1[k][j];
+              if (beta == scalar_t{0}) {
+                r2[j] = alpha * acc_value;
+              } else {
+                r2[j] = r2[j] * beta + alpha * acc_value;
               }
             }
-            r = acc_value;
           }
         }
       }
